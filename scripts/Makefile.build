--- conflicted
+++ resolved
@@ -242,6 +242,7 @@
 delay-objtool := $(or $(CONFIG_LTO_CLANG),$(CONFIG_X86_KERNEL_IBT))
 
 $(obj)/%.o: objtool-enabled = $(if $(is-standard-object),$(if $(delay-objtool),$(is-single-obj-m),y))
+$(obj)/%.o: linked-object := y
 
 ifdef CONFIG_TRIM_UNUSED_KSYMS
 cmd_gen_ksymdeps = \
@@ -274,34 +275,10 @@
 	$(call if_changed_rule,cc_o_c)
 	$(call cmd,force_checksrc)
 
-<<<<<<< HEAD
-ifneq ($(CONFIG_LTO_CLANG)$(CONFIG_X86_KERNEL_IBT),)
-# Module .o files may contain LLVM bitcode, compile them into native code
-# before ELF processing
-quiet_cmd_cc_prelink_modules = LD [M]  $@
-      cmd_cc_prelink_modules =						\
-	$(LD) $(ld_flags) -r -o $@					\
-		--whole-archive $(filter-out FORCE,$^)			\
-		$(cmd_objtool)
-
-# objtool was skipped for LLVM bitcode, run it now that we have compiled
-# modules into native code
-$(obj)/%.prelink.o: objtool-enabled = y
-$(obj)/%.prelink.o: part-of-module := y
-$(obj)/%.prelink.o: linked-object := y
-
-$(obj)/%.prelink.o: $(obj)/%.o FORCE
-	$(call if_changed,cc_prelink_modules)
-endif
-
-cmd_mod = echo $(addprefix $(obj)/, $(call real-search, $*.o, .o, -objs -y -m)) | \
-	$(AWK) -v RS='( |\n)' '!x[$$0]++' > $@
-=======
 # To make this rule robust against "Argument list too long" error,
 # ensure to add $(obj)/ prefix by a shell command.
 cmd_mod = echo $(call real-search, $*.o, .o, -objs -y -m) | \
 	$(AWK) -v RS='( |\n)' '!x[$$0]++ { print("$(obj)/"$$0) }' > $@
->>>>>>> 58d493ff
 
 $(obj)/%.mod: FORCE
 	$(call if_changed,mod)
@@ -446,6 +423,7 @@
 
 $(multi-obj-m): objtool-enabled := $(delay-objtool)
 $(multi-obj-m): part-of-module := y
+$(multi-obj-m): linked-object := y
 $(multi-obj-m): %.o: %.mod FORCE
 	$(call if_changed_rule,ld_multi_m)
 $(call multi_depend, $(multi-obj-m), .o, -objs -y -m)
