# SPDX-License-Identifier: GPL-2.0
# ==========================================================================
# Building
# ==========================================================================

src := $(obj)

PHONY := __build
__build:

# Init all relevant variables used in kbuild files so
# 1) they have correct type
# 2) they do not inherit any value from the environment
obj-y :=
obj-m :=
lib-y :=
lib-m :=
always-y :=
always-m :=
targets :=
subdir-y :=
subdir-m :=
EXTRA_AFLAGS   :=
EXTRA_CFLAGS   :=
EXTRA_CPPFLAGS :=
EXTRA_LDFLAGS  :=
asflags-y  :=
ccflags-y  :=
cppflags-y :=
ldflags-y  :=

subdir-asflags-y :=
subdir-ccflags-y :=

# Read auto.conf if it exists, otherwise ignore
-include include/config/auto.conf

include $(srctree)/scripts/Kbuild.include
include $(srctree)/scripts/Makefile.compiler

# The filename Kbuild has precedence over Makefile
kbuild-dir := $(if $(filter /%,$(src)),$(src),$(srctree)/$(src))
include $(or $(wildcard $(kbuild-dir)/Kbuild),$(kbuild-dir)/Makefile)

include $(srctree)/scripts/Makefile.lib

# Do not include hostprogs rules unless needed.
# $(sort ...) is used here to remove duplicated words and excessive spaces.
hostprogs := $(sort $(hostprogs))
ifneq ($(hostprogs),)
include $(srctree)/scripts/Makefile.host
endif

# Do not include userprogs rules unless needed.
# $(sort ...) is used here to remove duplicated words and excessive spaces.
userprogs := $(sort $(userprogs))
ifneq ($(userprogs),)
include $(srctree)/scripts/Makefile.userprogs
endif

ifndef obj
$(warning kbuild: Makefile.build is included improperly)
endif

ifeq ($(need-modorder),)
ifneq ($(obj-m),)
$(warning $(patsubst %.o,'%.ko',$(obj-m)) will not be built even though obj-m is specified.)
$(warning You cannot use subdir-y/m to visit a module Makefile. Use obj-y/m instead.)
endif
endif

# ===========================================================================

# subdir-builtin and subdir-modorder may contain duplications. Use $(sort ...)
subdir-builtin := $(sort $(filter %/built-in.a, $(real-obj-y)))
subdir-modorder := $(sort $(filter %/modules.order, $(obj-m)))

targets-for-builtin := $(extra-y)

ifneq ($(strip $(lib-y) $(lib-m) $(lib-)),)
targets-for-builtin += $(obj)/lib.a
endif

ifdef need-builtin
targets-for-builtin += $(obj)/built-in.a
endif

targets-for-modules := $(foreach x, o mod $(if $(CONFIG_TRIM_UNUSED_KSYMS), usyms), \
				$(patsubst %.o, %.$x, $(filter %.o, $(obj-m))))

ifdef need-modorder
targets-for-modules += $(obj)/modules.order
endif

targets += $(targets-for-builtin) $(targets-for-modules)

# Linus' kernel sanity checking tool
ifeq ($(KBUILD_CHECKSRC),1)
  quiet_cmd_checksrc       = CHECK   $<
        cmd_checksrc       = $(CHECK) $(CHECKFLAGS) $(c_flags) $<
else ifeq ($(KBUILD_CHECKSRC),2)
  quiet_cmd_force_checksrc = CHECK   $<
        cmd_force_checksrc = $(CHECK) $(CHECKFLAGS) $(c_flags) $<
endif

ifneq ($(KBUILD_EXTRA_WARN),)
  cmd_checkdoc = $(srctree)/scripts/kernel-doc -none $<
endif

# Compile C sources (.c)
# ---------------------------------------------------------------------------

quiet_cmd_cc_s_c = CC $(quiet_modtag)  $@
      cmd_cc_s_c = $(CC) $(filter-out $(DEBUG_CFLAGS) $(CC_FLAGS_LTO), $(c_flags)) -fverbose-asm -S -o $@ $<

$(obj)/%.s: $(src)/%.c FORCE
	$(call if_changed_dep,cc_s_c)

quiet_cmd_cpp_i_c = CPP $(quiet_modtag) $@
cmd_cpp_i_c       = $(CPP) $(c_flags) -o $@ $<

$(obj)/%.i: $(src)/%.c FORCE
	$(call if_changed_dep,cpp_i_c)

genksyms = scripts/genksyms/genksyms		\
	$(if $(1), -T $(2))			\
	$(if $(KBUILD_PRESERVE), -p)		\
	-r $(or $(wildcard $(2:.symtypes=.symref)), /dev/null)

# These mirror gensymtypes_S and co below, keep them in synch.
cmd_gensymtypes_c = $(CPP) -D__GENKSYMS__ $(c_flags) $< | $(genksyms)

quiet_cmd_cc_symtypes_c = SYM $(quiet_modtag) $@
      cmd_cc_symtypes_c = $(call cmd_gensymtypes_c,true,$@) >/dev/null

$(obj)/%.symtypes : $(src)/%.c FORCE
	$(call cmd,cc_symtypes_c)

# LLVM assembly
# Generate .ll files from .c
quiet_cmd_cc_ll_c = CC $(quiet_modtag)  $@
      cmd_cc_ll_c = $(CC) $(c_flags) -emit-llvm -S -o $@ $<

$(obj)/%.ll: $(src)/%.c FORCE
	$(call if_changed_dep,cc_ll_c)

# C (.c) files
# The C file is compiled and updated dependency information is generated.
# (See cmd_cc_o_c + relevant part of rule_cc_o_c)

is-single-obj-m = $(and $(part-of-module),$(filter $@, $(obj-m)),y)

ifdef CONFIG_LTO_CLANG
cmd_ld_single_m = $(if $(is-single-obj-m), ; $(LD) $(ld_flags) -r -o $(tmp-target) $@; mv $(tmp-target) $@)
endif

quiet_cmd_cc_o_c = CC $(quiet_modtag)  $@
      cmd_cc_o_c = $(CC) $(c_flags) -c -o $@ $< \
		$(cmd_ld_single_m) \
		$(cmd_objtool)

ifdef CONFIG_MODVERSIONS
# When module versioning is enabled the following steps are executed:
# o compile a <file>.o from <file>.c
# o if <file>.o doesn't contain a __ksymtab version, i.e. does
#   not export symbols, it's done.
# o otherwise, we calculate symbol versions using the good old
#   genksyms on the preprocessed source and dump them into the .cmd file.
# o modpost will extract versions from that file and create *.c files that will
#   be compiled and linked to the kernel and/or modules.

gen_symversions =								\
	if $(NM) $@ 2>/dev/null | grep -q __ksymtab; then			\
		$(call cmd_gensymtypes_$(1),$(KBUILD_SYMTYPES),$(@:.o=.symtypes)) \
			>> $(dot-target).cmd;					\
	fi

cmd_gen_symversions_c =	$(call gen_symversions,c)

endif

ifdef CONFIG_FTRACE_MCOUNT_USE_RECORDMCOUNT
# compiler will not generate __mcount_loc use recordmcount or recordmcount.pl
ifdef BUILD_C_RECORDMCOUNT
ifeq ("$(origin RECORDMCOUNT_WARN)", "command line")
  RECORDMCOUNT_FLAGS = -w
endif
# Due to recursion, we must skip empty.o.
# The empty.o file is created in the make process in order to determine
# the target endianness and word size. It is made before all other C
# files, including recordmcount.
sub_cmd_record_mcount =					\
	if [ $(@) != "scripts/mod/empty.o" ]; then	\
		$(objtree)/scripts/recordmcount $(RECORDMCOUNT_FLAGS) "$(@)";	\
	fi;
recordmcount_source := $(srctree)/scripts/recordmcount.c \
		    $(srctree)/scripts/recordmcount.h
else
sub_cmd_record_mcount = perl $(srctree)/scripts/recordmcount.pl "$(ARCH)" \
	"$(if $(CONFIG_CPU_BIG_ENDIAN),big,little)" \
	"$(if $(CONFIG_64BIT),64,32)" \
	"$(OBJDUMP)" "$(OBJCOPY)" "$(CC) $(KBUILD_CPPFLAGS) $(KBUILD_CFLAGS)" \
	"$(LD) $(KBUILD_LDFLAGS)" "$(NM)" "$(RM)" "$(MV)" \
	"$(if $(part-of-module),1,0)" "$(@)";
recordmcount_source := $(srctree)/scripts/recordmcount.pl
endif # BUILD_C_RECORDMCOUNT
cmd_record_mcount = $(if $(findstring $(strip $(CC_FLAGS_FTRACE)),$(_c_flags)),	\
	$(sub_cmd_record_mcount))
endif # CONFIG_FTRACE_MCOUNT_USE_RECORDMCOUNT

ifdef CONFIG_OBJTOOL

objtool := $(objtree)/tools/objtool/objtool

objtool_args =								\
	$(if $(CONFIG_HAVE_JUMP_LABEL_HACK), --hacks=jump_label)	\
	$(if $(CONFIG_HAVE_NOINSTR_HACK), --hacks=noinstr)		\
	$(if $(CONFIG_X86_KERNEL_IBT), --ibt)				\
	$(if $(CONFIG_FTRACE_MCOUNT_USE_OBJTOOL), --mcount)		\
	$(if $(CONFIG_UNWINDER_ORC), --orc)				\
	$(if $(CONFIG_RETPOLINE), --retpoline)				\
	$(if $(CONFIG_SLS), --sls)					\
	$(if $(CONFIG_STACK_VALIDATION), --stackval)			\
	$(if $(CONFIG_HAVE_STATIC_CALL_INLINE), --static-call)		\
	--uaccess							\
	$(if $(linked-object), --link)					\
	$(if $(part-of-module), --module)				\
	$(if $(CONFIG_GCOV_KERNEL), --no-unreachable)

cmd_objtool = $(if $(objtool-enabled), ; $(objtool) $(objtool_args) $@)
cmd_gen_objtooldep = $(if $(objtool-enabled), { echo ; echo '$@: $$(wildcard $(objtool))' ; } >> $(dot-target).cmd)

endif # CONFIG_OBJTOOL


# 'OBJECT_FILES_NON_STANDARD := y': skip objtool checking for a directory
# 'OBJECT_FILES_NON_STANDARD_foo.o := 'y': skip objtool checking for a file
# 'OBJECT_FILES_NON_STANDARD_foo.o := 'n': override directory skip for a file

is-standard-object = $(if $(filter-out y%, $(OBJECT_FILES_NON_STANDARD_$(basetarget).o)$(OBJECT_FILES_NON_STANDARD)n),y)

delay-objtool := $(or $(CONFIG_LTO_CLANG),$(CONFIG_X86_KERNEL_IBT))

$(obj)/%.o: objtool-enabled = $(if $(is-standard-object),$(if $(delay-objtool),$(is-single-obj-m),y))

ifdef CONFIG_TRIM_UNUSED_KSYMS
cmd_gen_ksymdeps = \
	$(CONFIG_SHELL) $(srctree)/scripts/gen_ksymdeps.sh $@ >> $(dot-target).cmd
endif

cmd_check_local_export = $(srctree)/scripts/check-local-export $@

define rule_cc_o_c
	$(call cmd_and_fixdep,cc_o_c)
	$(call cmd,gen_ksymdeps)
	$(call cmd,check_local_export)
	$(call cmd,checksrc)
	$(call cmd,checkdoc)
	$(call cmd,gen_objtooldep)
	$(call cmd,gen_symversions_c)
	$(call cmd,record_mcount)
endef

define rule_as_o_S
	$(call cmd_and_fixdep,as_o_S)
	$(call cmd,gen_ksymdeps)
	$(call cmd,check_local_export)
	$(call cmd,gen_objtooldep)
	$(call cmd,gen_symversions_S)
endef

# Built-in and composite module parts
$(obj)/%.o: $(src)/%.c $(recordmcount_source) FORCE
	$(call if_changed_rule,cc_o_c)
	$(call cmd,force_checksrc)

# To make this rule robust against "Argument list too long" error,
# ensure to add $(obj)/ prefix by a shell command.
cmd_mod = echo $(call real-search, $*.o, .o, -objs -y -m) | \
	$(AWK) -v RS='( |\n)' '!x[$$0]++ { print("$(obj)/"$$0) }' > $@

<<<<<<< HEAD
# objtool was skipped for LLVM bitcode, run it now that we have compiled
# modules into native code
$(obj)/%.prelink.o: objtool-enabled = y
$(obj)/%.prelink.o: part-of-module := y
$(obj)/%.prelink.o: linked-object := y

$(obj)/%.prelink.o: $(obj)/%.o FORCE
	$(call if_changed,cc_prelink_modules)
endif
=======
$(obj)/%.mod: FORCE
	$(call if_changed,mod)
>>>>>>> 58d493ff

# List module undefined symbols
cmd_undefined_syms = $(NM) $< | sed -n 's/^  *U //p' > $@

$(obj)/%.usyms: $(obj)/%.o FORCE
	$(call if_changed,undefined_syms)

quiet_cmd_cc_lst_c = MKLST   $@
      cmd_cc_lst_c = $(CC) $(c_flags) -g -c -o $*.o $< && \
		     $(CONFIG_SHELL) $(srctree)/scripts/makelst $*.o \
				     System.map $(OBJDUMP) > $@

$(obj)/%.lst: $(src)/%.c FORCE
	$(call if_changed_dep,cc_lst_c)

# Compile assembler sources (.S)
# ---------------------------------------------------------------------------

# .S file exports must have their C prototypes defined in asm/asm-prototypes.h
# or a file that it includes, in order to get versioned symbols. We build a
# dummy C file that includes asm-prototypes and the EXPORT_SYMBOL lines from
# the .S file (with trailing ';'), and run genksyms on that, to extract vers.
#
# This is convoluted. The .S file must first be preprocessed to run guards and
# expand names, then the resulting exports must be constructed into plain
# EXPORT_SYMBOL(symbol); to build our dummy C file, and that gets preprocessed
# to make the genksyms input.
#
# These mirror gensymtypes_c and co above, keep them in synch.
cmd_gensymtypes_S =                                                         \
   { echo "\#include <linux/kernel.h>" ;                                    \
     echo "\#include <asm/asm-prototypes.h>" ;                              \
    $(CPP) $(a_flags) $< |                                                  \
     grep "\<___EXPORT_SYMBOL\>" |                                          \
     sed 's/.*___EXPORT_SYMBOL[[:space:]]*\([a-zA-Z0-9_]*\)[[:space:]]*,.*/EXPORT_SYMBOL(\1);/' ; } | \
    $(CPP) -D__GENKSYMS__ $(c_flags) -xc - | $(genksyms)

quiet_cmd_cc_symtypes_S = SYM $(quiet_modtag) $@
      cmd_cc_symtypes_S = $(call cmd_gensymtypes_S,true,$@) >/dev/null

$(obj)/%.symtypes : $(src)/%.S FORCE
	$(call cmd,cc_symtypes_S)


quiet_cmd_cpp_s_S = CPP $(quiet_modtag) $@
cmd_cpp_s_S       = $(CPP) $(a_flags) -o $@ $<

$(obj)/%.s: $(src)/%.S FORCE
	$(call if_changed_dep,cpp_s_S)

quiet_cmd_as_o_S = AS $(quiet_modtag)  $@
      cmd_as_o_S = $(CC) $(a_flags) -c -o $@ $< $(cmd_objtool)

ifdef CONFIG_ASM_MODVERSIONS

# versioning matches the C process described above, with difference that
# we parse asm-prototypes.h C header to get function definitions.

cmd_gen_symversions_S = $(call gen_symversions,S)

endif

$(obj)/%.o: $(src)/%.S FORCE
	$(call if_changed_rule,as_o_S)

targets += $(filter-out $(subdir-builtin), $(real-obj-y))
targets += $(filter-out $(subdir-modorder), $(real-obj-m))
targets += $(real-dtb-y) $(lib-y) $(always-y) $(MAKECMDGOALS)

# Linker scripts preprocessor (.lds.S -> .lds)
# ---------------------------------------------------------------------------
quiet_cmd_cpp_lds_S = LDS     $@
      cmd_cpp_lds_S = $(CPP) $(cpp_flags) -P -U$(ARCH) \
	                     -D__ASSEMBLY__ -DLINKER_SCRIPT -o $@ $<

$(obj)/%.lds: $(src)/%.lds.S FORCE
	$(call if_changed_dep,cpp_lds_S)

# ASN.1 grammar
# ---------------------------------------------------------------------------
quiet_cmd_asn1_compiler = ASN.1   $(basename $@).[ch]
      cmd_asn1_compiler = $(objtree)/scripts/asn1_compiler $< \
				$(basename $@).c $(basename $@).h

$(obj)/%.asn1.c $(obj)/%.asn1.h: $(src)/%.asn1 $(objtree)/scripts/asn1_compiler
	$(call cmd,asn1_compiler)

# Build the compiled-in targets
# ---------------------------------------------------------------------------

# To build objects in subdirs, we need to descend into the directories
$(subdir-builtin): $(obj)/%/built-in.a: $(obj)/% ;
$(subdir-modorder): $(obj)/%/modules.order: $(obj)/% ;

#
# Rule to compile a set of .o files into one .a file (without symbol table)
#
# To make this rule robust against "Argument list too long" error,
# remove $(obj)/ prefix, and restore it by a shell command.

quiet_cmd_ar_builtin = AR      $@
      cmd_ar_builtin = rm -f $@; \
		echo $(patsubst $(obj)/%,%,$(real-prereqs)) | \
		sed -E 's:([^ ]+):$(obj)/\1:g' | \
		xargs $(AR) cDPrST $@

$(obj)/built-in.a: $(real-obj-y) FORCE
	$(call if_changed,ar_builtin)

#
# Rule to create modules.order file
#
# Create commands to either record .ko file or cat modules.order from
# a subdirectory
# Add $(obj-m) as the prerequisite to avoid updating the timestamp of
# modules.order unless contained modules are updated.

cmd_modules_order = { $(foreach m, $(real-prereqs), \
	$(if $(filter %/modules.order, $m), cat $m, echo $(patsubst %.o,%.ko,$m));) :; } \
	| $(AWK) '!x[$$0]++' - > $@

$(obj)/modules.order: $(obj-m) FORCE
	$(call if_changed,modules_order)

#
# Rule to compile a set of .o files into one .a file (with symbol table)
#

$(obj)/lib.a: $(lib-y) FORCE
	$(call if_changed,ar)

quiet_cmd_ld_multi_m = LD [M]  $@
      cmd_ld_multi_m = $(LD) $(ld_flags) -r -o $@ @$(patsubst %.o,%.mod,$@) $(cmd_objtool)

define rule_ld_multi_m
	$(call cmd_and_savecmd,ld_multi_m)
	$(call cmd,gen_objtooldep)
endef

$(multi-obj-m): objtool-enabled := $(delay-objtool)
$(multi-obj-m): part-of-module := y
$(multi-obj-m): %.o: %.mod FORCE
	$(call if_changed_rule,ld_multi_m)
$(call multi_depend, $(multi-obj-m), .o, -objs -y -m)

targets := $(filter-out $(PHONY), $(targets))

# Add intermediate targets:
# When building objects with specific suffix patterns, add intermediate
# targets that the final targets are derived from.
intermediate_targets = $(foreach sfx, $(2), \
				$(patsubst %$(strip $(1)),%$(sfx), \
					$(filter %$(strip $(1)), $(targets))))
# %.asn1.o <- %.asn1.[ch] <- %.asn1
# %.dtb.o <- %.dtb.S <- %.dtb <- %.dts
# %.lex.o <- %.lex.c <- %.l
# %.tab.o <- %.tab.[ch] <- %.y
targets += $(call intermediate_targets, .asn1.o, .asn1.c .asn1.h) \
	   $(call intermediate_targets, .dtb.o, .dtb.S .dtb) \
	   $(call intermediate_targets, .lex.o, .lex.c) \
	   $(call intermediate_targets, .tab.o, .tab.c .tab.h)

# Build
# ---------------------------------------------------------------------------

ifdef single-build

KBUILD_SINGLE_TARGETS := $(filter $(obj)/%, $(KBUILD_SINGLE_TARGETS))

curdir-single := $(sort $(foreach x, $(KBUILD_SINGLE_TARGETS), \
			$(if $(filter $(x) $(basename $(x)).o, $(targets)), $(x))))

# Handle single targets without any rule: show "Nothing to be done for ..." or
# "No rule to make target ..." depending on whether the target exists.
unknown-single := $(filter-out $(addsuffix /%, $(subdir-ym)), \
			$(filter-out $(curdir-single), $(KBUILD_SINGLE_TARGETS)))

single-subdirs := $(foreach d, $(subdir-ym), \
			$(if $(filter $(d)/%, $(KBUILD_SINGLE_TARGETS)), $(d)))

__build: $(curdir-single) $(single-subdirs)
ifneq ($(unknown-single),)
	$(Q)$(MAKE) -f /dev/null $(unknown-single)
endif
	@:

ifeq ($(curdir-single),)
# Nothing to do in this directory. Do not include any .*.cmd file for speed-up
targets :=
else
targets += $(curdir-single)
endif

else

__build: $(if $(KBUILD_BUILTIN), $(targets-for-builtin)) \
	 $(if $(KBUILD_MODULES), $(targets-for-modules)) \
	 $(subdir-ym) $(always-y)
	@:

endif

# Descending
# ---------------------------------------------------------------------------

PHONY += $(subdir-ym)
$(subdir-ym):
	$(Q)$(MAKE) $(build)=$@ \
	$(if $(filter $@/, $(KBUILD_SINGLE_TARGETS)),single-build=) \
	need-builtin=$(if $(filter $@/built-in.a, $(subdir-builtin)),1) \
	need-modorder=$(if $(filter $@/modules.order, $(subdir-modorder)),1)

# Add FORCE to the prequisites of a target to force it to be always rebuilt.
# ---------------------------------------------------------------------------

PHONY += FORCE

FORCE:

# Read all saved command lines and dependencies for the $(targets) we
# may be building above, using $(if_changed{,_dep}). As an
# optimization, we don't need to read them if the target does not
# exist, we will rebuild anyway in that case.

existing-targets := $(wildcard $(sort $(targets)))

-include $(foreach f,$(existing-targets),$(dir $(f)).$(notdir $(f)).cmd)

# Create directories for object files if they do not exist
obj-dirs := $(sort $(patsubst %/,%, $(dir $(targets))))
# If targets exist, their directories apparently exist. Skip mkdir.
existing-dirs := $(sort $(patsubst %/,%, $(dir $(existing-targets))))
obj-dirs := $(strip $(filter-out $(existing-dirs), $(obj-dirs)))
ifneq ($(obj-dirs),)
$(shell mkdir -p $(obj-dirs))
endif

.PHONY: $(PHONY)<|MERGE_RESOLUTION|>--- conflicted
+++ resolved
@@ -242,6 +242,7 @@
 delay-objtool := $(or $(CONFIG_LTO_CLANG),$(CONFIG_X86_KERNEL_IBT))
 
 $(obj)/%.o: objtool-enabled = $(if $(is-standard-object),$(if $(delay-objtool),$(is-single-obj-m),y))
+$(obj)/%.o: linked-object := y
 
 ifdef CONFIG_TRIM_UNUSED_KSYMS
 cmd_gen_ksymdeps = \
@@ -279,20 +280,8 @@
 cmd_mod = echo $(call real-search, $*.o, .o, -objs -y -m) | \
 	$(AWK) -v RS='( |\n)' '!x[$$0]++ { print("$(obj)/"$$0) }' > $@
 
-<<<<<<< HEAD
-# objtool was skipped for LLVM bitcode, run it now that we have compiled
-# modules into native code
-$(obj)/%.prelink.o: objtool-enabled = y
-$(obj)/%.prelink.o: part-of-module := y
-$(obj)/%.prelink.o: linked-object := y
-
-$(obj)/%.prelink.o: $(obj)/%.o FORCE
-	$(call if_changed,cc_prelink_modules)
-endif
-=======
 $(obj)/%.mod: FORCE
 	$(call if_changed,mod)
->>>>>>> 58d493ff
 
 # List module undefined symbols
 cmd_undefined_syms = $(NM) $< | sed -n 's/^  *U //p' > $@
@@ -434,6 +423,7 @@
 
 $(multi-obj-m): objtool-enabled := $(delay-objtool)
 $(multi-obj-m): part-of-module := y
+$(multi-obj-m): linked-object := y
 $(multi-obj-m): %.o: %.mod FORCE
 	$(call if_changed_rule,ld_multi_m)
 $(call multi_depend, $(multi-obj-m), .o, -objs -y -m)
