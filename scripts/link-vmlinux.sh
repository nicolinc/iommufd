#!/bin/sh
# SPDX-License-Identifier: GPL-2.0
#
# link vmlinux
#
# vmlinux is linked from the objects selected by $(KBUILD_VMLINUX_OBJS) and
# $(KBUILD_VMLINUX_LIBS). Most are built-in.a files from top-level directories
# in the kernel tree, others are specified in arch/$(ARCH)/Makefile.
# $(KBUILD_VMLINUX_LIBS) are archives which are linked conditionally
# (not within --whole-archive), and do not require symbol indexes added.
#
# vmlinux
#   ^
#   |
#   +--< $(KBUILD_VMLINUX_OBJS)
#   |    +--< init/built-in.a drivers/built-in.a mm/built-in.a + more
#   |
#   +--< $(KBUILD_VMLINUX_LIBS)
#   |    +--< lib/lib.a + more
#   |
#   +-< ${kallsymso} (see description in KALLSYMS section)
#
# vmlinux version (uname -v) cannot be updated during normal
# descending-into-subdirs phase since we do not yet know if we need to
# update vmlinux.
# Therefore this step is delayed until just before final link of vmlinux.
#
# System.map is generated to document addresses of all kernel symbols

# Error out on error
set -e

LD="$1"
KBUILD_LDFLAGS="$2"
LDFLAGS_vmlinux="$3"

is_enabled() {
	grep -q "^$1=y" include/config/auto.conf
}

# Nice output in kbuild format
# Will be supressed by "make -s"
info()
{
	printf "  %-7s %s\n" "${1}" "${2}"
}

# Generate a linker script to ensure correct ordering of initcalls.
gen_initcalls()
{
	info GEN .tmp_initcalls.lds

	${PYTHON3} ${srctree}/scripts/jobserver-exec		\
	${PERL} ${srctree}/scripts/generate_initcall_order.pl	\
		${KBUILD_VMLINUX_OBJS} ${KBUILD_VMLINUX_LIBS}	\
		> .tmp_initcalls.lds
}

# If CONFIG_LTO_CLANG is selected, collect generated symbol versions into
# .tmp_symversions.lds
gen_symversions()
{
	info GEN .tmp_symversions.lds
	rm -f .tmp_symversions.lds

	for o in ${KBUILD_VMLINUX_OBJS} ${KBUILD_VMLINUX_LIBS}; do
		if [ -f ${o}.symversions ]; then
			cat ${o}.symversions >> .tmp_symversions.lds
		fi
	done
}

# Link of vmlinux.o used for section mismatch analysis
# ${1} output file
modpost_link()
{
	local objects
	local lds=""

	objects="--whole-archive				\
		${KBUILD_VMLINUX_OBJS}				\
		--no-whole-archive				\
		--start-group					\
		${KBUILD_VMLINUX_LIBS}				\
		--end-group"

	if is_enabled CONFIG_LTO_CLANG; then
		gen_initcalls
		lds="-T .tmp_initcalls.lds"

		if is_enabled CONFIG_MODVERSIONS; then
			gen_symversions
			lds="${lds} -T .tmp_symversions.lds"
		fi

		# This might take a while, so indicate that we're doing
		# an LTO link
		info LTO ${1}
	else
		info LD ${1}
	fi

	${LD} ${KBUILD_LDFLAGS} -r -o ${1} ${lds} ${objects}
}

objtool_link()
{
	local objtoolcmd;
	local objtoolopt;

	if ! is_enabled CONFIG_OBJTOOL; then
		return;
	fi

	if is_enabled CONFIG_LTO_CLANG || is_enabled CONFIG_X86_KERNEL_IBT; then

		# For LTO and IBT, objtool doesn't run on individual
		# translation units.  Run everything on vmlinux instead.

		if is_enabled CONFIG_HAVE_JUMP_LABEL_HACK; then
			objtoolopt="${objtoolopt} --hacks=jump_label"
		fi

		if is_enabled CONFIG_HAVE_NOINSTR_HACK; then
			objtoolopt="${objtoolopt} --hacks=noinstr"
		fi

		if is_enabled CONFIG_X86_KERNEL_IBT; then
			objtoolopt="${objtoolopt} --ibt"
		fi

		if is_enabled CONFIG_FTRACE_MCOUNT_USE_OBJTOOL; then
			objtoolopt="${objtoolopt} --mcount"
		fi

<<<<<<< HEAD
	if is_enabled CONFIG_VMLINUX_VALIDATION; then
		objtoolopt="${objtoolopt} --noinstr"
	fi

	if [ -n "${objtoolopt}" ]; then
		if [ -z "${objtoolcmd}" ]; then
			objtoolcmd="check"
		fi
		objtoolopt="${objtoolopt} --vmlinux"
		if ! is_enabled CONFIG_FRAME_POINTER; then
			objtoolopt="${objtoolopt} --no-fp"
		fi
		if is_enabled CONFIG_GCOV_KERNEL; then
			objtoolopt="${objtoolopt} --no-unreachable"
=======
		if is_enabled CONFIG_UNWINDER_ORC; then
			objtoolopt="${objtoolopt} --orc"
>>>>>>> a1df7cc5
		fi

		if is_enabled CONFIG_RETPOLINE; then
			objtoolopt="${objtoolopt} --retpoline"
		fi

		if is_enabled CONFIG_SLS; then
			objtoolopt="${objtoolopt} --sls"
		fi

		if is_enabled CONFIG_STACK_VALIDATION; then
			objtoolopt="${objtoolopt} --stackval"
		fi

		if is_enabled CONFIG_HAVE_STATIC_CALL_INLINE; then
			objtoolopt="${objtoolopt} --static-call"
		fi

		objtoolopt="${objtoolopt} --uaccess"
	fi

	if is_enabled CONFIG_NOINSTR_VALIDATION; then
		objtoolopt="${objtoolopt} --noinstr"
	fi

	if [ -n "${objtoolopt}" ]; then

		if is_enabled CONFIG_GCOV_KERNEL; then
			objtoolopt="${objtoolopt} --no-unreachable"
		fi

		objtoolopt="${objtoolopt} --link"

		info OBJTOOL ${1}
		tools/objtool/objtool ${objtoolopt} ${1}
	fi
}

# Link of vmlinux
# ${1} - output file
# ${2}, ${3}, ... - optional extra .o files
vmlinux_link()
{
	local output=${1}
	local objs
	local libs
	local ld
	local ldflags
	local ldlibs

	info LD ${output}

	# skip output file argument
	shift

	if is_enabled CONFIG_LTO_CLANG || is_enabled CONFIG_X86_KERNEL_IBT; then
		# Use vmlinux.o instead of performing the slow LTO link again.
		objs=vmlinux.o
		libs=
	else
		objs="${KBUILD_VMLINUX_OBJS}"
		libs="${KBUILD_VMLINUX_LIBS}"
	fi

	if [ "${SRCARCH}" = "um" ]; then
		wl=-Wl,
		ld="${CC}"
		ldflags="${CFLAGS_vmlinux}"
		ldlibs="-lutil -lrt -lpthread"
	else
		wl=
		ld="${LD}"
		ldflags="${KBUILD_LDFLAGS} ${LDFLAGS_vmlinux}"
		ldlibs=
	fi

	ldflags="${ldflags} ${wl}--script=${objtree}/${KBUILD_LDS}"

	# The kallsyms linking does not need debug symbols included.
	if [ "$output" != "${output#.tmp_vmlinux.kallsyms}" ] ; then
		ldflags="${ldflags} ${wl}--strip-debug"
	fi

	if is_enabled CONFIG_VMLINUX_MAP; then
		ldflags="${ldflags} ${wl}-Map=${output}.map"
	fi

	${ld} ${ldflags} -o ${output}					\
		${wl}--whole-archive ${objs} ${wl}--no-whole-archive	\
		${wl}--start-group ${libs} ${wl}--end-group		\
		$@ ${ldlibs}
}

# generate .BTF typeinfo from DWARF debuginfo
# ${1} - vmlinux image
# ${2} - file to dump raw BTF data into
gen_btf()
{
	local pahole_ver

	if ! [ -x "$(command -v ${PAHOLE})" ]; then
		echo >&2 "BTF: ${1}: pahole (${PAHOLE}) is not available"
		return 1
	fi

	pahole_ver=$(${PAHOLE} --version | sed -E 's/v([0-9]+)\.([0-9]+)/\1\2/')
	if [ "${pahole_ver}" -lt "116" ]; then
		echo >&2 "BTF: ${1}: pahole version $(${PAHOLE} --version) is too old, need at least v1.16"
		return 1
	fi

	vmlinux_link ${1}

	info "BTF" ${2}
	LLVM_OBJCOPY="${OBJCOPY}" ${PAHOLE} -J ${PAHOLE_FLAGS} ${1}

	# Create ${2} which contains just .BTF section but no symbols. Add
	# SHF_ALLOC because .BTF will be part of the vmlinux image. --strip-all
	# deletes all symbols including __start_BTF and __stop_BTF, which will
	# be redefined in the linker script. Add 2>/dev/null to suppress GNU
	# objcopy warnings: "empty loadable segment detected at ..."
	${OBJCOPY} --only-section=.BTF --set-section-flags .BTF=alloc,readonly \
		--strip-all ${1} ${2} 2>/dev/null
	# Change e_type to ET_REL so that it can be used to link final vmlinux.
	# Unlike GNU ld, lld does not allow an ET_EXEC input.
	printf '\1' | dd of=${2} conv=notrunc bs=1 seek=16 status=none
}

# Create ${2} .S file with all symbols from the ${1} object file
kallsyms()
{
	local kallsymopt;

	if is_enabled CONFIG_KALLSYMS_ALL; then
		kallsymopt="${kallsymopt} --all-symbols"
	fi

	if is_enabled CONFIG_KALLSYMS_ABSOLUTE_PERCPU; then
		kallsymopt="${kallsymopt} --absolute-percpu"
	fi

	if is_enabled CONFIG_KALLSYMS_BASE_RELATIVE; then
		kallsymopt="${kallsymopt} --base-relative"
	fi

	info KSYMS ${2}
	${NM} -n ${1} | scripts/kallsyms ${kallsymopt} > ${2}
}

# Perform one step in kallsyms generation, including temporary linking of
# vmlinux.
kallsyms_step()
{
	kallsymso_prev=${kallsymso}
	kallsyms_vmlinux=.tmp_vmlinux.kallsyms${1}
	kallsymso=${kallsyms_vmlinux}.o
	kallsyms_S=${kallsyms_vmlinux}.S

	vmlinux_link ${kallsyms_vmlinux} "${kallsymso_prev}" ${btf_vmlinux_bin_o}
	kallsyms ${kallsyms_vmlinux} ${kallsyms_S}

	info AS ${kallsyms_S}
	${CC} ${NOSTDINC_FLAGS} ${LINUXINCLUDE} ${KBUILD_CPPFLAGS} \
	      ${KBUILD_AFLAGS} ${KBUILD_AFLAGS_KERNEL} \
	      -c -o ${kallsymso} ${kallsyms_S}
}

# Create map file with all symbols from ${1}
# See mksymap for additional details
mksysmap()
{
	${CONFIG_SHELL} "${srctree}/scripts/mksysmap" ${1} ${2}
}

sorttable()
{
	${objtree}/scripts/sorttable ${1}
}

# Delete output files in case of error
cleanup()
{
	rm -f .btf.*
	rm -f .tmp_System.map
	rm -f .tmp_initcalls.lds
	rm -f .tmp_symversions.lds
	rm -f .tmp_vmlinux*
	rm -f System.map
	rm -f vmlinux
	rm -f vmlinux.map
	rm -f vmlinux.o
	rm -f .vmlinux.d
}

# Use "make V=1" to debug this script
case "${KBUILD_VERBOSE}" in
*1*)
	set -x
	;;
esac

if [ "$1" = "clean" ]; then
	cleanup
	exit 0
fi

# Update version
info GEN .version
if [ -r .version ]; then
	VERSION=$(expr 0$(cat .version) + 1)
	echo $VERSION > .version
else
	rm -f .version
	echo 1 > .version
fi;

# final build of init/
${MAKE} -f "${srctree}/scripts/Makefile.build" obj=init need-builtin=1

#link vmlinux.o
modpost_link vmlinux.o
objtool_link vmlinux.o

# modpost vmlinux.o to check for section mismatches
${MAKE} -f "${srctree}/scripts/Makefile.modpost" MODPOST_VMLINUX=1

info MODINFO modules.builtin.modinfo
${OBJCOPY} -j .modinfo -O binary vmlinux.o modules.builtin.modinfo
info GEN modules.builtin
# The second line aids cases where multiple modules share the same object.
tr '\0' '\n' < modules.builtin.modinfo | sed -n 's/^[[:alnum:]:_]*\.file=//p' |
	tr ' ' '\n' | uniq | sed -e 's:^:kernel/:' -e 's/$/.ko/' > modules.builtin

btf_vmlinux_bin_o=""
if is_enabled CONFIG_DEBUG_INFO_BTF; then
	btf_vmlinux_bin_o=.btf.vmlinux.bin.o
	if ! gen_btf .tmp_vmlinux.btf $btf_vmlinux_bin_o ; then
		echo >&2 "Failed to generate BTF for vmlinux"
		echo >&2 "Try to disable CONFIG_DEBUG_INFO_BTF"
		exit 1
	fi
fi

kallsymso=""
kallsymso_prev=""
kallsyms_vmlinux=""
if is_enabled CONFIG_KALLSYMS; then

	# kallsyms support
	# Generate section listing all symbols and add it into vmlinux
	# It's a three step process:
	# 1)  Link .tmp_vmlinux.kallsyms1 so it has all symbols and sections,
	#     but __kallsyms is empty.
	#     Running kallsyms on that gives us .tmp_kallsyms1.o with
	#     the right size
	# 2)  Link .tmp_vmlinux.kallsyms2 so it now has a __kallsyms section of
	#     the right size, but due to the added section, some
	#     addresses have shifted.
	#     From here, we generate a correct .tmp_vmlinux.kallsyms2.o
	# 3)  That link may have expanded the kernel image enough that
	#     more linker branch stubs / trampolines had to be added, which
	#     introduces new names, which further expands kallsyms. Do another
	#     pass if that is the case. In theory it's possible this results
	#     in even more stubs, but unlikely.
	#     KALLSYMS_EXTRA_PASS=1 may also used to debug or work around
	#     other bugs.
	# 4)  The correct ${kallsymso} is linked into the final vmlinux.
	#
	# a)  Verify that the System.map from vmlinux matches the map from
	#     ${kallsymso}.

	kallsyms_step 1
	kallsyms_step 2

	# step 3
	size1=$(${CONFIG_SHELL} "${srctree}/scripts/file-size.sh" ${kallsymso_prev})
	size2=$(${CONFIG_SHELL} "${srctree}/scripts/file-size.sh" ${kallsymso})

	if [ $size1 -ne $size2 ] || [ -n "${KALLSYMS_EXTRA_PASS}" ]; then
		kallsyms_step 3
	fi
fi

vmlinux_link vmlinux "${kallsymso}" ${btf_vmlinux_bin_o}

# fill in BTF IDs
if is_enabled CONFIG_DEBUG_INFO_BTF && is_enabled CONFIG_BPF; then
	info BTFIDS vmlinux
	${RESOLVE_BTFIDS} vmlinux
fi

info SYSMAP System.map
mksysmap vmlinux System.map

if is_enabled CONFIG_BUILDTIME_TABLE_SORT; then
	info SORTTAB vmlinux
	if ! sorttable vmlinux; then
		echo >&2 Failed to sort kernel tables
		exit 1
	fi
fi

# step a (see comment above)
if is_enabled CONFIG_KALLSYMS; then
	mksysmap ${kallsyms_vmlinux} .tmp_System.map

	if ! cmp -s System.map .tmp_System.map; then
		echo >&2 Inconsistent kallsyms data
		echo >&2 Try "make KALLSYMS_EXTRA_PASS=1" as a workaround
		exit 1
	fi
fi

# For fixdep
echo "vmlinux: $0" > .vmlinux.d<|MERGE_RESOLUTION|>--- conflicted
+++ resolved
@@ -133,25 +133,8 @@
 			objtoolopt="${objtoolopt} --mcount"
 		fi
 
-<<<<<<< HEAD
-	if is_enabled CONFIG_VMLINUX_VALIDATION; then
-		objtoolopt="${objtoolopt} --noinstr"
-	fi
-
-	if [ -n "${objtoolopt}" ]; then
-		if [ -z "${objtoolcmd}" ]; then
-			objtoolcmd="check"
-		fi
-		objtoolopt="${objtoolopt} --vmlinux"
-		if ! is_enabled CONFIG_FRAME_POINTER; then
-			objtoolopt="${objtoolopt} --no-fp"
-		fi
-		if is_enabled CONFIG_GCOV_KERNEL; then
-			objtoolopt="${objtoolopt} --no-unreachable"
-=======
 		if is_enabled CONFIG_UNWINDER_ORC; then
 			objtoolopt="${objtoolopt} --orc"
->>>>>>> a1df7cc5
 		fi
 
 		if is_enabled CONFIG_RETPOLINE; then
