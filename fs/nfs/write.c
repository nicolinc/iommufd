--- conflicted
+++ resolved
@@ -2063,11 +2063,7 @@
 int nfs_wb_folio(struct inode *inode, struct folio *folio)
 {
 	loff_t range_start = folio_pos(folio);
-<<<<<<< HEAD
-	loff_t range_end = range_start + (loff_t)folio_size(folio) - 1;
-=======
 	size_t len = folio_size(folio);
->>>>>>> 03725d4c
 	struct writeback_control wbc = {
 		.sync_mode = WB_SYNC_ALL,
 		.nr_to_write = 0,
