// SPDX-License-Identifier: GPL-2.0
/*
 *  linux/fs/ext4/super.c
 *
 * Copyright (C) 1992, 1993, 1994, 1995
 * Remy Card (card@masi.ibp.fr)
 * Laboratoire MASI - Institut Blaise Pascal
 * Universite Pierre et Marie Curie (Paris VI)
 *
 *  from
 *
 *  linux/fs/minix/inode.c
 *
 *  Copyright (C) 1991, 1992  Linus Torvalds
 *
 *  Big-endian to little-endian byte-swapping/bitmaps by
 *        David S. Miller (davem@caip.rutgers.edu), 1995
 */

#include <linux/module.h>
#include <linux/string.h>
#include <linux/fs.h>
#include <linux/time.h>
#include <linux/vmalloc.h>
#include <linux/slab.h>
#include <linux/init.h>
#include <linux/blkdev.h>
#include <linux/backing-dev.h>
#include <linux/parser.h>
#include <linux/buffer_head.h>
#include <linux/exportfs.h>
#include <linux/vfs.h>
#include <linux/random.h>
#include <linux/mount.h>
#include <linux/namei.h>
#include <linux/quotaops.h>
#include <linux/seq_file.h>
#include <linux/ctype.h>
#include <linux/log2.h>
#include <linux/crc16.h>
#include <linux/dax.h>
#include <linux/uaccess.h>
#include <linux/iversion.h>
#include <linux/unicode.h>
#include <linux/part_stat.h>
#include <linux/kthread.h>
#include <linux/freezer.h>
#include <linux/fsnotify.h>
#include <linux/fs_context.h>
#include <linux/fs_parser.h>

#include "ext4.h"
#include "ext4_extents.h"	/* Needed for trace points definition */
#include "ext4_jbd2.h"
#include "xattr.h"
#include "acl.h"
#include "mballoc.h"
#include "fsmap.h"

#define CREATE_TRACE_POINTS
#include <trace/events/ext4.h>

static struct ext4_lazy_init *ext4_li_info;
static DEFINE_MUTEX(ext4_li_mtx);
static struct ratelimit_state ext4_mount_msg_ratelimit;

static int ext4_load_journal(struct super_block *, struct ext4_super_block *,
			     unsigned long journal_devnum);
static int ext4_show_options(struct seq_file *seq, struct dentry *root);
static void ext4_update_super(struct super_block *sb);
static int ext4_commit_super(struct super_block *sb);
static int ext4_mark_recovery_complete(struct super_block *sb,
					struct ext4_super_block *es);
static int ext4_clear_journal_err(struct super_block *sb,
				  struct ext4_super_block *es);
static int ext4_sync_fs(struct super_block *sb, int wait);
static int ext4_statfs(struct dentry *dentry, struct kstatfs *buf);
static int ext4_unfreeze(struct super_block *sb);
static int ext4_freeze(struct super_block *sb);
static inline int ext2_feature_set_ok(struct super_block *sb);
static inline int ext3_feature_set_ok(struct super_block *sb);
static void ext4_destroy_lazyinit_thread(void);
static void ext4_unregister_li_request(struct super_block *sb);
static void ext4_clear_request_list(void);
static struct inode *ext4_get_journal_inode(struct super_block *sb,
					    unsigned int journal_inum);
static int ext4_validate_options(struct fs_context *fc);
static int ext4_check_opt_consistency(struct fs_context *fc,
				      struct super_block *sb);
static void ext4_apply_options(struct fs_context *fc, struct super_block *sb);
static int ext4_parse_param(struct fs_context *fc, struct fs_parameter *param);
static int ext4_get_tree(struct fs_context *fc);
static int ext4_reconfigure(struct fs_context *fc);
static void ext4_fc_free(struct fs_context *fc);
static int ext4_init_fs_context(struct fs_context *fc);
static void ext4_kill_sb(struct super_block *sb);
static const struct fs_parameter_spec ext4_param_specs[];

/*
 * Lock ordering
 *
 * page fault path:
 * mmap_lock -> sb_start_pagefault -> invalidate_lock (r) -> transaction start
 *   -> page lock -> i_data_sem (rw)
 *
 * buffered write path:
 * sb_start_write -> i_mutex -> mmap_lock
 * sb_start_write -> i_mutex -> transaction start -> page lock ->
 *   i_data_sem (rw)
 *
 * truncate:
 * sb_start_write -> i_mutex -> invalidate_lock (w) -> i_mmap_rwsem (w) ->
 *   page lock
 * sb_start_write -> i_mutex -> invalidate_lock (w) -> transaction start ->
 *   i_data_sem (rw)
 *
 * direct IO:
 * sb_start_write -> i_mutex -> mmap_lock
 * sb_start_write -> i_mutex -> transaction start -> i_data_sem (rw)
 *
 * writepages:
 * transaction start -> page lock(s) -> i_data_sem (rw)
 */

static const struct fs_context_operations ext4_context_ops = {
	.parse_param	= ext4_parse_param,
	.get_tree	= ext4_get_tree,
	.reconfigure	= ext4_reconfigure,
	.free		= ext4_fc_free,
};


#if !defined(CONFIG_EXT2_FS) && !defined(CONFIG_EXT2_FS_MODULE) && defined(CONFIG_EXT4_USE_FOR_EXT2)
static struct file_system_type ext2_fs_type = {
	.owner			= THIS_MODULE,
	.name			= "ext2",
	.init_fs_context	= ext4_init_fs_context,
	.parameters		= ext4_param_specs,
	.kill_sb		= ext4_kill_sb,
	.fs_flags		= FS_REQUIRES_DEV,
};
MODULE_ALIAS_FS("ext2");
MODULE_ALIAS("ext2");
#define IS_EXT2_SB(sb) ((sb)->s_type == &ext2_fs_type)
#else
#define IS_EXT2_SB(sb) (0)
#endif


static struct file_system_type ext3_fs_type = {
	.owner			= THIS_MODULE,
	.name			= "ext3",
	.init_fs_context	= ext4_init_fs_context,
	.parameters		= ext4_param_specs,
	.kill_sb		= ext4_kill_sb,
	.fs_flags		= FS_REQUIRES_DEV,
};
MODULE_ALIAS_FS("ext3");
MODULE_ALIAS("ext3");
#define IS_EXT3_SB(sb) ((sb)->s_type == &ext3_fs_type)


static inline void __ext4_read_bh(struct buffer_head *bh, blk_opf_t op_flags,
				  bh_end_io_t *end_io)
{
	/*
	 * buffer's verified bit is no longer valid after reading from
	 * disk again due to write out error, clear it to make sure we
	 * recheck the buffer contents.
	 */
	clear_buffer_verified(bh);

	bh->b_end_io = end_io ? end_io : end_buffer_read_sync;
	get_bh(bh);
	submit_bh(REQ_OP_READ | op_flags, bh);
}

void ext4_read_bh_nowait(struct buffer_head *bh, blk_opf_t op_flags,
			 bh_end_io_t *end_io)
{
	BUG_ON(!buffer_locked(bh));

	if (ext4_buffer_uptodate(bh)) {
		unlock_buffer(bh);
		return;
	}
	__ext4_read_bh(bh, op_flags, end_io);
}

int ext4_read_bh(struct buffer_head *bh, blk_opf_t op_flags, bh_end_io_t *end_io)
{
	BUG_ON(!buffer_locked(bh));

	if (ext4_buffer_uptodate(bh)) {
		unlock_buffer(bh);
		return 0;
	}

	__ext4_read_bh(bh, op_flags, end_io);

	wait_on_buffer(bh);
	if (buffer_uptodate(bh))
		return 0;
	return -EIO;
}

int ext4_read_bh_lock(struct buffer_head *bh, blk_opf_t op_flags, bool wait)
{
	lock_buffer(bh);
	if (!wait) {
		ext4_read_bh_nowait(bh, op_flags, NULL);
		return 0;
	}
	return ext4_read_bh(bh, op_flags, NULL);
}

/*
 * This works like __bread_gfp() except it uses ERR_PTR for error
 * returns.  Currently with sb_bread it's impossible to distinguish
 * between ENOMEM and EIO situations (since both result in a NULL
 * return.
 */
static struct buffer_head *__ext4_sb_bread_gfp(struct super_block *sb,
					       sector_t block,
					       blk_opf_t op_flags, gfp_t gfp)
{
	struct buffer_head *bh;
	int ret;

	bh = sb_getblk_gfp(sb, block, gfp);
	if (bh == NULL)
		return ERR_PTR(-ENOMEM);
	if (ext4_buffer_uptodate(bh))
		return bh;

	ret = ext4_read_bh_lock(bh, REQ_META | op_flags, true);
	if (ret) {
		put_bh(bh);
		return ERR_PTR(ret);
	}
	return bh;
}

struct buffer_head *ext4_sb_bread(struct super_block *sb, sector_t block,
				   blk_opf_t op_flags)
{
	gfp_t gfp = mapping_gfp_constraint(sb->s_bdev->bd_inode->i_mapping,
			~__GFP_FS) | __GFP_MOVABLE;

	return __ext4_sb_bread_gfp(sb, block, op_flags, gfp);
}

struct buffer_head *ext4_sb_bread_unmovable(struct super_block *sb,
					    sector_t block)
{
	gfp_t gfp = mapping_gfp_constraint(sb->s_bdev->bd_inode->i_mapping,
			~__GFP_FS);

	return __ext4_sb_bread_gfp(sb, block, 0, gfp);
}

void ext4_sb_breadahead_unmovable(struct super_block *sb, sector_t block)
{
	struct buffer_head *bh = bdev_getblk(sb->s_bdev, block,
<<<<<<< HEAD
			sb->s_blocksize, GFP_NOWAIT);
=======
			sb->s_blocksize, GFP_NOWAIT | __GFP_NOWARN);
>>>>>>> c6b4068c

	if (likely(bh)) {
		if (trylock_buffer(bh))
			ext4_read_bh_nowait(bh, REQ_RAHEAD, NULL);
		brelse(bh);
	}
}

static int ext4_verify_csum_type(struct super_block *sb,
				 struct ext4_super_block *es)
{
	if (!ext4_has_feature_metadata_csum(sb))
		return 1;

	return es->s_checksum_type == EXT4_CRC32C_CHKSUM;
}

__le32 ext4_superblock_csum(struct super_block *sb,
			    struct ext4_super_block *es)
{
	struct ext4_sb_info *sbi = EXT4_SB(sb);
	int offset = offsetof(struct ext4_super_block, s_checksum);
	__u32 csum;

	csum = ext4_chksum(sbi, ~0, (char *)es, offset);

	return cpu_to_le32(csum);
}

static int ext4_superblock_csum_verify(struct super_block *sb,
				       struct ext4_super_block *es)
{
	if (!ext4_has_metadata_csum(sb))
		return 1;

	return es->s_checksum == ext4_superblock_csum(sb, es);
}

void ext4_superblock_csum_set(struct super_block *sb)
{
	struct ext4_super_block *es = EXT4_SB(sb)->s_es;

	if (!ext4_has_metadata_csum(sb))
		return;

	es->s_checksum = ext4_superblock_csum(sb, es);
}

ext4_fsblk_t ext4_block_bitmap(struct super_block *sb,
			       struct ext4_group_desc *bg)
{
	return le32_to_cpu(bg->bg_block_bitmap_lo) |
		(EXT4_DESC_SIZE(sb) >= EXT4_MIN_DESC_SIZE_64BIT ?
		 (ext4_fsblk_t)le32_to_cpu(bg->bg_block_bitmap_hi) << 32 : 0);
}

ext4_fsblk_t ext4_inode_bitmap(struct super_block *sb,
			       struct ext4_group_desc *bg)
{
	return le32_to_cpu(bg->bg_inode_bitmap_lo) |
		(EXT4_DESC_SIZE(sb) >= EXT4_MIN_DESC_SIZE_64BIT ?
		 (ext4_fsblk_t)le32_to_cpu(bg->bg_inode_bitmap_hi) << 32 : 0);
}

ext4_fsblk_t ext4_inode_table(struct super_block *sb,
			      struct ext4_group_desc *bg)
{
	return le32_to_cpu(bg->bg_inode_table_lo) |
		(EXT4_DESC_SIZE(sb) >= EXT4_MIN_DESC_SIZE_64BIT ?
		 (ext4_fsblk_t)le32_to_cpu(bg->bg_inode_table_hi) << 32 : 0);
}

__u32 ext4_free_group_clusters(struct super_block *sb,
			       struct ext4_group_desc *bg)
{
	return le16_to_cpu(bg->bg_free_blocks_count_lo) |
		(EXT4_DESC_SIZE(sb) >= EXT4_MIN_DESC_SIZE_64BIT ?
		 (__u32)le16_to_cpu(bg->bg_free_blocks_count_hi) << 16 : 0);
}

__u32 ext4_free_inodes_count(struct super_block *sb,
			      struct ext4_group_desc *bg)
{
	return le16_to_cpu(bg->bg_free_inodes_count_lo) |
		(EXT4_DESC_SIZE(sb) >= EXT4_MIN_DESC_SIZE_64BIT ?
		 (__u32)le16_to_cpu(bg->bg_free_inodes_count_hi) << 16 : 0);
}

__u32 ext4_used_dirs_count(struct super_block *sb,
			      struct ext4_group_desc *bg)
{
	return le16_to_cpu(bg->bg_used_dirs_count_lo) |
		(EXT4_DESC_SIZE(sb) >= EXT4_MIN_DESC_SIZE_64BIT ?
		 (__u32)le16_to_cpu(bg->bg_used_dirs_count_hi) << 16 : 0);
}

__u32 ext4_itable_unused_count(struct super_block *sb,
			      struct ext4_group_desc *bg)
{
	return le16_to_cpu(bg->bg_itable_unused_lo) |
		(EXT4_DESC_SIZE(sb) >= EXT4_MIN_DESC_SIZE_64BIT ?
		 (__u32)le16_to_cpu(bg->bg_itable_unused_hi) << 16 : 0);
}

void ext4_block_bitmap_set(struct super_block *sb,
			   struct ext4_group_desc *bg, ext4_fsblk_t blk)
{
	bg->bg_block_bitmap_lo = cpu_to_le32((u32)blk);
	if (EXT4_DESC_SIZE(sb) >= EXT4_MIN_DESC_SIZE_64BIT)
		bg->bg_block_bitmap_hi = cpu_to_le32(blk >> 32);
}

void ext4_inode_bitmap_set(struct super_block *sb,
			   struct ext4_group_desc *bg, ext4_fsblk_t blk)
{
	bg->bg_inode_bitmap_lo  = cpu_to_le32((u32)blk);
	if (EXT4_DESC_SIZE(sb) >= EXT4_MIN_DESC_SIZE_64BIT)
		bg->bg_inode_bitmap_hi = cpu_to_le32(blk >> 32);
}

void ext4_inode_table_set(struct super_block *sb,
			  struct ext4_group_desc *bg, ext4_fsblk_t blk)
{
	bg->bg_inode_table_lo = cpu_to_le32((u32)blk);
	if (EXT4_DESC_SIZE(sb) >= EXT4_MIN_DESC_SIZE_64BIT)
		bg->bg_inode_table_hi = cpu_to_le32(blk >> 32);
}

void ext4_free_group_clusters_set(struct super_block *sb,
				  struct ext4_group_desc *bg, __u32 count)
{
	bg->bg_free_blocks_count_lo = cpu_to_le16((__u16)count);
	if (EXT4_DESC_SIZE(sb) >= EXT4_MIN_DESC_SIZE_64BIT)
		bg->bg_free_blocks_count_hi = cpu_to_le16(count >> 16);
}

void ext4_free_inodes_set(struct super_block *sb,
			  struct ext4_group_desc *bg, __u32 count)
{
	bg->bg_free_inodes_count_lo = cpu_to_le16((__u16)count);
	if (EXT4_DESC_SIZE(sb) >= EXT4_MIN_DESC_SIZE_64BIT)
		bg->bg_free_inodes_count_hi = cpu_to_le16(count >> 16);
}

void ext4_used_dirs_set(struct super_block *sb,
			  struct ext4_group_desc *bg, __u32 count)
{
	bg->bg_used_dirs_count_lo = cpu_to_le16((__u16)count);
	if (EXT4_DESC_SIZE(sb) >= EXT4_MIN_DESC_SIZE_64BIT)
		bg->bg_used_dirs_count_hi = cpu_to_le16(count >> 16);
}

void ext4_itable_unused_set(struct super_block *sb,
			  struct ext4_group_desc *bg, __u32 count)
{
	bg->bg_itable_unused_lo = cpu_to_le16((__u16)count);
	if (EXT4_DESC_SIZE(sb) >= EXT4_MIN_DESC_SIZE_64BIT)
		bg->bg_itable_unused_hi = cpu_to_le16(count >> 16);
}

static void __ext4_update_tstamp(__le32 *lo, __u8 *hi, time64_t now)
{
	now = clamp_val(now, 0, (1ull << 40) - 1);

	*lo = cpu_to_le32(lower_32_bits(now));
	*hi = upper_32_bits(now);
}

static time64_t __ext4_get_tstamp(__le32 *lo, __u8 *hi)
{
	return ((time64_t)(*hi) << 32) + le32_to_cpu(*lo);
}
#define ext4_update_tstamp(es, tstamp) \
	__ext4_update_tstamp(&(es)->tstamp, &(es)->tstamp ## _hi, \
			     ktime_get_real_seconds())
#define ext4_get_tstamp(es, tstamp) \
	__ext4_get_tstamp(&(es)->tstamp, &(es)->tstamp ## _hi)

#define EXT4_SB_REFRESH_INTERVAL_SEC (3600) /* seconds (1 hour) */
#define EXT4_SB_REFRESH_INTERVAL_KB (16384) /* kilobytes (16MB) */

/*
 * The ext4_maybe_update_superblock() function checks and updates the
 * superblock if needed.
 *
 * This function is designed to update the on-disk superblock only under
 * certain conditions to prevent excessive disk writes and unnecessary
 * waking of the disk from sleep. The superblock will be updated if:
 * 1. More than an hour has passed since the last superblock update, and
 * 2. More than 16MB have been written since the last superblock update.
 *
 * @sb: The superblock
 */
static void ext4_maybe_update_superblock(struct super_block *sb)
{
	struct ext4_sb_info *sbi = EXT4_SB(sb);
	struct ext4_super_block *es = sbi->s_es;
	journal_t *journal = sbi->s_journal;
	time64_t now;
	__u64 last_update;
	__u64 lifetime_write_kbytes;
	__u64 diff_size;

	if (sb_rdonly(sb) || !(sb->s_flags & SB_ACTIVE) ||
	    !journal || (journal->j_flags & JBD2_UNMOUNT))
		return;

	now = ktime_get_real_seconds();
	last_update = ext4_get_tstamp(es, s_wtime);

	if (likely(now - last_update < EXT4_SB_REFRESH_INTERVAL_SEC))
		return;

	lifetime_write_kbytes = sbi->s_kbytes_written +
		((part_stat_read(sb->s_bdev, sectors[STAT_WRITE]) -
		  sbi->s_sectors_written_start) >> 1);

	/* Get the number of kilobytes not written to disk to account
	 * for statistics and compare with a multiple of 16 MB. This
	 * is used to determine when the next superblock commit should
	 * occur (i.e. not more often than once per 16MB if there was
	 * less written in an hour).
	 */
	diff_size = lifetime_write_kbytes - le64_to_cpu(es->s_kbytes_written);

	if (diff_size > EXT4_SB_REFRESH_INTERVAL_KB)
		schedule_work(&EXT4_SB(sb)->s_sb_upd_work);
}

/*
 * The del_gendisk() function uninitializes the disk-specific data
 * structures, including the bdi structure, without telling anyone
 * else.  Once this happens, any attempt to call mark_buffer_dirty()
 * (for example, by ext4_commit_super), will cause a kernel OOPS.
 * This is a kludge to prevent these oops until we can put in a proper
 * hook in del_gendisk() to inform the VFS and file system layers.
 */
static int block_device_ejected(struct super_block *sb)
{
	struct inode *bd_inode = sb->s_bdev->bd_inode;
	struct backing_dev_info *bdi = inode_to_bdi(bd_inode);

	return bdi->dev == NULL;
}

static void ext4_journal_commit_callback(journal_t *journal, transaction_t *txn)
{
	struct super_block		*sb = journal->j_private;
	struct ext4_sb_info		*sbi = EXT4_SB(sb);
	int				error = is_journal_aborted(journal);
	struct ext4_journal_cb_entry	*jce;

	BUG_ON(txn->t_state == T_FINISHED);

	ext4_process_freed_data(sb, txn->t_tid);
	ext4_maybe_update_superblock(sb);

	spin_lock(&sbi->s_md_lock);
	while (!list_empty(&txn->t_private_list)) {
		jce = list_entry(txn->t_private_list.next,
				 struct ext4_journal_cb_entry, jce_list);
		list_del_init(&jce->jce_list);
		spin_unlock(&sbi->s_md_lock);
		jce->jce_func(sb, jce, error);
		spin_lock(&sbi->s_md_lock);
	}
	spin_unlock(&sbi->s_md_lock);
}

/*
 * This writepage callback for write_cache_pages()
 * takes care of a few cases after page cleaning.
 *
 * write_cache_pages() already checks for dirty pages
 * and calls clear_page_dirty_for_io(), which we want,
 * to write protect the pages.
 *
 * However, we may have to redirty a page (see below.)
 */
static int ext4_journalled_writepage_callback(struct folio *folio,
					      struct writeback_control *wbc,
					      void *data)
{
	transaction_t *transaction = (transaction_t *) data;
	struct buffer_head *bh, *head;
	struct journal_head *jh;

	bh = head = folio_buffers(folio);
	do {
		/*
		 * We have to redirty a page in these cases:
		 * 1) If buffer is dirty, it means the page was dirty because it
		 * contains a buffer that needs checkpointing. So the dirty bit
		 * needs to be preserved so that checkpointing writes the buffer
		 * properly.
		 * 2) If buffer is not part of the committing transaction
		 * (we may have just accidentally come across this buffer because
		 * inode range tracking is not exact) or if the currently running
		 * transaction already contains this buffer as well, dirty bit
		 * needs to be preserved so that the buffer gets writeprotected
		 * properly on running transaction's commit.
		 */
		jh = bh2jh(bh);
		if (buffer_dirty(bh) ||
		    (jh && (jh->b_transaction != transaction ||
			    jh->b_next_transaction))) {
			folio_redirty_for_writepage(wbc, folio);
			goto out;
		}
	} while ((bh = bh->b_this_page) != head);

out:
	return AOP_WRITEPAGE_ACTIVATE;
}

static int ext4_journalled_submit_inode_data_buffers(struct jbd2_inode *jinode)
{
	struct address_space *mapping = jinode->i_vfs_inode->i_mapping;
	struct writeback_control wbc = {
		.sync_mode =  WB_SYNC_ALL,
		.nr_to_write = LONG_MAX,
		.range_start = jinode->i_dirty_start,
		.range_end = jinode->i_dirty_end,
        };

	return write_cache_pages(mapping, &wbc,
				 ext4_journalled_writepage_callback,
				 jinode->i_transaction);
}

static int ext4_journal_submit_inode_data_buffers(struct jbd2_inode *jinode)
{
	int ret;

	if (ext4_should_journal_data(jinode->i_vfs_inode))
		ret = ext4_journalled_submit_inode_data_buffers(jinode);
	else
		ret = ext4_normal_submit_inode_data_buffers(jinode);
	return ret;
}

static int ext4_journal_finish_inode_data_buffers(struct jbd2_inode *jinode)
{
	int ret = 0;

	if (!ext4_should_journal_data(jinode->i_vfs_inode))
		ret = jbd2_journal_finish_inode_data_buffers(jinode);

	return ret;
}

static bool system_going_down(void)
{
	return system_state == SYSTEM_HALT || system_state == SYSTEM_POWER_OFF
		|| system_state == SYSTEM_RESTART;
}

struct ext4_err_translation {
	int code;
	int errno;
};

#define EXT4_ERR_TRANSLATE(err) { .code = EXT4_ERR_##err, .errno = err }

static struct ext4_err_translation err_translation[] = {
	EXT4_ERR_TRANSLATE(EIO),
	EXT4_ERR_TRANSLATE(ENOMEM),
	EXT4_ERR_TRANSLATE(EFSBADCRC),
	EXT4_ERR_TRANSLATE(EFSCORRUPTED),
	EXT4_ERR_TRANSLATE(ENOSPC),
	EXT4_ERR_TRANSLATE(ENOKEY),
	EXT4_ERR_TRANSLATE(EROFS),
	EXT4_ERR_TRANSLATE(EFBIG),
	EXT4_ERR_TRANSLATE(EEXIST),
	EXT4_ERR_TRANSLATE(ERANGE),
	EXT4_ERR_TRANSLATE(EOVERFLOW),
	EXT4_ERR_TRANSLATE(EBUSY),
	EXT4_ERR_TRANSLATE(ENOTDIR),
	EXT4_ERR_TRANSLATE(ENOTEMPTY),
	EXT4_ERR_TRANSLATE(ESHUTDOWN),
	EXT4_ERR_TRANSLATE(EFAULT),
};

static int ext4_errno_to_code(int errno)
{
	int i;

	for (i = 0; i < ARRAY_SIZE(err_translation); i++)
		if (err_translation[i].errno == errno)
			return err_translation[i].code;
	return EXT4_ERR_UNKNOWN;
}

static void save_error_info(struct super_block *sb, int error,
			    __u32 ino, __u64 block,
			    const char *func, unsigned int line)
{
	struct ext4_sb_info *sbi = EXT4_SB(sb);

	/* We default to EFSCORRUPTED error... */
	if (error == 0)
		error = EFSCORRUPTED;

	spin_lock(&sbi->s_error_lock);
	sbi->s_add_error_count++;
	sbi->s_last_error_code = error;
	sbi->s_last_error_line = line;
	sbi->s_last_error_ino = ino;
	sbi->s_last_error_block = block;
	sbi->s_last_error_func = func;
	sbi->s_last_error_time = ktime_get_real_seconds();
	if (!sbi->s_first_error_time) {
		sbi->s_first_error_code = error;
		sbi->s_first_error_line = line;
		sbi->s_first_error_ino = ino;
		sbi->s_first_error_block = block;
		sbi->s_first_error_func = func;
		sbi->s_first_error_time = sbi->s_last_error_time;
	}
	spin_unlock(&sbi->s_error_lock);
}

/* Deal with the reporting of failure conditions on a filesystem such as
 * inconsistencies detected or read IO failures.
 *
 * On ext2, we can store the error state of the filesystem in the
 * superblock.  That is not possible on ext4, because we may have other
 * write ordering constraints on the superblock which prevent us from
 * writing it out straight away; and given that the journal is about to
 * be aborted, we can't rely on the current, or future, transactions to
 * write out the superblock safely.
 *
 * We'll just use the jbd2_journal_abort() error code to record an error in
 * the journal instead.  On recovery, the journal will complain about
 * that error until we've noted it down and cleared it.
 *
 * If force_ro is set, we unconditionally force the filesystem into an
 * ABORT|READONLY state, unless the error response on the fs has been set to
 * panic in which case we take the easy way out and panic immediately. This is
 * used to deal with unrecoverable failures such as journal IO errors or ENOMEM
 * at a critical moment in log management.
 */
static void ext4_handle_error(struct super_block *sb, bool force_ro, int error,
			      __u32 ino, __u64 block,
			      const char *func, unsigned int line)
{
	journal_t *journal = EXT4_SB(sb)->s_journal;
	bool continue_fs = !force_ro && test_opt(sb, ERRORS_CONT);

	EXT4_SB(sb)->s_mount_state |= EXT4_ERROR_FS;
	if (test_opt(sb, WARN_ON_ERROR))
		WARN_ON_ONCE(1);

	if (!continue_fs && !sb_rdonly(sb)) {
		set_bit(EXT4_FLAGS_SHUTDOWN, &EXT4_SB(sb)->s_ext4_flags);
		if (journal)
			jbd2_journal_abort(journal, -EIO);
	}

	if (!bdev_read_only(sb->s_bdev)) {
		save_error_info(sb, error, ino, block, func, line);
		/*
		 * In case the fs should keep running, we need to writeout
		 * superblock through the journal. Due to lock ordering
		 * constraints, it may not be safe to do it right here so we
		 * defer superblock flushing to a workqueue.
		 */
		if (continue_fs && journal)
			schedule_work(&EXT4_SB(sb)->s_sb_upd_work);
		else
			ext4_commit_super(sb);
	}

	/*
	 * We force ERRORS_RO behavior when system is rebooting. Otherwise we
	 * could panic during 'reboot -f' as the underlying device got already
	 * disabled.
	 */
	if (test_opt(sb, ERRORS_PANIC) && !system_going_down()) {
		panic("EXT4-fs (device %s): panic forced after error\n",
			sb->s_id);
	}

	if (sb_rdonly(sb) || continue_fs)
		return;

	ext4_msg(sb, KERN_CRIT, "Remounting filesystem read-only");
	/*
	 * Make sure updated value of ->s_mount_flags will be visible before
	 * ->s_flags update
	 */
	smp_wmb();
	sb->s_flags |= SB_RDONLY;
}

static void update_super_work(struct work_struct *work)
{
	struct ext4_sb_info *sbi = container_of(work, struct ext4_sb_info,
						s_sb_upd_work);
	journal_t *journal = sbi->s_journal;
	handle_t *handle;

	/*
	 * If the journal is still running, we have to write out superblock
	 * through the journal to avoid collisions of other journalled sb
	 * updates.
	 *
	 * We use directly jbd2 functions here to avoid recursing back into
	 * ext4 error handling code during handling of previous errors.
	 */
	if (!sb_rdonly(sbi->s_sb) && journal) {
		struct buffer_head *sbh = sbi->s_sbh;
		bool call_notify_err;
		handle = jbd2_journal_start(journal, 1);
		if (IS_ERR(handle))
			goto write_directly;
		if (jbd2_journal_get_write_access(handle, sbh)) {
			jbd2_journal_stop(handle);
			goto write_directly;
		}

		if (sbi->s_add_error_count > 0)
			call_notify_err = true;

		ext4_update_super(sbi->s_sb);
		if (buffer_write_io_error(sbh) || !buffer_uptodate(sbh)) {
			ext4_msg(sbi->s_sb, KERN_ERR, "previous I/O error to "
				 "superblock detected");
			clear_buffer_write_io_error(sbh);
			set_buffer_uptodate(sbh);
		}

		if (jbd2_journal_dirty_metadata(handle, sbh)) {
			jbd2_journal_stop(handle);
			goto write_directly;
		}
		jbd2_journal_stop(handle);

		if (call_notify_err)
			ext4_notify_error_sysfs(sbi);

		return;
	}
write_directly:
	/*
	 * Write through journal failed. Write sb directly to get error info
	 * out and hope for the best.
	 */
	ext4_commit_super(sbi->s_sb);
	ext4_notify_error_sysfs(sbi);
}

#define ext4_error_ratelimit(sb)					\
		___ratelimit(&(EXT4_SB(sb)->s_err_ratelimit_state),	\
			     "EXT4-fs error")

void __ext4_error(struct super_block *sb, const char *function,
		  unsigned int line, bool force_ro, int error, __u64 block,
		  const char *fmt, ...)
{
	struct va_format vaf;
	va_list args;

	if (unlikely(ext4_forced_shutdown(sb)))
		return;

	trace_ext4_error(sb, function, line);
	if (ext4_error_ratelimit(sb)) {
		va_start(args, fmt);
		vaf.fmt = fmt;
		vaf.va = &args;
		printk(KERN_CRIT
		       "EXT4-fs error (device %s): %s:%d: comm %s: %pV\n",
		       sb->s_id, function, line, current->comm, &vaf);
		va_end(args);
	}
	fsnotify_sb_error(sb, NULL, error ? error : EFSCORRUPTED);

	ext4_handle_error(sb, force_ro, error, 0, block, function, line);
}

void __ext4_error_inode(struct inode *inode, const char *function,
			unsigned int line, ext4_fsblk_t block, int error,
			const char *fmt, ...)
{
	va_list args;
	struct va_format vaf;

	if (unlikely(ext4_forced_shutdown(inode->i_sb)))
		return;

	trace_ext4_error(inode->i_sb, function, line);
	if (ext4_error_ratelimit(inode->i_sb)) {
		va_start(args, fmt);
		vaf.fmt = fmt;
		vaf.va = &args;
		if (block)
			printk(KERN_CRIT "EXT4-fs error (device %s): %s:%d: "
			       "inode #%lu: block %llu: comm %s: %pV\n",
			       inode->i_sb->s_id, function, line, inode->i_ino,
			       block, current->comm, &vaf);
		else
			printk(KERN_CRIT "EXT4-fs error (device %s): %s:%d: "
			       "inode #%lu: comm %s: %pV\n",
			       inode->i_sb->s_id, function, line, inode->i_ino,
			       current->comm, &vaf);
		va_end(args);
	}
	fsnotify_sb_error(inode->i_sb, inode, error ? error : EFSCORRUPTED);

	ext4_handle_error(inode->i_sb, false, error, inode->i_ino, block,
			  function, line);
}

void __ext4_error_file(struct file *file, const char *function,
		       unsigned int line, ext4_fsblk_t block,
		       const char *fmt, ...)
{
	va_list args;
	struct va_format vaf;
	struct inode *inode = file_inode(file);
	char pathname[80], *path;

	if (unlikely(ext4_forced_shutdown(inode->i_sb)))
		return;

	trace_ext4_error(inode->i_sb, function, line);
	if (ext4_error_ratelimit(inode->i_sb)) {
		path = file_path(file, pathname, sizeof(pathname));
		if (IS_ERR(path))
			path = "(unknown)";
		va_start(args, fmt);
		vaf.fmt = fmt;
		vaf.va = &args;
		if (block)
			printk(KERN_CRIT
			       "EXT4-fs error (device %s): %s:%d: inode #%lu: "
			       "block %llu: comm %s: path %s: %pV\n",
			       inode->i_sb->s_id, function, line, inode->i_ino,
			       block, current->comm, path, &vaf);
		else
			printk(KERN_CRIT
			       "EXT4-fs error (device %s): %s:%d: inode #%lu: "
			       "comm %s: path %s: %pV\n",
			       inode->i_sb->s_id, function, line, inode->i_ino,
			       current->comm, path, &vaf);
		va_end(args);
	}
	fsnotify_sb_error(inode->i_sb, inode, EFSCORRUPTED);

	ext4_handle_error(inode->i_sb, false, EFSCORRUPTED, inode->i_ino, block,
			  function, line);
}

const char *ext4_decode_error(struct super_block *sb, int errno,
			      char nbuf[16])
{
	char *errstr = NULL;

	switch (errno) {
	case -EFSCORRUPTED:
		errstr = "Corrupt filesystem";
		break;
	case -EFSBADCRC:
		errstr = "Filesystem failed CRC";
		break;
	case -EIO:
		errstr = "IO failure";
		break;
	case -ENOMEM:
		errstr = "Out of memory";
		break;
	case -EROFS:
		if (!sb || (EXT4_SB(sb)->s_journal &&
			    EXT4_SB(sb)->s_journal->j_flags & JBD2_ABORT))
			errstr = "Journal has aborted";
		else
			errstr = "Readonly filesystem";
		break;
	default:
		/* If the caller passed in an extra buffer for unknown
		 * errors, textualise them now.  Else we just return
		 * NULL. */
		if (nbuf) {
			/* Check for truncated error codes... */
			if (snprintf(nbuf, 16, "error %d", -errno) >= 0)
				errstr = nbuf;
		}
		break;
	}

	return errstr;
}

/* __ext4_std_error decodes expected errors from journaling functions
 * automatically and invokes the appropriate error response.  */

void __ext4_std_error(struct super_block *sb, const char *function,
		      unsigned int line, int errno)
{
	char nbuf[16];
	const char *errstr;

	if (unlikely(ext4_forced_shutdown(sb)))
		return;

	/* Special case: if the error is EROFS, and we're not already
	 * inside a transaction, then there's really no point in logging
	 * an error. */
	if (errno == -EROFS && journal_current_handle() == NULL && sb_rdonly(sb))
		return;

	if (ext4_error_ratelimit(sb)) {
		errstr = ext4_decode_error(sb, errno, nbuf);
		printk(KERN_CRIT "EXT4-fs error (device %s) in %s:%d: %s\n",
		       sb->s_id, function, line, errstr);
	}
	fsnotify_sb_error(sb, NULL, errno ? errno : EFSCORRUPTED);

	ext4_handle_error(sb, false, -errno, 0, 0, function, line);
}

void __ext4_msg(struct super_block *sb,
		const char *prefix, const char *fmt, ...)
{
	struct va_format vaf;
	va_list args;

	if (sb) {
		atomic_inc(&EXT4_SB(sb)->s_msg_count);
		if (!___ratelimit(&(EXT4_SB(sb)->s_msg_ratelimit_state),
				  "EXT4-fs"))
			return;
	}

	va_start(args, fmt);
	vaf.fmt = fmt;
	vaf.va = &args;
	if (sb)
		printk("%sEXT4-fs (%s): %pV\n", prefix, sb->s_id, &vaf);
	else
		printk("%sEXT4-fs: %pV\n", prefix, &vaf);
	va_end(args);
}

static int ext4_warning_ratelimit(struct super_block *sb)
{
	atomic_inc(&EXT4_SB(sb)->s_warning_count);
	return ___ratelimit(&(EXT4_SB(sb)->s_warning_ratelimit_state),
			    "EXT4-fs warning");
}

void __ext4_warning(struct super_block *sb, const char *function,
		    unsigned int line, const char *fmt, ...)
{
	struct va_format vaf;
	va_list args;

	if (!ext4_warning_ratelimit(sb))
		return;

	va_start(args, fmt);
	vaf.fmt = fmt;
	vaf.va = &args;
	printk(KERN_WARNING "EXT4-fs warning (device %s): %s:%d: %pV\n",
	       sb->s_id, function, line, &vaf);
	va_end(args);
}

void __ext4_warning_inode(const struct inode *inode, const char *function,
			  unsigned int line, const char *fmt, ...)
{
	struct va_format vaf;
	va_list args;

	if (!ext4_warning_ratelimit(inode->i_sb))
		return;

	va_start(args, fmt);
	vaf.fmt = fmt;
	vaf.va = &args;
	printk(KERN_WARNING "EXT4-fs warning (device %s): %s:%d: "
	       "inode #%lu: comm %s: %pV\n", inode->i_sb->s_id,
	       function, line, inode->i_ino, current->comm, &vaf);
	va_end(args);
}

void __ext4_grp_locked_error(const char *function, unsigned int line,
			     struct super_block *sb, ext4_group_t grp,
			     unsigned long ino, ext4_fsblk_t block,
			     const char *fmt, ...)
__releases(bitlock)
__acquires(bitlock)
{
	struct va_format vaf;
	va_list args;

	if (unlikely(ext4_forced_shutdown(sb)))
		return;

	trace_ext4_error(sb, function, line);
	if (ext4_error_ratelimit(sb)) {
		va_start(args, fmt);
		vaf.fmt = fmt;
		vaf.va = &args;
		printk(KERN_CRIT "EXT4-fs error (device %s): %s:%d: group %u, ",
		       sb->s_id, function, line, grp);
		if (ino)
			printk(KERN_CONT "inode %lu: ", ino);
		if (block)
			printk(KERN_CONT "block %llu:",
			       (unsigned long long) block);
		printk(KERN_CONT "%pV\n", &vaf);
		va_end(args);
	}

	if (test_opt(sb, ERRORS_CONT)) {
		if (test_opt(sb, WARN_ON_ERROR))
			WARN_ON_ONCE(1);
		EXT4_SB(sb)->s_mount_state |= EXT4_ERROR_FS;
		if (!bdev_read_only(sb->s_bdev)) {
			save_error_info(sb, EFSCORRUPTED, ino, block, function,
					line);
			schedule_work(&EXT4_SB(sb)->s_sb_upd_work);
		}
		return;
	}
	ext4_unlock_group(sb, grp);
	ext4_handle_error(sb, false, EFSCORRUPTED, ino, block, function, line);
	/*
	 * We only get here in the ERRORS_RO case; relocking the group
	 * may be dangerous, but nothing bad will happen since the
	 * filesystem will have already been marked read/only and the
	 * journal has been aborted.  We return 1 as a hint to callers
	 * who might what to use the return value from
	 * ext4_grp_locked_error() to distinguish between the
	 * ERRORS_CONT and ERRORS_RO case, and perhaps return more
	 * aggressively from the ext4 function in question, with a
	 * more appropriate error code.
	 */
	ext4_lock_group(sb, grp);
	return;
}

void ext4_mark_group_bitmap_corrupted(struct super_block *sb,
				     ext4_group_t group,
				     unsigned int flags)
{
	struct ext4_sb_info *sbi = EXT4_SB(sb);
	struct ext4_group_info *grp = ext4_get_group_info(sb, group);
	struct ext4_group_desc *gdp = ext4_get_group_desc(sb, group, NULL);
	int ret;

	if (!grp || !gdp)
		return;
	if (flags & EXT4_GROUP_INFO_BBITMAP_CORRUPT) {
		ret = ext4_test_and_set_bit(EXT4_GROUP_INFO_BBITMAP_CORRUPT_BIT,
					    &grp->bb_state);
		if (!ret)
			percpu_counter_sub(&sbi->s_freeclusters_counter,
					   grp->bb_free);
	}

	if (flags & EXT4_GROUP_INFO_IBITMAP_CORRUPT) {
		ret = ext4_test_and_set_bit(EXT4_GROUP_INFO_IBITMAP_CORRUPT_BIT,
					    &grp->bb_state);
		if (!ret && gdp) {
			int count;

			count = ext4_free_inodes_count(sb, gdp);
			percpu_counter_sub(&sbi->s_freeinodes_counter,
					   count);
		}
	}
}

void ext4_update_dynamic_rev(struct super_block *sb)
{
	struct ext4_super_block *es = EXT4_SB(sb)->s_es;

	if (le32_to_cpu(es->s_rev_level) > EXT4_GOOD_OLD_REV)
		return;

	ext4_warning(sb,
		     "updating to rev %d because of new feature flag, "
		     "running e2fsck is recommended",
		     EXT4_DYNAMIC_REV);

	es->s_first_ino = cpu_to_le32(EXT4_GOOD_OLD_FIRST_INO);
	es->s_inode_size = cpu_to_le16(EXT4_GOOD_OLD_INODE_SIZE);
	es->s_rev_level = cpu_to_le32(EXT4_DYNAMIC_REV);
	/* leave es->s_feature_*compat flags alone */
	/* es->s_uuid will be set by e2fsck if empty */

	/*
	 * The rest of the superblock fields should be zero, and if not it
	 * means they are likely already in use, so leave them alone.  We
	 * can leave it up to e2fsck to clean up any inconsistencies there.
	 */
}

static inline struct inode *orphan_list_entry(struct list_head *l)
{
	return &list_entry(l, struct ext4_inode_info, i_orphan)->vfs_inode;
}

static void dump_orphan_list(struct super_block *sb, struct ext4_sb_info *sbi)
{
	struct list_head *l;

	ext4_msg(sb, KERN_ERR, "sb orphan head is %d",
		 le32_to_cpu(sbi->s_es->s_last_orphan));

	printk(KERN_ERR "sb_info orphan list:\n");
	list_for_each(l, &sbi->s_orphan) {
		struct inode *inode = orphan_list_entry(l);
		printk(KERN_ERR "  "
		       "inode %s:%lu at %p: mode %o, nlink %d, next %d\n",
		       inode->i_sb->s_id, inode->i_ino, inode,
		       inode->i_mode, inode->i_nlink,
		       NEXT_ORPHAN(inode));
	}
}

#ifdef CONFIG_QUOTA
static int ext4_quota_off(struct super_block *sb, int type);

static inline void ext4_quotas_off(struct super_block *sb, int type)
{
	BUG_ON(type > EXT4_MAXQUOTAS);

	/* Use our quota_off function to clear inode flags etc. */
	for (type--; type >= 0; type--)
		ext4_quota_off(sb, type);
}

/*
 * This is a helper function which is used in the mount/remount
 * codepaths (which holds s_umount) to fetch the quota file name.
 */
static inline char *get_qf_name(struct super_block *sb,
				struct ext4_sb_info *sbi,
				int type)
{
	return rcu_dereference_protected(sbi->s_qf_names[type],
					 lockdep_is_held(&sb->s_umount));
}
#else
static inline void ext4_quotas_off(struct super_block *sb, int type)
{
}
#endif

static int ext4_percpu_param_init(struct ext4_sb_info *sbi)
{
	ext4_fsblk_t block;
	int err;

	block = ext4_count_free_clusters(sbi->s_sb);
	ext4_free_blocks_count_set(sbi->s_es, EXT4_C2B(sbi, block));
	err = percpu_counter_init(&sbi->s_freeclusters_counter, block,
				  GFP_KERNEL);
	if (!err) {
		unsigned long freei = ext4_count_free_inodes(sbi->s_sb);
		sbi->s_es->s_free_inodes_count = cpu_to_le32(freei);
		err = percpu_counter_init(&sbi->s_freeinodes_counter, freei,
					  GFP_KERNEL);
	}
	if (!err)
		err = percpu_counter_init(&sbi->s_dirs_counter,
					  ext4_count_dirs(sbi->s_sb), GFP_KERNEL);
	if (!err)
		err = percpu_counter_init(&sbi->s_dirtyclusters_counter, 0,
					  GFP_KERNEL);
	if (!err)
		err = percpu_counter_init(&sbi->s_sra_exceeded_retry_limit, 0,
					  GFP_KERNEL);
	if (!err)
		err = percpu_init_rwsem(&sbi->s_writepages_rwsem);

	if (err)
		ext4_msg(sbi->s_sb, KERN_ERR, "insufficient memory");

	return err;
}

static void ext4_percpu_param_destroy(struct ext4_sb_info *sbi)
{
	percpu_counter_destroy(&sbi->s_freeclusters_counter);
	percpu_counter_destroy(&sbi->s_freeinodes_counter);
	percpu_counter_destroy(&sbi->s_dirs_counter);
	percpu_counter_destroy(&sbi->s_dirtyclusters_counter);
	percpu_counter_destroy(&sbi->s_sra_exceeded_retry_limit);
	percpu_free_rwsem(&sbi->s_writepages_rwsem);
}

static void ext4_group_desc_free(struct ext4_sb_info *sbi)
{
	struct buffer_head **group_desc;
	int i;

	rcu_read_lock();
	group_desc = rcu_dereference(sbi->s_group_desc);
	for (i = 0; i < sbi->s_gdb_count; i++)
		brelse(group_desc[i]);
	kvfree(group_desc);
	rcu_read_unlock();
}

static void ext4_flex_groups_free(struct ext4_sb_info *sbi)
{
	struct flex_groups **flex_groups;
	int i;

	rcu_read_lock();
	flex_groups = rcu_dereference(sbi->s_flex_groups);
	if (flex_groups) {
		for (i = 0; i < sbi->s_flex_groups_allocated; i++)
			kvfree(flex_groups[i]);
		kvfree(flex_groups);
	}
	rcu_read_unlock();
}

static void ext4_put_super(struct super_block *sb)
{
	struct ext4_sb_info *sbi = EXT4_SB(sb);
	struct ext4_super_block *es = sbi->s_es;
	int aborted = 0;
	int err;

	/*
	 * Unregister sysfs before destroying jbd2 journal.
	 * Since we could still access attr_journal_task attribute via sysfs
	 * path which could have sbi->s_journal->j_task as NULL
	 * Unregister sysfs before flush sbi->s_sb_upd_work.
	 * Since user may read /proc/fs/ext4/xx/mb_groups during umount, If
	 * read metadata verify failed then will queue error work.
	 * update_super_work will call start_this_handle may trigger
	 * BUG_ON.
	 */
	ext4_unregister_sysfs(sb);

	if (___ratelimit(&ext4_mount_msg_ratelimit, "EXT4-fs unmount"))
		ext4_msg(sb, KERN_INFO, "unmounting filesystem %pU.",
			 &sb->s_uuid);

	ext4_unregister_li_request(sb);
	ext4_quotas_off(sb, EXT4_MAXQUOTAS);

	flush_work(&sbi->s_sb_upd_work);
	destroy_workqueue(sbi->rsv_conversion_wq);
	ext4_release_orphan_info(sb);

	if (sbi->s_journal) {
		aborted = is_journal_aborted(sbi->s_journal);
		err = jbd2_journal_destroy(sbi->s_journal);
		sbi->s_journal = NULL;
		if ((err < 0) && !aborted) {
			ext4_abort(sb, -err, "Couldn't clean up the journal");
		}
	}

	ext4_es_unregister_shrinker(sbi);
	timer_shutdown_sync(&sbi->s_err_report);
	ext4_release_system_zone(sb);
	ext4_mb_release(sb);
	ext4_ext_release(sb);

	if (!sb_rdonly(sb) && !aborted) {
		ext4_clear_feature_journal_needs_recovery(sb);
		ext4_clear_feature_orphan_present(sb);
		es->s_state = cpu_to_le16(sbi->s_mount_state);
	}
	if (!sb_rdonly(sb))
		ext4_commit_super(sb);

	ext4_group_desc_free(sbi);
	ext4_flex_groups_free(sbi);
	ext4_percpu_param_destroy(sbi);
#ifdef CONFIG_QUOTA
	for (int i = 0; i < EXT4_MAXQUOTAS; i++)
		kfree(get_qf_name(sb, sbi, i));
#endif

	/* Debugging code just in case the in-memory inode orphan list
	 * isn't empty.  The on-disk one can be non-empty if we've
	 * detected an error and taken the fs readonly, but the
	 * in-memory list had better be clean by this point. */
	if (!list_empty(&sbi->s_orphan))
		dump_orphan_list(sb, sbi);
	ASSERT(list_empty(&sbi->s_orphan));

	sync_blockdev(sb->s_bdev);
	invalidate_bdev(sb->s_bdev);
	if (sbi->s_journal_bdev) {
		/*
		 * Invalidate the journal device's buffers.  We don't want them
		 * floating about in memory - the physical journal device may
		 * hotswapped, and it breaks the `ro-after' testing code.
		 */
		sync_blockdev(sbi->s_journal_bdev);
		invalidate_bdev(sbi->s_journal_bdev);
	}

	ext4_xattr_destroy_cache(sbi->s_ea_inode_cache);
	sbi->s_ea_inode_cache = NULL;

	ext4_xattr_destroy_cache(sbi->s_ea_block_cache);
	sbi->s_ea_block_cache = NULL;

	ext4_stop_mmpd(sbi);

	brelse(sbi->s_sbh);
	sb->s_fs_info = NULL;
	/*
	 * Now that we are completely done shutting down the
	 * superblock, we need to actually destroy the kobject.
	 */
	kobject_put(&sbi->s_kobj);
	wait_for_completion(&sbi->s_kobj_unregister);
	if (sbi->s_chksum_driver)
		crypto_free_shash(sbi->s_chksum_driver);
	kfree(sbi->s_blockgroup_lock);
	fs_put_dax(sbi->s_daxdev, NULL);
	fscrypt_free_dummy_policy(&sbi->s_dummy_enc_policy);
#if IS_ENABLED(CONFIG_UNICODE)
	utf8_unload(sb->s_encoding);
#endif
	kfree(sbi);
}

static struct kmem_cache *ext4_inode_cachep;

/*
 * Called inside transaction, so use GFP_NOFS
 */
static struct inode *ext4_alloc_inode(struct super_block *sb)
{
	struct ext4_inode_info *ei;

	ei = alloc_inode_sb(sb, ext4_inode_cachep, GFP_NOFS);
	if (!ei)
		return NULL;

	inode_set_iversion(&ei->vfs_inode, 1);
	ei->i_flags = 0;
	spin_lock_init(&ei->i_raw_lock);
	ei->i_prealloc_node = RB_ROOT;
	atomic_set(&ei->i_prealloc_active, 0);
	rwlock_init(&ei->i_prealloc_lock);
	ext4_es_init_tree(&ei->i_es_tree);
	rwlock_init(&ei->i_es_lock);
	INIT_LIST_HEAD(&ei->i_es_list);
	ei->i_es_all_nr = 0;
	ei->i_es_shk_nr = 0;
	ei->i_es_shrink_lblk = 0;
	ei->i_reserved_data_blocks = 0;
	spin_lock_init(&(ei->i_block_reservation_lock));
	ext4_init_pending_tree(&ei->i_pending_tree);
#ifdef CONFIG_QUOTA
	ei->i_reserved_quota = 0;
	memset(&ei->i_dquot, 0, sizeof(ei->i_dquot));
#endif
	ei->jinode = NULL;
	INIT_LIST_HEAD(&ei->i_rsv_conversion_list);
	spin_lock_init(&ei->i_completed_io_lock);
	ei->i_sync_tid = 0;
	ei->i_datasync_tid = 0;
	atomic_set(&ei->i_unwritten, 0);
	INIT_WORK(&ei->i_rsv_conversion_work, ext4_end_io_rsv_work);
	ext4_fc_init_inode(&ei->vfs_inode);
	mutex_init(&ei->i_fc_lock);
	return &ei->vfs_inode;
}

static int ext4_drop_inode(struct inode *inode)
{
	int drop = generic_drop_inode(inode);

	if (!drop)
		drop = fscrypt_drop_inode(inode);

	trace_ext4_drop_inode(inode, drop);
	return drop;
}

static void ext4_free_in_core_inode(struct inode *inode)
{
	fscrypt_free_inode(inode);
	if (!list_empty(&(EXT4_I(inode)->i_fc_list))) {
		pr_warn("%s: inode %ld still in fc list",
			__func__, inode->i_ino);
	}
	kmem_cache_free(ext4_inode_cachep, EXT4_I(inode));
}

static void ext4_destroy_inode(struct inode *inode)
{
	if (!list_empty(&(EXT4_I(inode)->i_orphan))) {
		ext4_msg(inode->i_sb, KERN_ERR,
			 "Inode %lu (%p): orphan list check failed!",
			 inode->i_ino, EXT4_I(inode));
		print_hex_dump(KERN_INFO, "", DUMP_PREFIX_ADDRESS, 16, 4,
				EXT4_I(inode), sizeof(struct ext4_inode_info),
				true);
		dump_stack();
	}

	if (EXT4_I(inode)->i_reserved_data_blocks)
		ext4_msg(inode->i_sb, KERN_ERR,
			 "Inode %lu (%p): i_reserved_data_blocks (%u) not cleared!",
			 inode->i_ino, EXT4_I(inode),
			 EXT4_I(inode)->i_reserved_data_blocks);
}

static void ext4_shutdown(struct super_block *sb)
{
       ext4_force_shutdown(sb, EXT4_GOING_FLAGS_NOLOGFLUSH);
}

static void init_once(void *foo)
{
	struct ext4_inode_info *ei = foo;

	INIT_LIST_HEAD(&ei->i_orphan);
	init_rwsem(&ei->xattr_sem);
	init_rwsem(&ei->i_data_sem);
	inode_init_once(&ei->vfs_inode);
	ext4_fc_init_inode(&ei->vfs_inode);
}

static int __init init_inodecache(void)
{
	ext4_inode_cachep = kmem_cache_create_usercopy("ext4_inode_cache",
				sizeof(struct ext4_inode_info), 0,
				(SLAB_RECLAIM_ACCOUNT|SLAB_MEM_SPREAD|
					SLAB_ACCOUNT),
				offsetof(struct ext4_inode_info, i_data),
				sizeof_field(struct ext4_inode_info, i_data),
				init_once);
	if (ext4_inode_cachep == NULL)
		return -ENOMEM;
	return 0;
}

static void destroy_inodecache(void)
{
	/*
	 * Make sure all delayed rcu free inodes are flushed before we
	 * destroy cache.
	 */
	rcu_barrier();
	kmem_cache_destroy(ext4_inode_cachep);
}

void ext4_clear_inode(struct inode *inode)
{
	ext4_fc_del(inode);
	invalidate_inode_buffers(inode);
	clear_inode(inode);
	ext4_discard_preallocations(inode, 0);
	ext4_es_remove_extent(inode, 0, EXT_MAX_BLOCKS);
	dquot_drop(inode);
	if (EXT4_I(inode)->jinode) {
		jbd2_journal_release_jbd_inode(EXT4_JOURNAL(inode),
					       EXT4_I(inode)->jinode);
		jbd2_free_inode(EXT4_I(inode)->jinode);
		EXT4_I(inode)->jinode = NULL;
	}
	fscrypt_put_encryption_info(inode);
	fsverity_cleanup_inode(inode);
}

static struct inode *ext4_nfs_get_inode(struct super_block *sb,
					u64 ino, u32 generation)
{
	struct inode *inode;

	/*
	 * Currently we don't know the generation for parent directory, so
	 * a generation of 0 means "accept any"
	 */
	inode = ext4_iget(sb, ino, EXT4_IGET_HANDLE);
	if (IS_ERR(inode))
		return ERR_CAST(inode);
	if (generation && inode->i_generation != generation) {
		iput(inode);
		return ERR_PTR(-ESTALE);
	}

	return inode;
}

static struct dentry *ext4_fh_to_dentry(struct super_block *sb, struct fid *fid,
					int fh_len, int fh_type)
{
	return generic_fh_to_dentry(sb, fid, fh_len, fh_type,
				    ext4_nfs_get_inode);
}

static struct dentry *ext4_fh_to_parent(struct super_block *sb, struct fid *fid,
					int fh_len, int fh_type)
{
	return generic_fh_to_parent(sb, fid, fh_len, fh_type,
				    ext4_nfs_get_inode);
}

static int ext4_nfs_commit_metadata(struct inode *inode)
{
	struct writeback_control wbc = {
		.sync_mode = WB_SYNC_ALL
	};

	trace_ext4_nfs_commit_metadata(inode);
	return ext4_write_inode(inode, &wbc);
}

#ifdef CONFIG_QUOTA
static const char * const quotatypes[] = INITQFNAMES;
#define QTYPE2NAME(t) (quotatypes[t])

static int ext4_write_dquot(struct dquot *dquot);
static int ext4_acquire_dquot(struct dquot *dquot);
static int ext4_release_dquot(struct dquot *dquot);
static int ext4_mark_dquot_dirty(struct dquot *dquot);
static int ext4_write_info(struct super_block *sb, int type);
static int ext4_quota_on(struct super_block *sb, int type, int format_id,
			 const struct path *path);
static ssize_t ext4_quota_read(struct super_block *sb, int type, char *data,
			       size_t len, loff_t off);
static ssize_t ext4_quota_write(struct super_block *sb, int type,
				const char *data, size_t len, loff_t off);
static int ext4_quota_enable(struct super_block *sb, int type, int format_id,
			     unsigned int flags);

static struct dquot **ext4_get_dquots(struct inode *inode)
{
	return EXT4_I(inode)->i_dquot;
}

static const struct dquot_operations ext4_quota_operations = {
	.get_reserved_space	= ext4_get_reserved_space,
	.write_dquot		= ext4_write_dquot,
	.acquire_dquot		= ext4_acquire_dquot,
	.release_dquot		= ext4_release_dquot,
	.mark_dirty		= ext4_mark_dquot_dirty,
	.write_info		= ext4_write_info,
	.alloc_dquot		= dquot_alloc,
	.destroy_dquot		= dquot_destroy,
	.get_projid		= ext4_get_projid,
	.get_inode_usage	= ext4_get_inode_usage,
	.get_next_id		= dquot_get_next_id,
};

static const struct quotactl_ops ext4_qctl_operations = {
	.quota_on	= ext4_quota_on,
	.quota_off	= ext4_quota_off,
	.quota_sync	= dquot_quota_sync,
	.get_state	= dquot_get_state,
	.set_info	= dquot_set_dqinfo,
	.get_dqblk	= dquot_get_dqblk,
	.set_dqblk	= dquot_set_dqblk,
	.get_nextdqblk	= dquot_get_next_dqblk,
};
#endif

static const struct super_operations ext4_sops = {
	.alloc_inode	= ext4_alloc_inode,
	.free_inode	= ext4_free_in_core_inode,
	.destroy_inode	= ext4_destroy_inode,
	.write_inode	= ext4_write_inode,
	.dirty_inode	= ext4_dirty_inode,
	.drop_inode	= ext4_drop_inode,
	.evict_inode	= ext4_evict_inode,
	.put_super	= ext4_put_super,
	.sync_fs	= ext4_sync_fs,
	.freeze_fs	= ext4_freeze,
	.unfreeze_fs	= ext4_unfreeze,
	.statfs		= ext4_statfs,
	.show_options	= ext4_show_options,
	.shutdown	= ext4_shutdown,
#ifdef CONFIG_QUOTA
	.quota_read	= ext4_quota_read,
	.quota_write	= ext4_quota_write,
	.get_dquots	= ext4_get_dquots,
#endif
};

static const struct export_operations ext4_export_ops = {
	.fh_to_dentry = ext4_fh_to_dentry,
	.fh_to_parent = ext4_fh_to_parent,
	.get_parent = ext4_get_parent,
	.commit_metadata = ext4_nfs_commit_metadata,
};

enum {
	Opt_bsd_df, Opt_minix_df, Opt_grpid, Opt_nogrpid,
	Opt_resgid, Opt_resuid, Opt_sb,
	Opt_nouid32, Opt_debug, Opt_removed,
	Opt_user_xattr, Opt_acl,
	Opt_auto_da_alloc, Opt_noauto_da_alloc, Opt_noload,
	Opt_commit, Opt_min_batch_time, Opt_max_batch_time, Opt_journal_dev,
	Opt_journal_path, Opt_journal_checksum, Opt_journal_async_commit,
	Opt_abort, Opt_data_journal, Opt_data_ordered, Opt_data_writeback,
	Opt_data_err_abort, Opt_data_err_ignore, Opt_test_dummy_encryption,
	Opt_inlinecrypt,
	Opt_usrjquota, Opt_grpjquota, Opt_quota,
	Opt_noquota, Opt_barrier, Opt_nobarrier, Opt_err,
	Opt_usrquota, Opt_grpquota, Opt_prjquota,
	Opt_dax, Opt_dax_always, Opt_dax_inode, Opt_dax_never,
	Opt_stripe, Opt_delalloc, Opt_nodelalloc, Opt_warn_on_error,
	Opt_nowarn_on_error, Opt_mblk_io_submit, Opt_debug_want_extra_isize,
	Opt_nomblk_io_submit, Opt_block_validity, Opt_noblock_validity,
	Opt_inode_readahead_blks, Opt_journal_ioprio,
	Opt_dioread_nolock, Opt_dioread_lock,
	Opt_discard, Opt_nodiscard, Opt_init_itable, Opt_noinit_itable,
	Opt_max_dir_size_kb, Opt_nojournal_checksum, Opt_nombcache,
	Opt_no_prefetch_block_bitmaps, Opt_mb_optimize_scan,
	Opt_errors, Opt_data, Opt_data_err, Opt_jqfmt, Opt_dax_type,
#ifdef CONFIG_EXT4_DEBUG
	Opt_fc_debug_max_replay, Opt_fc_debug_force
#endif
};

static const struct constant_table ext4_param_errors[] = {
	{"continue",	EXT4_MOUNT_ERRORS_CONT},
	{"panic",	EXT4_MOUNT_ERRORS_PANIC},
	{"remount-ro",	EXT4_MOUNT_ERRORS_RO},
	{}
};

static const struct constant_table ext4_param_data[] = {
	{"journal",	EXT4_MOUNT_JOURNAL_DATA},
	{"ordered",	EXT4_MOUNT_ORDERED_DATA},
	{"writeback",	EXT4_MOUNT_WRITEBACK_DATA},
	{}
};

static const struct constant_table ext4_param_data_err[] = {
	{"abort",	Opt_data_err_abort},
	{"ignore",	Opt_data_err_ignore},
	{}
};

static const struct constant_table ext4_param_jqfmt[] = {
	{"vfsold",	QFMT_VFS_OLD},
	{"vfsv0",	QFMT_VFS_V0},
	{"vfsv1",	QFMT_VFS_V1},
	{}
};

static const struct constant_table ext4_param_dax[] = {
	{"always",	Opt_dax_always},
	{"inode",	Opt_dax_inode},
	{"never",	Opt_dax_never},
	{}
};

/* String parameter that allows empty argument */
#define fsparam_string_empty(NAME, OPT) \
	__fsparam(fs_param_is_string, NAME, OPT, fs_param_can_be_empty, NULL)

/*
 * Mount option specification
 * We don't use fsparam_flag_no because of the way we set the
 * options and the way we show them in _ext4_show_options(). To
 * keep the changes to a minimum, let's keep the negative options
 * separate for now.
 */
static const struct fs_parameter_spec ext4_param_specs[] = {
	fsparam_flag	("bsddf",		Opt_bsd_df),
	fsparam_flag	("minixdf",		Opt_minix_df),
	fsparam_flag	("grpid",		Opt_grpid),
	fsparam_flag	("bsdgroups",		Opt_grpid),
	fsparam_flag	("nogrpid",		Opt_nogrpid),
	fsparam_flag	("sysvgroups",		Opt_nogrpid),
	fsparam_u32	("resgid",		Opt_resgid),
	fsparam_u32	("resuid",		Opt_resuid),
	fsparam_u32	("sb",			Opt_sb),
	fsparam_enum	("errors",		Opt_errors, ext4_param_errors),
	fsparam_flag	("nouid32",		Opt_nouid32),
	fsparam_flag	("debug",		Opt_debug),
	fsparam_flag	("oldalloc",		Opt_removed),
	fsparam_flag	("orlov",		Opt_removed),
	fsparam_flag	("user_xattr",		Opt_user_xattr),
	fsparam_flag	("acl",			Opt_acl),
	fsparam_flag	("norecovery",		Opt_noload),
	fsparam_flag	("noload",		Opt_noload),
	fsparam_flag	("bh",			Opt_removed),
	fsparam_flag	("nobh",		Opt_removed),
	fsparam_u32	("commit",		Opt_commit),
	fsparam_u32	("min_batch_time",	Opt_min_batch_time),
	fsparam_u32	("max_batch_time",	Opt_max_batch_time),
	fsparam_u32	("journal_dev",		Opt_journal_dev),
	fsparam_bdev	("journal_path",	Opt_journal_path),
	fsparam_flag	("journal_checksum",	Opt_journal_checksum),
	fsparam_flag	("nojournal_checksum",	Opt_nojournal_checksum),
	fsparam_flag	("journal_async_commit",Opt_journal_async_commit),
	fsparam_flag	("abort",		Opt_abort),
	fsparam_enum	("data",		Opt_data, ext4_param_data),
	fsparam_enum	("data_err",		Opt_data_err,
						ext4_param_data_err),
	fsparam_string_empty
			("usrjquota",		Opt_usrjquota),
	fsparam_string_empty
			("grpjquota",		Opt_grpjquota),
	fsparam_enum	("jqfmt",		Opt_jqfmt, ext4_param_jqfmt),
	fsparam_flag	("grpquota",		Opt_grpquota),
	fsparam_flag	("quota",		Opt_quota),
	fsparam_flag	("noquota",		Opt_noquota),
	fsparam_flag	("usrquota",		Opt_usrquota),
	fsparam_flag	("prjquota",		Opt_prjquota),
	fsparam_flag	("barrier",		Opt_barrier),
	fsparam_u32	("barrier",		Opt_barrier),
	fsparam_flag	("nobarrier",		Opt_nobarrier),
	fsparam_flag	("i_version",		Opt_removed),
	fsparam_flag	("dax",			Opt_dax),
	fsparam_enum	("dax",			Opt_dax_type, ext4_param_dax),
	fsparam_u32	("stripe",		Opt_stripe),
	fsparam_flag	("delalloc",		Opt_delalloc),
	fsparam_flag	("nodelalloc",		Opt_nodelalloc),
	fsparam_flag	("warn_on_error",	Opt_warn_on_error),
	fsparam_flag	("nowarn_on_error",	Opt_nowarn_on_error),
	fsparam_u32	("debug_want_extra_isize",
						Opt_debug_want_extra_isize),
	fsparam_flag	("mblk_io_submit",	Opt_removed),
	fsparam_flag	("nomblk_io_submit",	Opt_removed),
	fsparam_flag	("block_validity",	Opt_block_validity),
	fsparam_flag	("noblock_validity",	Opt_noblock_validity),
	fsparam_u32	("inode_readahead_blks",
						Opt_inode_readahead_blks),
	fsparam_u32	("journal_ioprio",	Opt_journal_ioprio),
	fsparam_u32	("auto_da_alloc",	Opt_auto_da_alloc),
	fsparam_flag	("auto_da_alloc",	Opt_auto_da_alloc),
	fsparam_flag	("noauto_da_alloc",	Opt_noauto_da_alloc),
	fsparam_flag	("dioread_nolock",	Opt_dioread_nolock),
	fsparam_flag	("nodioread_nolock",	Opt_dioread_lock),
	fsparam_flag	("dioread_lock",	Opt_dioread_lock),
	fsparam_flag	("discard",		Opt_discard),
	fsparam_flag	("nodiscard",		Opt_nodiscard),
	fsparam_u32	("init_itable",		Opt_init_itable),
	fsparam_flag	("init_itable",		Opt_init_itable),
	fsparam_flag	("noinit_itable",	Opt_noinit_itable),
#ifdef CONFIG_EXT4_DEBUG
	fsparam_flag	("fc_debug_force",	Opt_fc_debug_force),
	fsparam_u32	("fc_debug_max_replay",	Opt_fc_debug_max_replay),
#endif
	fsparam_u32	("max_dir_size_kb",	Opt_max_dir_size_kb),
	fsparam_flag	("test_dummy_encryption",
						Opt_test_dummy_encryption),
	fsparam_string	("test_dummy_encryption",
						Opt_test_dummy_encryption),
	fsparam_flag	("inlinecrypt",		Opt_inlinecrypt),
	fsparam_flag	("nombcache",		Opt_nombcache),
	fsparam_flag	("no_mbcache",		Opt_nombcache),	/* for backward compatibility */
	fsparam_flag	("prefetch_block_bitmaps",
						Opt_removed),
	fsparam_flag	("no_prefetch_block_bitmaps",
						Opt_no_prefetch_block_bitmaps),
	fsparam_s32	("mb_optimize_scan",	Opt_mb_optimize_scan),
	fsparam_string	("check",		Opt_removed),	/* mount option from ext2/3 */
	fsparam_flag	("nocheck",		Opt_removed),	/* mount option from ext2/3 */
	fsparam_flag	("reservation",		Opt_removed),	/* mount option from ext2/3 */
	fsparam_flag	("noreservation",	Opt_removed),	/* mount option from ext2/3 */
	fsparam_u32	("journal",		Opt_removed),	/* mount option from ext2/3 */
	{}
};

#define DEFAULT_JOURNAL_IOPRIO (IOPRIO_PRIO_VALUE(IOPRIO_CLASS_BE, 3))

#define MOPT_SET	0x0001
#define MOPT_CLEAR	0x0002
#define MOPT_NOSUPPORT	0x0004
#define MOPT_EXPLICIT	0x0008
#ifdef CONFIG_QUOTA
#define MOPT_Q		0
#define MOPT_QFMT	0x0010
#else
#define MOPT_Q		MOPT_NOSUPPORT
#define MOPT_QFMT	MOPT_NOSUPPORT
#endif
#define MOPT_NO_EXT2	0x0020
#define MOPT_NO_EXT3	0x0040
#define MOPT_EXT4_ONLY	(MOPT_NO_EXT2 | MOPT_NO_EXT3)
#define MOPT_SKIP	0x0080
#define	MOPT_2		0x0100

static const struct mount_opts {
	int	token;
	int	mount_opt;
	int	flags;
} ext4_mount_opts[] = {
	{Opt_minix_df, EXT4_MOUNT_MINIX_DF, MOPT_SET},
	{Opt_bsd_df, EXT4_MOUNT_MINIX_DF, MOPT_CLEAR},
	{Opt_grpid, EXT4_MOUNT_GRPID, MOPT_SET},
	{Opt_nogrpid, EXT4_MOUNT_GRPID, MOPT_CLEAR},
	{Opt_block_validity, EXT4_MOUNT_BLOCK_VALIDITY, MOPT_SET},
	{Opt_noblock_validity, EXT4_MOUNT_BLOCK_VALIDITY, MOPT_CLEAR},
	{Opt_dioread_nolock, EXT4_MOUNT_DIOREAD_NOLOCK,
	 MOPT_EXT4_ONLY | MOPT_SET},
	{Opt_dioread_lock, EXT4_MOUNT_DIOREAD_NOLOCK,
	 MOPT_EXT4_ONLY | MOPT_CLEAR},
	{Opt_discard, EXT4_MOUNT_DISCARD, MOPT_SET},
	{Opt_nodiscard, EXT4_MOUNT_DISCARD, MOPT_CLEAR},
	{Opt_delalloc, EXT4_MOUNT_DELALLOC,
	 MOPT_EXT4_ONLY | MOPT_SET | MOPT_EXPLICIT},
	{Opt_nodelalloc, EXT4_MOUNT_DELALLOC,
	 MOPT_EXT4_ONLY | MOPT_CLEAR},
	{Opt_warn_on_error, EXT4_MOUNT_WARN_ON_ERROR, MOPT_SET},
	{Opt_nowarn_on_error, EXT4_MOUNT_WARN_ON_ERROR, MOPT_CLEAR},
	{Opt_commit, 0, MOPT_NO_EXT2},
	{Opt_nojournal_checksum, EXT4_MOUNT_JOURNAL_CHECKSUM,
	 MOPT_EXT4_ONLY | MOPT_CLEAR},
	{Opt_journal_checksum, EXT4_MOUNT_JOURNAL_CHECKSUM,
	 MOPT_EXT4_ONLY | MOPT_SET | MOPT_EXPLICIT},
	{Opt_journal_async_commit, (EXT4_MOUNT_JOURNAL_ASYNC_COMMIT |
				    EXT4_MOUNT_JOURNAL_CHECKSUM),
	 MOPT_EXT4_ONLY | MOPT_SET | MOPT_EXPLICIT},
	{Opt_noload, EXT4_MOUNT_NOLOAD, MOPT_NO_EXT2 | MOPT_SET},
	{Opt_data_err, EXT4_MOUNT_DATA_ERR_ABORT, MOPT_NO_EXT2},
	{Opt_barrier, EXT4_MOUNT_BARRIER, MOPT_SET},
	{Opt_nobarrier, EXT4_MOUNT_BARRIER, MOPT_CLEAR},
	{Opt_noauto_da_alloc, EXT4_MOUNT_NO_AUTO_DA_ALLOC, MOPT_SET},
	{Opt_auto_da_alloc, EXT4_MOUNT_NO_AUTO_DA_ALLOC, MOPT_CLEAR},
	{Opt_noinit_itable, EXT4_MOUNT_INIT_INODE_TABLE, MOPT_CLEAR},
	{Opt_dax_type, 0, MOPT_EXT4_ONLY},
	{Opt_journal_dev, 0, MOPT_NO_EXT2},
	{Opt_journal_path, 0, MOPT_NO_EXT2},
	{Opt_journal_ioprio, 0, MOPT_NO_EXT2},
	{Opt_data, 0, MOPT_NO_EXT2},
	{Opt_user_xattr, EXT4_MOUNT_XATTR_USER, MOPT_SET},
#ifdef CONFIG_EXT4_FS_POSIX_ACL
	{Opt_acl, EXT4_MOUNT_POSIX_ACL, MOPT_SET},
#else
	{Opt_acl, 0, MOPT_NOSUPPORT},
#endif
	{Opt_nouid32, EXT4_MOUNT_NO_UID32, MOPT_SET},
	{Opt_debug, EXT4_MOUNT_DEBUG, MOPT_SET},
	{Opt_quota, EXT4_MOUNT_QUOTA | EXT4_MOUNT_USRQUOTA, MOPT_SET | MOPT_Q},
	{Opt_usrquota, EXT4_MOUNT_QUOTA | EXT4_MOUNT_USRQUOTA,
							MOPT_SET | MOPT_Q},
	{Opt_grpquota, EXT4_MOUNT_QUOTA | EXT4_MOUNT_GRPQUOTA,
							MOPT_SET | MOPT_Q},
	{Opt_prjquota, EXT4_MOUNT_QUOTA | EXT4_MOUNT_PRJQUOTA,
							MOPT_SET | MOPT_Q},
	{Opt_noquota, (EXT4_MOUNT_QUOTA | EXT4_MOUNT_USRQUOTA |
		       EXT4_MOUNT_GRPQUOTA | EXT4_MOUNT_PRJQUOTA),
							MOPT_CLEAR | MOPT_Q},
	{Opt_usrjquota, 0, MOPT_Q},
	{Opt_grpjquota, 0, MOPT_Q},
	{Opt_jqfmt, 0, MOPT_QFMT},
	{Opt_nombcache, EXT4_MOUNT_NO_MBCACHE, MOPT_SET},
	{Opt_no_prefetch_block_bitmaps, EXT4_MOUNT_NO_PREFETCH_BLOCK_BITMAPS,
	 MOPT_SET},
#ifdef CONFIG_EXT4_DEBUG
	{Opt_fc_debug_force, EXT4_MOUNT2_JOURNAL_FAST_COMMIT,
	 MOPT_SET | MOPT_2 | MOPT_EXT4_ONLY},
#endif
	{Opt_abort, EXT4_MOUNT2_ABORT, MOPT_SET | MOPT_2},
	{Opt_err, 0, 0}
};

#if IS_ENABLED(CONFIG_UNICODE)
static const struct ext4_sb_encodings {
	__u16 magic;
	char *name;
	unsigned int version;
} ext4_sb_encoding_map[] = {
	{EXT4_ENC_UTF8_12_1, "utf8", UNICODE_AGE(12, 1, 0)},
};

static const struct ext4_sb_encodings *
ext4_sb_read_encoding(const struct ext4_super_block *es)
{
	__u16 magic = le16_to_cpu(es->s_encoding);
	int i;

	for (i = 0; i < ARRAY_SIZE(ext4_sb_encoding_map); i++)
		if (magic == ext4_sb_encoding_map[i].magic)
			return &ext4_sb_encoding_map[i];

	return NULL;
}
#endif

#define EXT4_SPEC_JQUOTA			(1 <<  0)
#define EXT4_SPEC_JQFMT				(1 <<  1)
#define EXT4_SPEC_DATAJ				(1 <<  2)
#define EXT4_SPEC_SB_BLOCK			(1 <<  3)
#define EXT4_SPEC_JOURNAL_DEV			(1 <<  4)
#define EXT4_SPEC_JOURNAL_IOPRIO		(1 <<  5)
#define EXT4_SPEC_s_want_extra_isize		(1 <<  7)
#define EXT4_SPEC_s_max_batch_time		(1 <<  8)
#define EXT4_SPEC_s_min_batch_time		(1 <<  9)
#define EXT4_SPEC_s_inode_readahead_blks	(1 << 10)
#define EXT4_SPEC_s_li_wait_mult		(1 << 11)
#define EXT4_SPEC_s_max_dir_size_kb		(1 << 12)
#define EXT4_SPEC_s_stripe			(1 << 13)
#define EXT4_SPEC_s_resuid			(1 << 14)
#define EXT4_SPEC_s_resgid			(1 << 15)
#define EXT4_SPEC_s_commit_interval		(1 << 16)
#define EXT4_SPEC_s_fc_debug_max_replay		(1 << 17)
#define EXT4_SPEC_s_sb_block			(1 << 18)
#define EXT4_SPEC_mb_optimize_scan		(1 << 19)

struct ext4_fs_context {
	char		*s_qf_names[EXT4_MAXQUOTAS];
	struct fscrypt_dummy_policy dummy_enc_policy;
	int		s_jquota_fmt;	/* Format of quota to use */
#ifdef CONFIG_EXT4_DEBUG
	int s_fc_debug_max_replay;
#endif
	unsigned short	qname_spec;
	unsigned long	vals_s_flags;	/* Bits to set in s_flags */
	unsigned long	mask_s_flags;	/* Bits changed in s_flags */
	unsigned long	journal_devnum;
	unsigned long	s_commit_interval;
	unsigned long	s_stripe;
	unsigned int	s_inode_readahead_blks;
	unsigned int	s_want_extra_isize;
	unsigned int	s_li_wait_mult;
	unsigned int	s_max_dir_size_kb;
	unsigned int	journal_ioprio;
	unsigned int	vals_s_mount_opt;
	unsigned int	mask_s_mount_opt;
	unsigned int	vals_s_mount_opt2;
	unsigned int	mask_s_mount_opt2;
	unsigned int	opt_flags;	/* MOPT flags */
	unsigned int	spec;
	u32		s_max_batch_time;
	u32		s_min_batch_time;
	kuid_t		s_resuid;
	kgid_t		s_resgid;
	ext4_fsblk_t	s_sb_block;
};

static void ext4_fc_free(struct fs_context *fc)
{
	struct ext4_fs_context *ctx = fc->fs_private;
	int i;

	if (!ctx)
		return;

	for (i = 0; i < EXT4_MAXQUOTAS; i++)
		kfree(ctx->s_qf_names[i]);

	fscrypt_free_dummy_policy(&ctx->dummy_enc_policy);
	kfree(ctx);
}

int ext4_init_fs_context(struct fs_context *fc)
{
	struct ext4_fs_context *ctx;

	ctx = kzalloc(sizeof(struct ext4_fs_context), GFP_KERNEL);
	if (!ctx)
		return -ENOMEM;

	fc->fs_private = ctx;
	fc->ops = &ext4_context_ops;

	return 0;
}

#ifdef CONFIG_QUOTA
/*
 * Note the name of the specified quota file.
 */
static int note_qf_name(struct fs_context *fc, int qtype,
		       struct fs_parameter *param)
{
	struct ext4_fs_context *ctx = fc->fs_private;
	char *qname;

	if (param->size < 1) {
		ext4_msg(NULL, KERN_ERR, "Missing quota name");
		return -EINVAL;
	}
	if (strchr(param->string, '/')) {
		ext4_msg(NULL, KERN_ERR,
			 "quotafile must be on filesystem root");
		return -EINVAL;
	}
	if (ctx->s_qf_names[qtype]) {
		if (strcmp(ctx->s_qf_names[qtype], param->string) != 0) {
			ext4_msg(NULL, KERN_ERR,
				 "%s quota file already specified",
				 QTYPE2NAME(qtype));
			return -EINVAL;
		}
		return 0;
	}

	qname = kmemdup_nul(param->string, param->size, GFP_KERNEL);
	if (!qname) {
		ext4_msg(NULL, KERN_ERR,
			 "Not enough memory for storing quotafile name");
		return -ENOMEM;
	}
	ctx->s_qf_names[qtype] = qname;
	ctx->qname_spec |= 1 << qtype;
	ctx->spec |= EXT4_SPEC_JQUOTA;
	return 0;
}

/*
 * Clear the name of the specified quota file.
 */
static int unnote_qf_name(struct fs_context *fc, int qtype)
{
	struct ext4_fs_context *ctx = fc->fs_private;

	if (ctx->s_qf_names[qtype])
		kfree(ctx->s_qf_names[qtype]);

	ctx->s_qf_names[qtype] = NULL;
	ctx->qname_spec |= 1 << qtype;
	ctx->spec |= EXT4_SPEC_JQUOTA;
	return 0;
}
#endif

static int ext4_parse_test_dummy_encryption(const struct fs_parameter *param,
					    struct ext4_fs_context *ctx)
{
	int err;

	if (!IS_ENABLED(CONFIG_FS_ENCRYPTION)) {
		ext4_msg(NULL, KERN_WARNING,
			 "test_dummy_encryption option not supported");
		return -EINVAL;
	}
	err = fscrypt_parse_test_dummy_encryption(param,
						  &ctx->dummy_enc_policy);
	if (err == -EINVAL) {
		ext4_msg(NULL, KERN_WARNING,
			 "Value of option \"%s\" is unrecognized", param->key);
	} else if (err == -EEXIST) {
		ext4_msg(NULL, KERN_WARNING,
			 "Conflicting test_dummy_encryption options");
		return -EINVAL;
	}
	return err;
}

#define EXT4_SET_CTX(name)						\
static inline void ctx_set_##name(struct ext4_fs_context *ctx,		\
				  unsigned long flag)			\
{									\
	ctx->mask_s_##name |= flag;					\
	ctx->vals_s_##name |= flag;					\
}

#define EXT4_CLEAR_CTX(name)						\
static inline void ctx_clear_##name(struct ext4_fs_context *ctx,	\
				    unsigned long flag)			\
{									\
	ctx->mask_s_##name |= flag;					\
	ctx->vals_s_##name &= ~flag;					\
}

#define EXT4_TEST_CTX(name)						\
static inline unsigned long						\
ctx_test_##name(struct ext4_fs_context *ctx, unsigned long flag)	\
{									\
	return (ctx->vals_s_##name & flag);				\
}

EXT4_SET_CTX(flags); /* set only */
EXT4_SET_CTX(mount_opt);
EXT4_CLEAR_CTX(mount_opt);
EXT4_TEST_CTX(mount_opt);
EXT4_SET_CTX(mount_opt2);
EXT4_CLEAR_CTX(mount_opt2);
EXT4_TEST_CTX(mount_opt2);

static int ext4_parse_param(struct fs_context *fc, struct fs_parameter *param)
{
	struct ext4_fs_context *ctx = fc->fs_private;
	struct fs_parse_result result;
	const struct mount_opts *m;
	int is_remount;
	kuid_t uid;
	kgid_t gid;
	int token;

	token = fs_parse(fc, ext4_param_specs, param, &result);
	if (token < 0)
		return token;
	is_remount = fc->purpose == FS_CONTEXT_FOR_RECONFIGURE;

	for (m = ext4_mount_opts; m->token != Opt_err; m++)
		if (token == m->token)
			break;

	ctx->opt_flags |= m->flags;

	if (m->flags & MOPT_EXPLICIT) {
		if (m->mount_opt & EXT4_MOUNT_DELALLOC) {
			ctx_set_mount_opt2(ctx, EXT4_MOUNT2_EXPLICIT_DELALLOC);
		} else if (m->mount_opt & EXT4_MOUNT_JOURNAL_CHECKSUM) {
			ctx_set_mount_opt2(ctx,
				       EXT4_MOUNT2_EXPLICIT_JOURNAL_CHECKSUM);
		} else
			return -EINVAL;
	}

	if (m->flags & MOPT_NOSUPPORT) {
		ext4_msg(NULL, KERN_ERR, "%s option not supported",
			 param->key);
		return 0;
	}

	switch (token) {
#ifdef CONFIG_QUOTA
	case Opt_usrjquota:
		if (!*param->string)
			return unnote_qf_name(fc, USRQUOTA);
		else
			return note_qf_name(fc, USRQUOTA, param);
	case Opt_grpjquota:
		if (!*param->string)
			return unnote_qf_name(fc, GRPQUOTA);
		else
			return note_qf_name(fc, GRPQUOTA, param);
#endif
	case Opt_sb:
		if (fc->purpose == FS_CONTEXT_FOR_RECONFIGURE) {
			ext4_msg(NULL, KERN_WARNING,
				 "Ignoring %s option on remount", param->key);
		} else {
			ctx->s_sb_block = result.uint_32;
			ctx->spec |= EXT4_SPEC_s_sb_block;
		}
		return 0;
	case Opt_removed:
		ext4_msg(NULL, KERN_WARNING, "Ignoring removed %s option",
			 param->key);
		return 0;
	case Opt_inlinecrypt:
#ifdef CONFIG_FS_ENCRYPTION_INLINE_CRYPT
		ctx_set_flags(ctx, SB_INLINECRYPT);
#else
		ext4_msg(NULL, KERN_ERR, "inline encryption not supported");
#endif
		return 0;
	case Opt_errors:
		ctx_clear_mount_opt(ctx, EXT4_MOUNT_ERRORS_MASK);
		ctx_set_mount_opt(ctx, result.uint_32);
		return 0;
#ifdef CONFIG_QUOTA
	case Opt_jqfmt:
		ctx->s_jquota_fmt = result.uint_32;
		ctx->spec |= EXT4_SPEC_JQFMT;
		return 0;
#endif
	case Opt_data:
		ctx_clear_mount_opt(ctx, EXT4_MOUNT_DATA_FLAGS);
		ctx_set_mount_opt(ctx, result.uint_32);
		ctx->spec |= EXT4_SPEC_DATAJ;
		return 0;
	case Opt_commit:
		if (result.uint_32 == 0)
			result.uint_32 = JBD2_DEFAULT_MAX_COMMIT_AGE;
		else if (result.uint_32 > INT_MAX / HZ) {
			ext4_msg(NULL, KERN_ERR,
				 "Invalid commit interval %d, "
				 "must be smaller than %d",
				 result.uint_32, INT_MAX / HZ);
			return -EINVAL;
		}
		ctx->s_commit_interval = HZ * result.uint_32;
		ctx->spec |= EXT4_SPEC_s_commit_interval;
		return 0;
	case Opt_debug_want_extra_isize:
		if ((result.uint_32 & 1) || (result.uint_32 < 4)) {
			ext4_msg(NULL, KERN_ERR,
				 "Invalid want_extra_isize %d", result.uint_32);
			return -EINVAL;
		}
		ctx->s_want_extra_isize = result.uint_32;
		ctx->spec |= EXT4_SPEC_s_want_extra_isize;
		return 0;
	case Opt_max_batch_time:
		ctx->s_max_batch_time = result.uint_32;
		ctx->spec |= EXT4_SPEC_s_max_batch_time;
		return 0;
	case Opt_min_batch_time:
		ctx->s_min_batch_time = result.uint_32;
		ctx->spec |= EXT4_SPEC_s_min_batch_time;
		return 0;
	case Opt_inode_readahead_blks:
		if (result.uint_32 &&
		    (result.uint_32 > (1 << 30) ||
		     !is_power_of_2(result.uint_32))) {
			ext4_msg(NULL, KERN_ERR,
				 "EXT4-fs: inode_readahead_blks must be "
				 "0 or a power of 2 smaller than 2^31");
			return -EINVAL;
		}
		ctx->s_inode_readahead_blks = result.uint_32;
		ctx->spec |= EXT4_SPEC_s_inode_readahead_blks;
		return 0;
	case Opt_init_itable:
		ctx_set_mount_opt(ctx, EXT4_MOUNT_INIT_INODE_TABLE);
		ctx->s_li_wait_mult = EXT4_DEF_LI_WAIT_MULT;
		if (param->type == fs_value_is_string)
			ctx->s_li_wait_mult = result.uint_32;
		ctx->spec |= EXT4_SPEC_s_li_wait_mult;
		return 0;
	case Opt_max_dir_size_kb:
		ctx->s_max_dir_size_kb = result.uint_32;
		ctx->spec |= EXT4_SPEC_s_max_dir_size_kb;
		return 0;
#ifdef CONFIG_EXT4_DEBUG
	case Opt_fc_debug_max_replay:
		ctx->s_fc_debug_max_replay = result.uint_32;
		ctx->spec |= EXT4_SPEC_s_fc_debug_max_replay;
		return 0;
#endif
	case Opt_stripe:
		ctx->s_stripe = result.uint_32;
		ctx->spec |= EXT4_SPEC_s_stripe;
		return 0;
	case Opt_resuid:
		uid = make_kuid(current_user_ns(), result.uint_32);
		if (!uid_valid(uid)) {
			ext4_msg(NULL, KERN_ERR, "Invalid uid value %d",
				 result.uint_32);
			return -EINVAL;
		}
		ctx->s_resuid = uid;
		ctx->spec |= EXT4_SPEC_s_resuid;
		return 0;
	case Opt_resgid:
		gid = make_kgid(current_user_ns(), result.uint_32);
		if (!gid_valid(gid)) {
			ext4_msg(NULL, KERN_ERR, "Invalid gid value %d",
				 result.uint_32);
			return -EINVAL;
		}
		ctx->s_resgid = gid;
		ctx->spec |= EXT4_SPEC_s_resgid;
		return 0;
	case Opt_journal_dev:
		if (is_remount) {
			ext4_msg(NULL, KERN_ERR,
				 "Cannot specify journal on remount");
			return -EINVAL;
		}
		ctx->journal_devnum = result.uint_32;
		ctx->spec |= EXT4_SPEC_JOURNAL_DEV;
		return 0;
	case Opt_journal_path:
	{
		struct inode *journal_inode;
		struct path path;
		int error;

		if (is_remount) {
			ext4_msg(NULL, KERN_ERR,
				 "Cannot specify journal on remount");
			return -EINVAL;
		}

		error = fs_lookup_param(fc, param, 1, LOOKUP_FOLLOW, &path);
		if (error) {
			ext4_msg(NULL, KERN_ERR, "error: could not find "
				 "journal device path");
			return -EINVAL;
		}

		journal_inode = d_inode(path.dentry);
		ctx->journal_devnum = new_encode_dev(journal_inode->i_rdev);
		ctx->spec |= EXT4_SPEC_JOURNAL_DEV;
		path_put(&path);
		return 0;
	}
	case Opt_journal_ioprio:
		if (result.uint_32 > 7) {
			ext4_msg(NULL, KERN_ERR, "Invalid journal IO priority"
				 " (must be 0-7)");
			return -EINVAL;
		}
		ctx->journal_ioprio =
			IOPRIO_PRIO_VALUE(IOPRIO_CLASS_BE, result.uint_32);
		ctx->spec |= EXT4_SPEC_JOURNAL_IOPRIO;
		return 0;
	case Opt_test_dummy_encryption:
		return ext4_parse_test_dummy_encryption(param, ctx);
	case Opt_dax:
	case Opt_dax_type:
#ifdef CONFIG_FS_DAX
	{
		int type = (token == Opt_dax) ?
			   Opt_dax : result.uint_32;

		switch (type) {
		case Opt_dax:
		case Opt_dax_always:
			ctx_set_mount_opt(ctx, EXT4_MOUNT_DAX_ALWAYS);
			ctx_clear_mount_opt2(ctx, EXT4_MOUNT2_DAX_NEVER);
			break;
		case Opt_dax_never:
			ctx_set_mount_opt2(ctx, EXT4_MOUNT2_DAX_NEVER);
			ctx_clear_mount_opt(ctx, EXT4_MOUNT_DAX_ALWAYS);
			break;
		case Opt_dax_inode:
			ctx_clear_mount_opt(ctx, EXT4_MOUNT_DAX_ALWAYS);
			ctx_clear_mount_opt2(ctx, EXT4_MOUNT2_DAX_NEVER);
			/* Strictly for printing options */
			ctx_set_mount_opt2(ctx, EXT4_MOUNT2_DAX_INODE);
			break;
		}
		return 0;
	}
#else
		ext4_msg(NULL, KERN_INFO, "dax option not supported");
		return -EINVAL;
#endif
	case Opt_data_err:
		if (result.uint_32 == Opt_data_err_abort)
			ctx_set_mount_opt(ctx, m->mount_opt);
		else if (result.uint_32 == Opt_data_err_ignore)
			ctx_clear_mount_opt(ctx, m->mount_opt);
		return 0;
	case Opt_mb_optimize_scan:
		if (result.int_32 == 1) {
			ctx_set_mount_opt2(ctx, EXT4_MOUNT2_MB_OPTIMIZE_SCAN);
			ctx->spec |= EXT4_SPEC_mb_optimize_scan;
		} else if (result.int_32 == 0) {
			ctx_clear_mount_opt2(ctx, EXT4_MOUNT2_MB_OPTIMIZE_SCAN);
			ctx->spec |= EXT4_SPEC_mb_optimize_scan;
		} else {
			ext4_msg(NULL, KERN_WARNING,
				 "mb_optimize_scan should be set to 0 or 1.");
			return -EINVAL;
		}
		return 0;
	}

	/*
	 * At this point we should only be getting options requiring MOPT_SET,
	 * or MOPT_CLEAR. Anything else is a bug
	 */
	if (m->token == Opt_err) {
		ext4_msg(NULL, KERN_WARNING, "buggy handling of option %s",
			 param->key);
		WARN_ON(1);
		return -EINVAL;
	}

	else {
		unsigned int set = 0;

		if ((param->type == fs_value_is_flag) ||
		    result.uint_32 > 0)
			set = 1;

		if (m->flags & MOPT_CLEAR)
			set = !set;
		else if (unlikely(!(m->flags & MOPT_SET))) {
			ext4_msg(NULL, KERN_WARNING,
				 "buggy handling of option %s",
				 param->key);
			WARN_ON(1);
			return -EINVAL;
		}
		if (m->flags & MOPT_2) {
			if (set != 0)
				ctx_set_mount_opt2(ctx, m->mount_opt);
			else
				ctx_clear_mount_opt2(ctx, m->mount_opt);
		} else {
			if (set != 0)
				ctx_set_mount_opt(ctx, m->mount_opt);
			else
				ctx_clear_mount_opt(ctx, m->mount_opt);
		}
	}

	return 0;
}

static int parse_options(struct fs_context *fc, char *options)
{
	struct fs_parameter param;
	int ret;
	char *key;

	if (!options)
		return 0;

	while ((key = strsep(&options, ",")) != NULL) {
		if (*key) {
			size_t v_len = 0;
			char *value = strchr(key, '=');

			param.type = fs_value_is_flag;
			param.string = NULL;

			if (value) {
				if (value == key)
					continue;

				*value++ = 0;
				v_len = strlen(value);
				param.string = kmemdup_nul(value, v_len,
							   GFP_KERNEL);
				if (!param.string)
					return -ENOMEM;
				param.type = fs_value_is_string;
			}

			param.key = key;
			param.size = v_len;

			ret = ext4_parse_param(fc, &param);
			if (param.string)
				kfree(param.string);
			if (ret < 0)
				return ret;
		}
	}

	ret = ext4_validate_options(fc);
	if (ret < 0)
		return ret;

	return 0;
}

static int parse_apply_sb_mount_options(struct super_block *sb,
					struct ext4_fs_context *m_ctx)
{
	struct ext4_sb_info *sbi = EXT4_SB(sb);
	char *s_mount_opts = NULL;
	struct ext4_fs_context *s_ctx = NULL;
	struct fs_context *fc = NULL;
	int ret = -ENOMEM;

	if (!sbi->s_es->s_mount_opts[0])
		return 0;

	s_mount_opts = kstrndup(sbi->s_es->s_mount_opts,
				sizeof(sbi->s_es->s_mount_opts),
				GFP_KERNEL);
	if (!s_mount_opts)
		return ret;

	fc = kzalloc(sizeof(struct fs_context), GFP_KERNEL);
	if (!fc)
		goto out_free;

	s_ctx = kzalloc(sizeof(struct ext4_fs_context), GFP_KERNEL);
	if (!s_ctx)
		goto out_free;

	fc->fs_private = s_ctx;
	fc->s_fs_info = sbi;

	ret = parse_options(fc, s_mount_opts);
	if (ret < 0)
		goto parse_failed;

	ret = ext4_check_opt_consistency(fc, sb);
	if (ret < 0) {
parse_failed:
		ext4_msg(sb, KERN_WARNING,
			 "failed to parse options in superblock: %s",
			 s_mount_opts);
		ret = 0;
		goto out_free;
	}

	if (s_ctx->spec & EXT4_SPEC_JOURNAL_DEV)
		m_ctx->journal_devnum = s_ctx->journal_devnum;
	if (s_ctx->spec & EXT4_SPEC_JOURNAL_IOPRIO)
		m_ctx->journal_ioprio = s_ctx->journal_ioprio;

	ext4_apply_options(fc, sb);
	ret = 0;

out_free:
	if (fc) {
		ext4_fc_free(fc);
		kfree(fc);
	}
	kfree(s_mount_opts);
	return ret;
}

static void ext4_apply_quota_options(struct fs_context *fc,
				     struct super_block *sb)
{
#ifdef CONFIG_QUOTA
	bool quota_feature = ext4_has_feature_quota(sb);
	struct ext4_fs_context *ctx = fc->fs_private;
	struct ext4_sb_info *sbi = EXT4_SB(sb);
	char *qname;
	int i;

	if (quota_feature)
		return;

	if (ctx->spec & EXT4_SPEC_JQUOTA) {
		for (i = 0; i < EXT4_MAXQUOTAS; i++) {
			if (!(ctx->qname_spec & (1 << i)))
				continue;

			qname = ctx->s_qf_names[i]; /* May be NULL */
			if (qname)
				set_opt(sb, QUOTA);
			ctx->s_qf_names[i] = NULL;
			qname = rcu_replace_pointer(sbi->s_qf_names[i], qname,
						lockdep_is_held(&sb->s_umount));
			if (qname)
				kfree_rcu_mightsleep(qname);
		}
	}

	if (ctx->spec & EXT4_SPEC_JQFMT)
		sbi->s_jquota_fmt = ctx->s_jquota_fmt;
#endif
}

/*
 * Check quota settings consistency.
 */
static int ext4_check_quota_consistency(struct fs_context *fc,
					struct super_block *sb)
{
#ifdef CONFIG_QUOTA
	struct ext4_fs_context *ctx = fc->fs_private;
	struct ext4_sb_info *sbi = EXT4_SB(sb);
	bool quota_feature = ext4_has_feature_quota(sb);
	bool quota_loaded = sb_any_quota_loaded(sb);
	bool usr_qf_name, grp_qf_name, usrquota, grpquota;
	int quota_flags, i;

	/*
	 * We do the test below only for project quotas. 'usrquota' and
	 * 'grpquota' mount options are allowed even without quota feature
	 * to support legacy quotas in quota files.
	 */
	if (ctx_test_mount_opt(ctx, EXT4_MOUNT_PRJQUOTA) &&
	    !ext4_has_feature_project(sb)) {
		ext4_msg(NULL, KERN_ERR, "Project quota feature not enabled. "
			 "Cannot enable project quota enforcement.");
		return -EINVAL;
	}

	quota_flags = EXT4_MOUNT_QUOTA | EXT4_MOUNT_USRQUOTA |
		      EXT4_MOUNT_GRPQUOTA | EXT4_MOUNT_PRJQUOTA;
	if (quota_loaded &&
	    ctx->mask_s_mount_opt & quota_flags &&
	    !ctx_test_mount_opt(ctx, quota_flags))
		goto err_quota_change;

	if (ctx->spec & EXT4_SPEC_JQUOTA) {

		for (i = 0; i < EXT4_MAXQUOTAS; i++) {
			if (!(ctx->qname_spec & (1 << i)))
				continue;

			if (quota_loaded &&
			    !!sbi->s_qf_names[i] != !!ctx->s_qf_names[i])
				goto err_jquota_change;

			if (sbi->s_qf_names[i] && ctx->s_qf_names[i] &&
			    strcmp(get_qf_name(sb, sbi, i),
				   ctx->s_qf_names[i]) != 0)
				goto err_jquota_specified;
		}

		if (quota_feature) {
			ext4_msg(NULL, KERN_INFO,
				 "Journaled quota options ignored when "
				 "QUOTA feature is enabled");
			return 0;
		}
	}

	if (ctx->spec & EXT4_SPEC_JQFMT) {
		if (sbi->s_jquota_fmt != ctx->s_jquota_fmt && quota_loaded)
			goto err_jquota_change;
		if (quota_feature) {
			ext4_msg(NULL, KERN_INFO, "Quota format mount options "
				 "ignored when QUOTA feature is enabled");
			return 0;
		}
	}

	/* Make sure we don't mix old and new quota format */
	usr_qf_name = (get_qf_name(sb, sbi, USRQUOTA) ||
		       ctx->s_qf_names[USRQUOTA]);
	grp_qf_name = (get_qf_name(sb, sbi, GRPQUOTA) ||
		       ctx->s_qf_names[GRPQUOTA]);

	usrquota = (ctx_test_mount_opt(ctx, EXT4_MOUNT_USRQUOTA) ||
		    test_opt(sb, USRQUOTA));

	grpquota = (ctx_test_mount_opt(ctx, EXT4_MOUNT_GRPQUOTA) ||
		    test_opt(sb, GRPQUOTA));

	if (usr_qf_name) {
		ctx_clear_mount_opt(ctx, EXT4_MOUNT_USRQUOTA);
		usrquota = false;
	}
	if (grp_qf_name) {
		ctx_clear_mount_opt(ctx, EXT4_MOUNT_GRPQUOTA);
		grpquota = false;
	}

	if (usr_qf_name || grp_qf_name) {
		if (usrquota || grpquota) {
			ext4_msg(NULL, KERN_ERR, "old and new quota "
				 "format mixing");
			return -EINVAL;
		}

		if (!(ctx->spec & EXT4_SPEC_JQFMT || sbi->s_jquota_fmt)) {
			ext4_msg(NULL, KERN_ERR, "journaled quota format "
				 "not specified");
			return -EINVAL;
		}
	}

	return 0;

err_quota_change:
	ext4_msg(NULL, KERN_ERR,
		 "Cannot change quota options when quota turned on");
	return -EINVAL;
err_jquota_change:
	ext4_msg(NULL, KERN_ERR, "Cannot change journaled quota "
		 "options when quota turned on");
	return -EINVAL;
err_jquota_specified:
	ext4_msg(NULL, KERN_ERR, "%s quota file already specified",
		 QTYPE2NAME(i));
	return -EINVAL;
#else
	return 0;
#endif
}

static int ext4_check_test_dummy_encryption(const struct fs_context *fc,
					    struct super_block *sb)
{
	const struct ext4_fs_context *ctx = fc->fs_private;
	const struct ext4_sb_info *sbi = EXT4_SB(sb);

	if (!fscrypt_is_dummy_policy_set(&ctx->dummy_enc_policy))
		return 0;

	if (!ext4_has_feature_encrypt(sb)) {
		ext4_msg(NULL, KERN_WARNING,
			 "test_dummy_encryption requires encrypt feature");
		return -EINVAL;
	}
	/*
	 * This mount option is just for testing, and it's not worthwhile to
	 * implement the extra complexity (e.g. RCU protection) that would be
	 * needed to allow it to be set or changed during remount.  We do allow
	 * it to be specified during remount, but only if there is no change.
	 */
	if (fc->purpose == FS_CONTEXT_FOR_RECONFIGURE) {
		if (fscrypt_dummy_policies_equal(&sbi->s_dummy_enc_policy,
						 &ctx->dummy_enc_policy))
			return 0;
		ext4_msg(NULL, KERN_WARNING,
			 "Can't set or change test_dummy_encryption on remount");
		return -EINVAL;
	}
	/* Also make sure s_mount_opts didn't contain a conflicting value. */
	if (fscrypt_is_dummy_policy_set(&sbi->s_dummy_enc_policy)) {
		if (fscrypt_dummy_policies_equal(&sbi->s_dummy_enc_policy,
						 &ctx->dummy_enc_policy))
			return 0;
		ext4_msg(NULL, KERN_WARNING,
			 "Conflicting test_dummy_encryption options");
		return -EINVAL;
	}
	return 0;
}

static void ext4_apply_test_dummy_encryption(struct ext4_fs_context *ctx,
					     struct super_block *sb)
{
	if (!fscrypt_is_dummy_policy_set(&ctx->dummy_enc_policy) ||
	    /* if already set, it was already verified to be the same */
	    fscrypt_is_dummy_policy_set(&EXT4_SB(sb)->s_dummy_enc_policy))
		return;
	EXT4_SB(sb)->s_dummy_enc_policy = ctx->dummy_enc_policy;
	memset(&ctx->dummy_enc_policy, 0, sizeof(ctx->dummy_enc_policy));
	ext4_msg(sb, KERN_WARNING, "Test dummy encryption mode enabled");
}

static int ext4_check_opt_consistency(struct fs_context *fc,
				      struct super_block *sb)
{
	struct ext4_fs_context *ctx = fc->fs_private;
	struct ext4_sb_info *sbi = fc->s_fs_info;
	int is_remount = fc->purpose == FS_CONTEXT_FOR_RECONFIGURE;
	int err;

	if ((ctx->opt_flags & MOPT_NO_EXT2) && IS_EXT2_SB(sb)) {
		ext4_msg(NULL, KERN_ERR,
			 "Mount option(s) incompatible with ext2");
		return -EINVAL;
	}
	if ((ctx->opt_flags & MOPT_NO_EXT3) && IS_EXT3_SB(sb)) {
		ext4_msg(NULL, KERN_ERR,
			 "Mount option(s) incompatible with ext3");
		return -EINVAL;
	}

	if (ctx->s_want_extra_isize >
	    (sbi->s_inode_size - EXT4_GOOD_OLD_INODE_SIZE)) {
		ext4_msg(NULL, KERN_ERR,
			 "Invalid want_extra_isize %d",
			 ctx->s_want_extra_isize);
		return -EINVAL;
	}

	if (ctx_test_mount_opt(ctx, EXT4_MOUNT_DIOREAD_NOLOCK)) {
		int blocksize =
			BLOCK_SIZE << le32_to_cpu(sbi->s_es->s_log_block_size);
		if (blocksize < PAGE_SIZE)
			ext4_msg(NULL, KERN_WARNING, "Warning: mounting with an "
				 "experimental mount option 'dioread_nolock' "
				 "for blocksize < PAGE_SIZE");
	}

	err = ext4_check_test_dummy_encryption(fc, sb);
	if (err)
		return err;

	if ((ctx->spec & EXT4_SPEC_DATAJ) && is_remount) {
		if (!sbi->s_journal) {
			ext4_msg(NULL, KERN_WARNING,
				 "Remounting file system with no journal "
				 "so ignoring journalled data option");
			ctx_clear_mount_opt(ctx, EXT4_MOUNT_DATA_FLAGS);
		} else if (ctx_test_mount_opt(ctx, EXT4_MOUNT_DATA_FLAGS) !=
			   test_opt(sb, DATA_FLAGS)) {
			ext4_msg(NULL, KERN_ERR, "Cannot change data mode "
				 "on remount");
			return -EINVAL;
		}
	}

	if (is_remount) {
		if (ctx_test_mount_opt(ctx, EXT4_MOUNT_DAX_ALWAYS) &&
		    (test_opt(sb, DATA_FLAGS) == EXT4_MOUNT_JOURNAL_DATA)) {
			ext4_msg(NULL, KERN_ERR, "can't mount with "
				 "both data=journal and dax");
			return -EINVAL;
		}

		if (ctx_test_mount_opt(ctx, EXT4_MOUNT_DAX_ALWAYS) &&
		    (!(sbi->s_mount_opt & EXT4_MOUNT_DAX_ALWAYS) ||
		     (sbi->s_mount_opt2 & EXT4_MOUNT2_DAX_NEVER))) {
fail_dax_change_remount:
			ext4_msg(NULL, KERN_ERR, "can't change "
				 "dax mount option while remounting");
			return -EINVAL;
		} else if (ctx_test_mount_opt2(ctx, EXT4_MOUNT2_DAX_NEVER) &&
			 (!(sbi->s_mount_opt2 & EXT4_MOUNT2_DAX_NEVER) ||
			  (sbi->s_mount_opt & EXT4_MOUNT_DAX_ALWAYS))) {
			goto fail_dax_change_remount;
		} else if (ctx_test_mount_opt2(ctx, EXT4_MOUNT2_DAX_INODE) &&
			   ((sbi->s_mount_opt & EXT4_MOUNT_DAX_ALWAYS) ||
			    (sbi->s_mount_opt2 & EXT4_MOUNT2_DAX_NEVER) ||
			    !(sbi->s_mount_opt2 & EXT4_MOUNT2_DAX_INODE))) {
			goto fail_dax_change_remount;
		}
	}

	return ext4_check_quota_consistency(fc, sb);
}

static void ext4_apply_options(struct fs_context *fc, struct super_block *sb)
{
	struct ext4_fs_context *ctx = fc->fs_private;
	struct ext4_sb_info *sbi = fc->s_fs_info;

	sbi->s_mount_opt &= ~ctx->mask_s_mount_opt;
	sbi->s_mount_opt |= ctx->vals_s_mount_opt;
	sbi->s_mount_opt2 &= ~ctx->mask_s_mount_opt2;
	sbi->s_mount_opt2 |= ctx->vals_s_mount_opt2;
	sb->s_flags &= ~ctx->mask_s_flags;
	sb->s_flags |= ctx->vals_s_flags;

#define APPLY(X) ({ if (ctx->spec & EXT4_SPEC_##X) sbi->X = ctx->X; })
	APPLY(s_commit_interval);
	APPLY(s_stripe);
	APPLY(s_max_batch_time);
	APPLY(s_min_batch_time);
	APPLY(s_want_extra_isize);
	APPLY(s_inode_readahead_blks);
	APPLY(s_max_dir_size_kb);
	APPLY(s_li_wait_mult);
	APPLY(s_resgid);
	APPLY(s_resuid);

#ifdef CONFIG_EXT4_DEBUG
	APPLY(s_fc_debug_max_replay);
#endif

	ext4_apply_quota_options(fc, sb);
	ext4_apply_test_dummy_encryption(ctx, sb);
}


static int ext4_validate_options(struct fs_context *fc)
{
#ifdef CONFIG_QUOTA
	struct ext4_fs_context *ctx = fc->fs_private;
	char *usr_qf_name, *grp_qf_name;

	usr_qf_name = ctx->s_qf_names[USRQUOTA];
	grp_qf_name = ctx->s_qf_names[GRPQUOTA];

	if (usr_qf_name || grp_qf_name) {
		if (ctx_test_mount_opt(ctx, EXT4_MOUNT_USRQUOTA) && usr_qf_name)
			ctx_clear_mount_opt(ctx, EXT4_MOUNT_USRQUOTA);

		if (ctx_test_mount_opt(ctx, EXT4_MOUNT_GRPQUOTA) && grp_qf_name)
			ctx_clear_mount_opt(ctx, EXT4_MOUNT_GRPQUOTA);

		if (ctx_test_mount_opt(ctx, EXT4_MOUNT_USRQUOTA) ||
		    ctx_test_mount_opt(ctx, EXT4_MOUNT_GRPQUOTA)) {
			ext4_msg(NULL, KERN_ERR, "old and new quota "
				 "format mixing");
			return -EINVAL;
		}
	}
#endif
	return 1;
}

static inline void ext4_show_quota_options(struct seq_file *seq,
					   struct super_block *sb)
{
#if defined(CONFIG_QUOTA)
	struct ext4_sb_info *sbi = EXT4_SB(sb);
	char *usr_qf_name, *grp_qf_name;

	if (sbi->s_jquota_fmt) {
		char *fmtname = "";

		switch (sbi->s_jquota_fmt) {
		case QFMT_VFS_OLD:
			fmtname = "vfsold";
			break;
		case QFMT_VFS_V0:
			fmtname = "vfsv0";
			break;
		case QFMT_VFS_V1:
			fmtname = "vfsv1";
			break;
		}
		seq_printf(seq, ",jqfmt=%s", fmtname);
	}

	rcu_read_lock();
	usr_qf_name = rcu_dereference(sbi->s_qf_names[USRQUOTA]);
	grp_qf_name = rcu_dereference(sbi->s_qf_names[GRPQUOTA]);
	if (usr_qf_name)
		seq_show_option(seq, "usrjquota", usr_qf_name);
	if (grp_qf_name)
		seq_show_option(seq, "grpjquota", grp_qf_name);
	rcu_read_unlock();
#endif
}

static const char *token2str(int token)
{
	const struct fs_parameter_spec *spec;

	for (spec = ext4_param_specs; spec->name != NULL; spec++)
		if (spec->opt == token && !spec->type)
			break;
	return spec->name;
}

/*
 * Show an option if
 *  - it's set to a non-default value OR
 *  - if the per-sb default is different from the global default
 */
static int _ext4_show_options(struct seq_file *seq, struct super_block *sb,
			      int nodefs)
{
	struct ext4_sb_info *sbi = EXT4_SB(sb);
	struct ext4_super_block *es = sbi->s_es;
	int def_errors;
	const struct mount_opts *m;
	char sep = nodefs ? '\n' : ',';

#define SEQ_OPTS_PUTS(str) seq_printf(seq, "%c" str, sep)
#define SEQ_OPTS_PRINT(str, arg) seq_printf(seq, "%c" str, sep, arg)

	if (sbi->s_sb_block != 1)
		SEQ_OPTS_PRINT("sb=%llu", sbi->s_sb_block);

	for (m = ext4_mount_opts; m->token != Opt_err; m++) {
		int want_set = m->flags & MOPT_SET;
		int opt_2 = m->flags & MOPT_2;
		unsigned int mount_opt, def_mount_opt;

		if (((m->flags & (MOPT_SET|MOPT_CLEAR)) == 0) ||
		    m->flags & MOPT_SKIP)
			continue;

		if (opt_2) {
			mount_opt = sbi->s_mount_opt2;
			def_mount_opt = sbi->s_def_mount_opt2;
		} else {
			mount_opt = sbi->s_mount_opt;
			def_mount_opt = sbi->s_def_mount_opt;
		}
		/* skip if same as the default */
		if (!nodefs && !(m->mount_opt & (mount_opt ^ def_mount_opt)))
			continue;
		/* select Opt_noFoo vs Opt_Foo */
		if ((want_set &&
		     (mount_opt & m->mount_opt) != m->mount_opt) ||
		    (!want_set && (mount_opt & m->mount_opt)))
			continue;
		SEQ_OPTS_PRINT("%s", token2str(m->token));
	}

	if (nodefs || !uid_eq(sbi->s_resuid, make_kuid(&init_user_ns, EXT4_DEF_RESUID)) ||
	    le16_to_cpu(es->s_def_resuid) != EXT4_DEF_RESUID)
		SEQ_OPTS_PRINT("resuid=%u",
				from_kuid_munged(&init_user_ns, sbi->s_resuid));
	if (nodefs || !gid_eq(sbi->s_resgid, make_kgid(&init_user_ns, EXT4_DEF_RESGID)) ||
	    le16_to_cpu(es->s_def_resgid) != EXT4_DEF_RESGID)
		SEQ_OPTS_PRINT("resgid=%u",
				from_kgid_munged(&init_user_ns, sbi->s_resgid));
	def_errors = nodefs ? -1 : le16_to_cpu(es->s_errors);
	if (test_opt(sb, ERRORS_RO) && def_errors != EXT4_ERRORS_RO)
		SEQ_OPTS_PUTS("errors=remount-ro");
	if (test_opt(sb, ERRORS_CONT) && def_errors != EXT4_ERRORS_CONTINUE)
		SEQ_OPTS_PUTS("errors=continue");
	if (test_opt(sb, ERRORS_PANIC) && def_errors != EXT4_ERRORS_PANIC)
		SEQ_OPTS_PUTS("errors=panic");
	if (nodefs || sbi->s_commit_interval != JBD2_DEFAULT_MAX_COMMIT_AGE*HZ)
		SEQ_OPTS_PRINT("commit=%lu", sbi->s_commit_interval / HZ);
	if (nodefs || sbi->s_min_batch_time != EXT4_DEF_MIN_BATCH_TIME)
		SEQ_OPTS_PRINT("min_batch_time=%u", sbi->s_min_batch_time);
	if (nodefs || sbi->s_max_batch_time != EXT4_DEF_MAX_BATCH_TIME)
		SEQ_OPTS_PRINT("max_batch_time=%u", sbi->s_max_batch_time);
	if (nodefs || sbi->s_stripe)
		SEQ_OPTS_PRINT("stripe=%lu", sbi->s_stripe);
	if (nodefs || EXT4_MOUNT_DATA_FLAGS &
			(sbi->s_mount_opt ^ sbi->s_def_mount_opt)) {
		if (test_opt(sb, DATA_FLAGS) == EXT4_MOUNT_JOURNAL_DATA)
			SEQ_OPTS_PUTS("data=journal");
		else if (test_opt(sb, DATA_FLAGS) == EXT4_MOUNT_ORDERED_DATA)
			SEQ_OPTS_PUTS("data=ordered");
		else if (test_opt(sb, DATA_FLAGS) == EXT4_MOUNT_WRITEBACK_DATA)
			SEQ_OPTS_PUTS("data=writeback");
	}
	if (nodefs ||
	    sbi->s_inode_readahead_blks != EXT4_DEF_INODE_READAHEAD_BLKS)
		SEQ_OPTS_PRINT("inode_readahead_blks=%u",
			       sbi->s_inode_readahead_blks);

	if (test_opt(sb, INIT_INODE_TABLE) && (nodefs ||
		       (sbi->s_li_wait_mult != EXT4_DEF_LI_WAIT_MULT)))
		SEQ_OPTS_PRINT("init_itable=%u", sbi->s_li_wait_mult);
	if (nodefs || sbi->s_max_dir_size_kb)
		SEQ_OPTS_PRINT("max_dir_size_kb=%u", sbi->s_max_dir_size_kb);
	if (test_opt(sb, DATA_ERR_ABORT))
		SEQ_OPTS_PUTS("data_err=abort");

	fscrypt_show_test_dummy_encryption(seq, sep, sb);

	if (sb->s_flags & SB_INLINECRYPT)
		SEQ_OPTS_PUTS("inlinecrypt");

	if (test_opt(sb, DAX_ALWAYS)) {
		if (IS_EXT2_SB(sb))
			SEQ_OPTS_PUTS("dax");
		else
			SEQ_OPTS_PUTS("dax=always");
	} else if (test_opt2(sb, DAX_NEVER)) {
		SEQ_OPTS_PUTS("dax=never");
	} else if (test_opt2(sb, DAX_INODE)) {
		SEQ_OPTS_PUTS("dax=inode");
	}

	if (sbi->s_groups_count >= MB_DEFAULT_LINEAR_SCAN_THRESHOLD &&
			!test_opt2(sb, MB_OPTIMIZE_SCAN)) {
		SEQ_OPTS_PUTS("mb_optimize_scan=0");
	} else if (sbi->s_groups_count < MB_DEFAULT_LINEAR_SCAN_THRESHOLD &&
			test_opt2(sb, MB_OPTIMIZE_SCAN)) {
		SEQ_OPTS_PUTS("mb_optimize_scan=1");
	}

	ext4_show_quota_options(seq, sb);
	return 0;
}

static int ext4_show_options(struct seq_file *seq, struct dentry *root)
{
	return _ext4_show_options(seq, root->d_sb, 0);
}

int ext4_seq_options_show(struct seq_file *seq, void *offset)
{
	struct super_block *sb = seq->private;
	int rc;

	seq_puts(seq, sb_rdonly(sb) ? "ro" : "rw");
	rc = _ext4_show_options(seq, sb, 1);
	seq_puts(seq, "\n");
	return rc;
}

static int ext4_setup_super(struct super_block *sb, struct ext4_super_block *es,
			    int read_only)
{
	struct ext4_sb_info *sbi = EXT4_SB(sb);
	int err = 0;

	if (le32_to_cpu(es->s_rev_level) > EXT4_MAX_SUPP_REV) {
		ext4_msg(sb, KERN_ERR, "revision level too high, "
			 "forcing read-only mode");
		err = -EROFS;
		goto done;
	}
	if (read_only)
		goto done;
	if (!(sbi->s_mount_state & EXT4_VALID_FS))
		ext4_msg(sb, KERN_WARNING, "warning: mounting unchecked fs, "
			 "running e2fsck is recommended");
	else if (sbi->s_mount_state & EXT4_ERROR_FS)
		ext4_msg(sb, KERN_WARNING,
			 "warning: mounting fs with errors, "
			 "running e2fsck is recommended");
	else if ((__s16) le16_to_cpu(es->s_max_mnt_count) > 0 &&
		 le16_to_cpu(es->s_mnt_count) >=
		 (unsigned short) (__s16) le16_to_cpu(es->s_max_mnt_count))
		ext4_msg(sb, KERN_WARNING,
			 "warning: maximal mount count reached, "
			 "running e2fsck is recommended");
	else if (le32_to_cpu(es->s_checkinterval) &&
		 (ext4_get_tstamp(es, s_lastcheck) +
		  le32_to_cpu(es->s_checkinterval) <= ktime_get_real_seconds()))
		ext4_msg(sb, KERN_WARNING,
			 "warning: checktime reached, "
			 "running e2fsck is recommended");
	if (!sbi->s_journal)
		es->s_state &= cpu_to_le16(~EXT4_VALID_FS);
	if (!(__s16) le16_to_cpu(es->s_max_mnt_count))
		es->s_max_mnt_count = cpu_to_le16(EXT4_DFL_MAX_MNT_COUNT);
	le16_add_cpu(&es->s_mnt_count, 1);
	ext4_update_tstamp(es, s_mtime);
	if (sbi->s_journal) {
		ext4_set_feature_journal_needs_recovery(sb);
		if (ext4_has_feature_orphan_file(sb))
			ext4_set_feature_orphan_present(sb);
	}

	err = ext4_commit_super(sb);
done:
	if (test_opt(sb, DEBUG))
		printk(KERN_INFO "[EXT4 FS bs=%lu, gc=%u, "
				"bpg=%lu, ipg=%lu, mo=%04x, mo2=%04x]\n",
			sb->s_blocksize,
			sbi->s_groups_count,
			EXT4_BLOCKS_PER_GROUP(sb),
			EXT4_INODES_PER_GROUP(sb),
			sbi->s_mount_opt, sbi->s_mount_opt2);
	return err;
}

int ext4_alloc_flex_bg_array(struct super_block *sb, ext4_group_t ngroup)
{
	struct ext4_sb_info *sbi = EXT4_SB(sb);
	struct flex_groups **old_groups, **new_groups;
	int size, i, j;

	if (!sbi->s_log_groups_per_flex)
		return 0;

	size = ext4_flex_group(sbi, ngroup - 1) + 1;
	if (size <= sbi->s_flex_groups_allocated)
		return 0;

	new_groups = kvzalloc(roundup_pow_of_two(size *
			      sizeof(*sbi->s_flex_groups)), GFP_KERNEL);
	if (!new_groups) {
		ext4_msg(sb, KERN_ERR,
			 "not enough memory for %d flex group pointers", size);
		return -ENOMEM;
	}
	for (i = sbi->s_flex_groups_allocated; i < size; i++) {
		new_groups[i] = kvzalloc(roundup_pow_of_two(
					 sizeof(struct flex_groups)),
					 GFP_KERNEL);
		if (!new_groups[i]) {
			for (j = sbi->s_flex_groups_allocated; j < i; j++)
				kvfree(new_groups[j]);
			kvfree(new_groups);
			ext4_msg(sb, KERN_ERR,
				 "not enough memory for %d flex groups", size);
			return -ENOMEM;
		}
	}
	rcu_read_lock();
	old_groups = rcu_dereference(sbi->s_flex_groups);
	if (old_groups)
		memcpy(new_groups, old_groups,
		       (sbi->s_flex_groups_allocated *
			sizeof(struct flex_groups *)));
	rcu_read_unlock();
	rcu_assign_pointer(sbi->s_flex_groups, new_groups);
	sbi->s_flex_groups_allocated = size;
	if (old_groups)
		ext4_kvfree_array_rcu(old_groups);
	return 0;
}

static int ext4_fill_flex_info(struct super_block *sb)
{
	struct ext4_sb_info *sbi = EXT4_SB(sb);
	struct ext4_group_desc *gdp = NULL;
	struct flex_groups *fg;
	ext4_group_t flex_group;
	int i, err;

	sbi->s_log_groups_per_flex = sbi->s_es->s_log_groups_per_flex;
	if (sbi->s_log_groups_per_flex < 1 || sbi->s_log_groups_per_flex > 31) {
		sbi->s_log_groups_per_flex = 0;
		return 1;
	}

	err = ext4_alloc_flex_bg_array(sb, sbi->s_groups_count);
	if (err)
		goto failed;

	for (i = 0; i < sbi->s_groups_count; i++) {
		gdp = ext4_get_group_desc(sb, i, NULL);

		flex_group = ext4_flex_group(sbi, i);
		fg = sbi_array_rcu_deref(sbi, s_flex_groups, flex_group);
		atomic_add(ext4_free_inodes_count(sb, gdp), &fg->free_inodes);
		atomic64_add(ext4_free_group_clusters(sb, gdp),
			     &fg->free_clusters);
		atomic_add(ext4_used_dirs_count(sb, gdp), &fg->used_dirs);
	}

	return 1;
failed:
	return 0;
}

static __le16 ext4_group_desc_csum(struct super_block *sb, __u32 block_group,
				   struct ext4_group_desc *gdp)
{
	int offset = offsetof(struct ext4_group_desc, bg_checksum);
	__u16 crc = 0;
	__le32 le_group = cpu_to_le32(block_group);
	struct ext4_sb_info *sbi = EXT4_SB(sb);

	if (ext4_has_metadata_csum(sbi->s_sb)) {
		/* Use new metadata_csum algorithm */
		__u32 csum32;
		__u16 dummy_csum = 0;

		csum32 = ext4_chksum(sbi, sbi->s_csum_seed, (__u8 *)&le_group,
				     sizeof(le_group));
		csum32 = ext4_chksum(sbi, csum32, (__u8 *)gdp, offset);
		csum32 = ext4_chksum(sbi, csum32, (__u8 *)&dummy_csum,
				     sizeof(dummy_csum));
		offset += sizeof(dummy_csum);
		if (offset < sbi->s_desc_size)
			csum32 = ext4_chksum(sbi, csum32, (__u8 *)gdp + offset,
					     sbi->s_desc_size - offset);

		crc = csum32 & 0xFFFF;
		goto out;
	}

	/* old crc16 code */
	if (!ext4_has_feature_gdt_csum(sb))
		return 0;

	crc = crc16(~0, sbi->s_es->s_uuid, sizeof(sbi->s_es->s_uuid));
	crc = crc16(crc, (__u8 *)&le_group, sizeof(le_group));
	crc = crc16(crc, (__u8 *)gdp, offset);
	offset += sizeof(gdp->bg_checksum); /* skip checksum */
	/* for checksum of struct ext4_group_desc do the rest...*/
	if (ext4_has_feature_64bit(sb) && offset < sbi->s_desc_size)
		crc = crc16(crc, (__u8 *)gdp + offset,
			    sbi->s_desc_size - offset);

out:
	return cpu_to_le16(crc);
}

int ext4_group_desc_csum_verify(struct super_block *sb, __u32 block_group,
				struct ext4_group_desc *gdp)
{
	if (ext4_has_group_desc_csum(sb) &&
	    (gdp->bg_checksum != ext4_group_desc_csum(sb, block_group, gdp)))
		return 0;

	return 1;
}

void ext4_group_desc_csum_set(struct super_block *sb, __u32 block_group,
			      struct ext4_group_desc *gdp)
{
	if (!ext4_has_group_desc_csum(sb))
		return;
	gdp->bg_checksum = ext4_group_desc_csum(sb, block_group, gdp);
}

/* Called at mount-time, super-block is locked */
static int ext4_check_descriptors(struct super_block *sb,
				  ext4_fsblk_t sb_block,
				  ext4_group_t *first_not_zeroed)
{
	struct ext4_sb_info *sbi = EXT4_SB(sb);
	ext4_fsblk_t first_block = le32_to_cpu(sbi->s_es->s_first_data_block);
	ext4_fsblk_t last_block;
	ext4_fsblk_t last_bg_block = sb_block + ext4_bg_num_gdb(sb, 0);
	ext4_fsblk_t block_bitmap;
	ext4_fsblk_t inode_bitmap;
	ext4_fsblk_t inode_table;
	int flexbg_flag = 0;
	ext4_group_t i, grp = sbi->s_groups_count;

	if (ext4_has_feature_flex_bg(sb))
		flexbg_flag = 1;

	ext4_debug("Checking group descriptors");

	for (i = 0; i < sbi->s_groups_count; i++) {
		struct ext4_group_desc *gdp = ext4_get_group_desc(sb, i, NULL);

		if (i == sbi->s_groups_count - 1 || flexbg_flag)
			last_block = ext4_blocks_count(sbi->s_es) - 1;
		else
			last_block = first_block +
				(EXT4_BLOCKS_PER_GROUP(sb) - 1);

		if ((grp == sbi->s_groups_count) &&
		   !(gdp->bg_flags & cpu_to_le16(EXT4_BG_INODE_ZEROED)))
			grp = i;

		block_bitmap = ext4_block_bitmap(sb, gdp);
		if (block_bitmap == sb_block) {
			ext4_msg(sb, KERN_ERR, "ext4_check_descriptors: "
				 "Block bitmap for group %u overlaps "
				 "superblock", i);
			if (!sb_rdonly(sb))
				return 0;
		}
		if (block_bitmap >= sb_block + 1 &&
		    block_bitmap <= last_bg_block) {
			ext4_msg(sb, KERN_ERR, "ext4_check_descriptors: "
				 "Block bitmap for group %u overlaps "
				 "block group descriptors", i);
			if (!sb_rdonly(sb))
				return 0;
		}
		if (block_bitmap < first_block || block_bitmap > last_block) {
			ext4_msg(sb, KERN_ERR, "ext4_check_descriptors: "
			       "Block bitmap for group %u not in group "
			       "(block %llu)!", i, block_bitmap);
			return 0;
		}
		inode_bitmap = ext4_inode_bitmap(sb, gdp);
		if (inode_bitmap == sb_block) {
			ext4_msg(sb, KERN_ERR, "ext4_check_descriptors: "
				 "Inode bitmap for group %u overlaps "
				 "superblock", i);
			if (!sb_rdonly(sb))
				return 0;
		}
		if (inode_bitmap >= sb_block + 1 &&
		    inode_bitmap <= last_bg_block) {
			ext4_msg(sb, KERN_ERR, "ext4_check_descriptors: "
				 "Inode bitmap for group %u overlaps "
				 "block group descriptors", i);
			if (!sb_rdonly(sb))
				return 0;
		}
		if (inode_bitmap < first_block || inode_bitmap > last_block) {
			ext4_msg(sb, KERN_ERR, "ext4_check_descriptors: "
			       "Inode bitmap for group %u not in group "
			       "(block %llu)!", i, inode_bitmap);
			return 0;
		}
		inode_table = ext4_inode_table(sb, gdp);
		if (inode_table == sb_block) {
			ext4_msg(sb, KERN_ERR, "ext4_check_descriptors: "
				 "Inode table for group %u overlaps "
				 "superblock", i);
			if (!sb_rdonly(sb))
				return 0;
		}
		if (inode_table >= sb_block + 1 &&
		    inode_table <= last_bg_block) {
			ext4_msg(sb, KERN_ERR, "ext4_check_descriptors: "
				 "Inode table for group %u overlaps "
				 "block group descriptors", i);
			if (!sb_rdonly(sb))
				return 0;
		}
		if (inode_table < first_block ||
		    inode_table + sbi->s_itb_per_group - 1 > last_block) {
			ext4_msg(sb, KERN_ERR, "ext4_check_descriptors: "
			       "Inode table for group %u not in group "
			       "(block %llu)!", i, inode_table);
			return 0;
		}
		ext4_lock_group(sb, i);
		if (!ext4_group_desc_csum_verify(sb, i, gdp)) {
			ext4_msg(sb, KERN_ERR, "ext4_check_descriptors: "
				 "Checksum for group %u failed (%u!=%u)",
				 i, le16_to_cpu(ext4_group_desc_csum(sb, i,
				     gdp)), le16_to_cpu(gdp->bg_checksum));
			if (!sb_rdonly(sb)) {
				ext4_unlock_group(sb, i);
				return 0;
			}
		}
		ext4_unlock_group(sb, i);
		if (!flexbg_flag)
			first_block += EXT4_BLOCKS_PER_GROUP(sb);
	}
	if (NULL != first_not_zeroed)
		*first_not_zeroed = grp;
	return 1;
}

/*
 * Maximal extent format file size.
 * Resulting logical blkno at s_maxbytes must fit in our on-disk
 * extent format containers, within a sector_t, and within i_blocks
 * in the vfs.  ext4 inode has 48 bits of i_block in fsblock units,
 * so that won't be a limiting factor.
 *
 * However there is other limiting factor. We do store extents in the form
 * of starting block and length, hence the resulting length of the extent
 * covering maximum file size must fit into on-disk format containers as
 * well. Given that length is always by 1 unit bigger than max unit (because
 * we count 0 as well) we have to lower the s_maxbytes by one fs block.
 *
 * Note, this does *not* consider any metadata overhead for vfs i_blocks.
 */
static loff_t ext4_max_size(int blkbits, int has_huge_files)
{
	loff_t res;
	loff_t upper_limit = MAX_LFS_FILESIZE;

	BUILD_BUG_ON(sizeof(blkcnt_t) < sizeof(u64));

	if (!has_huge_files) {
		upper_limit = (1LL << 32) - 1;

		/* total blocks in file system block size */
		upper_limit >>= (blkbits - 9);
		upper_limit <<= blkbits;
	}

	/*
	 * 32-bit extent-start container, ee_block. We lower the maxbytes
	 * by one fs block, so ee_len can cover the extent of maximum file
	 * size
	 */
	res = (1LL << 32) - 1;
	res <<= blkbits;

	/* Sanity check against vm- & vfs- imposed limits */
	if (res > upper_limit)
		res = upper_limit;

	return res;
}

/*
 * Maximal bitmap file size.  There is a direct, and {,double-,triple-}indirect
 * block limit, and also a limit of (2^48 - 1) 512-byte sectors in i_blocks.
 * We need to be 1 filesystem block less than the 2^48 sector limit.
 */
static loff_t ext4_max_bitmap_size(int bits, int has_huge_files)
{
	loff_t upper_limit, res = EXT4_NDIR_BLOCKS;
	int meta_blocks;
	unsigned int ppb = 1 << (bits - 2);

	/*
	 * This is calculated to be the largest file size for a dense, block
	 * mapped file such that the file's total number of 512-byte sectors,
	 * including data and all indirect blocks, does not exceed (2^48 - 1).
	 *
	 * __u32 i_blocks_lo and _u16 i_blocks_high represent the total
	 * number of 512-byte sectors of the file.
	 */
	if (!has_huge_files) {
		/*
		 * !has_huge_files or implies that the inode i_block field
		 * represents total file blocks in 2^32 512-byte sectors ==
		 * size of vfs inode i_blocks * 8
		 */
		upper_limit = (1LL << 32) - 1;

		/* total blocks in file system block size */
		upper_limit >>= (bits - 9);

	} else {
		/*
		 * We use 48 bit ext4_inode i_blocks
		 * With EXT4_HUGE_FILE_FL set the i_blocks
		 * represent total number of blocks in
		 * file system block size
		 */
		upper_limit = (1LL << 48) - 1;

	}

	/* Compute how many blocks we can address by block tree */
	res += ppb;
	res += ppb * ppb;
	res += ((loff_t)ppb) * ppb * ppb;
	/* Compute how many metadata blocks are needed */
	meta_blocks = 1;
	meta_blocks += 1 + ppb;
	meta_blocks += 1 + ppb + ppb * ppb;
	/* Does block tree limit file size? */
	if (res + meta_blocks <= upper_limit)
		goto check_lfs;

	res = upper_limit;
	/* How many metadata blocks are needed for addressing upper_limit? */
	upper_limit -= EXT4_NDIR_BLOCKS;
	/* indirect blocks */
	meta_blocks = 1;
	upper_limit -= ppb;
	/* double indirect blocks */
	if (upper_limit < ppb * ppb) {
		meta_blocks += 1 + DIV_ROUND_UP_ULL(upper_limit, ppb);
		res -= meta_blocks;
		goto check_lfs;
	}
	meta_blocks += 1 + ppb;
	upper_limit -= ppb * ppb;
	/* tripple indirect blocks for the rest */
	meta_blocks += 1 + DIV_ROUND_UP_ULL(upper_limit, ppb) +
		DIV_ROUND_UP_ULL(upper_limit, ppb*ppb);
	res -= meta_blocks;
check_lfs:
	res <<= bits;
	if (res > MAX_LFS_FILESIZE)
		res = MAX_LFS_FILESIZE;

	return res;
}

static ext4_fsblk_t descriptor_loc(struct super_block *sb,
				   ext4_fsblk_t logical_sb_block, int nr)
{
	struct ext4_sb_info *sbi = EXT4_SB(sb);
	ext4_group_t bg, first_meta_bg;
	int has_super = 0;

	first_meta_bg = le32_to_cpu(sbi->s_es->s_first_meta_bg);

	if (!ext4_has_feature_meta_bg(sb) || nr < first_meta_bg)
		return logical_sb_block + nr + 1;
	bg = sbi->s_desc_per_block * nr;
	if (ext4_bg_has_super(sb, bg))
		has_super = 1;

	/*
	 * If we have a meta_bg fs with 1k blocks, group 0's GDT is at
	 * block 2, not 1.  If s_first_data_block == 0 (bigalloc is enabled
	 * on modern mke2fs or blksize > 1k on older mke2fs) then we must
	 * compensate.
	 */
	if (sb->s_blocksize == 1024 && nr == 0 &&
	    le32_to_cpu(sbi->s_es->s_first_data_block) == 0)
		has_super++;

	return (has_super + ext4_group_first_block_no(sb, bg));
}

/**
 * ext4_get_stripe_size: Get the stripe size.
 * @sbi: In memory super block info
 *
 * If we have specified it via mount option, then
 * use the mount option value. If the value specified at mount time is
 * greater than the blocks per group use the super block value.
 * If the super block value is greater than blocks per group return 0.
 * Allocator needs it be less than blocks per group.
 *
 */
static unsigned long ext4_get_stripe_size(struct ext4_sb_info *sbi)
{
	unsigned long stride = le16_to_cpu(sbi->s_es->s_raid_stride);
	unsigned long stripe_width =
			le32_to_cpu(sbi->s_es->s_raid_stripe_width);
	int ret;

	if (sbi->s_stripe && sbi->s_stripe <= sbi->s_blocks_per_group)
		ret = sbi->s_stripe;
	else if (stripe_width && stripe_width <= sbi->s_blocks_per_group)
		ret = stripe_width;
	else if (stride && stride <= sbi->s_blocks_per_group)
		ret = stride;
	else
		ret = 0;

	/*
	 * If the stripe width is 1, this makes no sense and
	 * we set it to 0 to turn off stripe handling code.
	 */
	if (ret <= 1)
		ret = 0;

	return ret;
}

/*
 * Check whether this filesystem can be mounted based on
 * the features present and the RDONLY/RDWR mount requested.
 * Returns 1 if this filesystem can be mounted as requested,
 * 0 if it cannot be.
 */
int ext4_feature_set_ok(struct super_block *sb, int readonly)
{
	if (ext4_has_unknown_ext4_incompat_features(sb)) {
		ext4_msg(sb, KERN_ERR,
			"Couldn't mount because of "
			"unsupported optional features (%x)",
			(le32_to_cpu(EXT4_SB(sb)->s_es->s_feature_incompat) &
			~EXT4_FEATURE_INCOMPAT_SUPP));
		return 0;
	}

#if !IS_ENABLED(CONFIG_UNICODE)
	if (ext4_has_feature_casefold(sb)) {
		ext4_msg(sb, KERN_ERR,
			 "Filesystem with casefold feature cannot be "
			 "mounted without CONFIG_UNICODE");
		return 0;
	}
#endif

	if (readonly)
		return 1;

	if (ext4_has_feature_readonly(sb)) {
		ext4_msg(sb, KERN_INFO, "filesystem is read-only");
		sb->s_flags |= SB_RDONLY;
		return 1;
	}

	/* Check that feature set is OK for a read-write mount */
	if (ext4_has_unknown_ext4_ro_compat_features(sb)) {
		ext4_msg(sb, KERN_ERR, "couldn't mount RDWR because of "
			 "unsupported optional features (%x)",
			 (le32_to_cpu(EXT4_SB(sb)->s_es->s_feature_ro_compat) &
				~EXT4_FEATURE_RO_COMPAT_SUPP));
		return 0;
	}
	if (ext4_has_feature_bigalloc(sb) && !ext4_has_feature_extents(sb)) {
		ext4_msg(sb, KERN_ERR,
			 "Can't support bigalloc feature without "
			 "extents feature\n");
		return 0;
	}

#if !IS_ENABLED(CONFIG_QUOTA) || !IS_ENABLED(CONFIG_QFMT_V2)
	if (!readonly && (ext4_has_feature_quota(sb) ||
			  ext4_has_feature_project(sb))) {
		ext4_msg(sb, KERN_ERR,
			 "The kernel was not built with CONFIG_QUOTA and CONFIG_QFMT_V2");
		return 0;
	}
#endif  /* CONFIG_QUOTA */
	return 1;
}

/*
 * This function is called once a day if we have errors logged
 * on the file system
 */
static void print_daily_error_info(struct timer_list *t)
{
	struct ext4_sb_info *sbi = from_timer(sbi, t, s_err_report);
	struct super_block *sb = sbi->s_sb;
	struct ext4_super_block *es = sbi->s_es;

	if (es->s_error_count)
		/* fsck newer than v1.41.13 is needed to clean this condition. */
		ext4_msg(sb, KERN_NOTICE, "error count since last fsck: %u",
			 le32_to_cpu(es->s_error_count));
	if (es->s_first_error_time) {
		printk(KERN_NOTICE "EXT4-fs (%s): initial error at time %llu: %.*s:%d",
		       sb->s_id,
		       ext4_get_tstamp(es, s_first_error_time),
		       (int) sizeof(es->s_first_error_func),
		       es->s_first_error_func,
		       le32_to_cpu(es->s_first_error_line));
		if (es->s_first_error_ino)
			printk(KERN_CONT ": inode %u",
			       le32_to_cpu(es->s_first_error_ino));
		if (es->s_first_error_block)
			printk(KERN_CONT ": block %llu", (unsigned long long)
			       le64_to_cpu(es->s_first_error_block));
		printk(KERN_CONT "\n");
	}
	if (es->s_last_error_time) {
		printk(KERN_NOTICE "EXT4-fs (%s): last error at time %llu: %.*s:%d",
		       sb->s_id,
		       ext4_get_tstamp(es, s_last_error_time),
		       (int) sizeof(es->s_last_error_func),
		       es->s_last_error_func,
		       le32_to_cpu(es->s_last_error_line));
		if (es->s_last_error_ino)
			printk(KERN_CONT ": inode %u",
			       le32_to_cpu(es->s_last_error_ino));
		if (es->s_last_error_block)
			printk(KERN_CONT ": block %llu", (unsigned long long)
			       le64_to_cpu(es->s_last_error_block));
		printk(KERN_CONT "\n");
	}
	mod_timer(&sbi->s_err_report, jiffies + 24*60*60*HZ);  /* Once a day */
}

/* Find next suitable group and run ext4_init_inode_table */
static int ext4_run_li_request(struct ext4_li_request *elr)
{
	struct ext4_group_desc *gdp = NULL;
	struct super_block *sb = elr->lr_super;
	ext4_group_t ngroups = EXT4_SB(sb)->s_groups_count;
	ext4_group_t group = elr->lr_next_group;
	unsigned int prefetch_ios = 0;
	int ret = 0;
	int nr = EXT4_SB(sb)->s_mb_prefetch;
	u64 start_time;

	if (elr->lr_mode == EXT4_LI_MODE_PREFETCH_BBITMAP) {
		elr->lr_next_group = ext4_mb_prefetch(sb, group, nr, &prefetch_ios);
		ext4_mb_prefetch_fini(sb, elr->lr_next_group, nr);
		trace_ext4_prefetch_bitmaps(sb, group, elr->lr_next_group, nr);
		if (group >= elr->lr_next_group) {
			ret = 1;
			if (elr->lr_first_not_zeroed != ngroups &&
			    !sb_rdonly(sb) && test_opt(sb, INIT_INODE_TABLE)) {
				elr->lr_next_group = elr->lr_first_not_zeroed;
				elr->lr_mode = EXT4_LI_MODE_ITABLE;
				ret = 0;
			}
		}
		return ret;
	}

	for (; group < ngroups; group++) {
		gdp = ext4_get_group_desc(sb, group, NULL);
		if (!gdp) {
			ret = 1;
			break;
		}

		if (!(gdp->bg_flags & cpu_to_le16(EXT4_BG_INODE_ZEROED)))
			break;
	}

	if (group >= ngroups)
		ret = 1;

	if (!ret) {
		start_time = ktime_get_real_ns();
		ret = ext4_init_inode_table(sb, group,
					    elr->lr_timeout ? 0 : 1);
		trace_ext4_lazy_itable_init(sb, group);
		if (elr->lr_timeout == 0) {
			elr->lr_timeout = nsecs_to_jiffies((ktime_get_real_ns() - start_time) *
				EXT4_SB(elr->lr_super)->s_li_wait_mult);
		}
		elr->lr_next_sched = jiffies + elr->lr_timeout;
		elr->lr_next_group = group + 1;
	}
	return ret;
}

/*
 * Remove lr_request from the list_request and free the
 * request structure. Should be called with li_list_mtx held
 */
static void ext4_remove_li_request(struct ext4_li_request *elr)
{
	if (!elr)
		return;

	list_del(&elr->lr_request);
	EXT4_SB(elr->lr_super)->s_li_request = NULL;
	kfree(elr);
}

static void ext4_unregister_li_request(struct super_block *sb)
{
	mutex_lock(&ext4_li_mtx);
	if (!ext4_li_info) {
		mutex_unlock(&ext4_li_mtx);
		return;
	}

	mutex_lock(&ext4_li_info->li_list_mtx);
	ext4_remove_li_request(EXT4_SB(sb)->s_li_request);
	mutex_unlock(&ext4_li_info->li_list_mtx);
	mutex_unlock(&ext4_li_mtx);
}

static struct task_struct *ext4_lazyinit_task;

/*
 * This is the function where ext4lazyinit thread lives. It walks
 * through the request list searching for next scheduled filesystem.
 * When such a fs is found, run the lazy initialization request
 * (ext4_rn_li_request) and keep track of the time spend in this
 * function. Based on that time we compute next schedule time of
 * the request. When walking through the list is complete, compute
 * next waking time and put itself into sleep.
 */
static int ext4_lazyinit_thread(void *arg)
{
	struct ext4_lazy_init *eli = arg;
	struct list_head *pos, *n;
	struct ext4_li_request *elr;
	unsigned long next_wakeup, cur;

	BUG_ON(NULL == eli);
	set_freezable();

cont_thread:
	while (true) {
		next_wakeup = MAX_JIFFY_OFFSET;

		mutex_lock(&eli->li_list_mtx);
		if (list_empty(&eli->li_request_list)) {
			mutex_unlock(&eli->li_list_mtx);
			goto exit_thread;
		}
		list_for_each_safe(pos, n, &eli->li_request_list) {
			int err = 0;
			int progress = 0;
			elr = list_entry(pos, struct ext4_li_request,
					 lr_request);

			if (time_before(jiffies, elr->lr_next_sched)) {
				if (time_before(elr->lr_next_sched, next_wakeup))
					next_wakeup = elr->lr_next_sched;
				continue;
			}
			if (down_read_trylock(&elr->lr_super->s_umount)) {
				if (sb_start_write_trylock(elr->lr_super)) {
					progress = 1;
					/*
					 * We hold sb->s_umount, sb can not
					 * be removed from the list, it is
					 * now safe to drop li_list_mtx
					 */
					mutex_unlock(&eli->li_list_mtx);
					err = ext4_run_li_request(elr);
					sb_end_write(elr->lr_super);
					mutex_lock(&eli->li_list_mtx);
					n = pos->next;
				}
				up_read((&elr->lr_super->s_umount));
			}
			/* error, remove the lazy_init job */
			if (err) {
				ext4_remove_li_request(elr);
				continue;
			}
			if (!progress) {
				elr->lr_next_sched = jiffies +
					get_random_u32_below(EXT4_DEF_LI_MAX_START_DELAY * HZ);
			}
			if (time_before(elr->lr_next_sched, next_wakeup))
				next_wakeup = elr->lr_next_sched;
		}
		mutex_unlock(&eli->li_list_mtx);

		try_to_freeze();

		cur = jiffies;
		if ((time_after_eq(cur, next_wakeup)) ||
		    (MAX_JIFFY_OFFSET == next_wakeup)) {
			cond_resched();
			continue;
		}

		schedule_timeout_interruptible(next_wakeup - cur);

		if (kthread_should_stop()) {
			ext4_clear_request_list();
			goto exit_thread;
		}
	}

exit_thread:
	/*
	 * It looks like the request list is empty, but we need
	 * to check it under the li_list_mtx lock, to prevent any
	 * additions into it, and of course we should lock ext4_li_mtx
	 * to atomically free the list and ext4_li_info, because at
	 * this point another ext4 filesystem could be registering
	 * new one.
	 */
	mutex_lock(&ext4_li_mtx);
	mutex_lock(&eli->li_list_mtx);
	if (!list_empty(&eli->li_request_list)) {
		mutex_unlock(&eli->li_list_mtx);
		mutex_unlock(&ext4_li_mtx);
		goto cont_thread;
	}
	mutex_unlock(&eli->li_list_mtx);
	kfree(ext4_li_info);
	ext4_li_info = NULL;
	mutex_unlock(&ext4_li_mtx);

	return 0;
}

static void ext4_clear_request_list(void)
{
	struct list_head *pos, *n;
	struct ext4_li_request *elr;

	mutex_lock(&ext4_li_info->li_list_mtx);
	list_for_each_safe(pos, n, &ext4_li_info->li_request_list) {
		elr = list_entry(pos, struct ext4_li_request,
				 lr_request);
		ext4_remove_li_request(elr);
	}
	mutex_unlock(&ext4_li_info->li_list_mtx);
}

static int ext4_run_lazyinit_thread(void)
{
	ext4_lazyinit_task = kthread_run(ext4_lazyinit_thread,
					 ext4_li_info, "ext4lazyinit");
	if (IS_ERR(ext4_lazyinit_task)) {
		int err = PTR_ERR(ext4_lazyinit_task);
		ext4_clear_request_list();
		kfree(ext4_li_info);
		ext4_li_info = NULL;
		printk(KERN_CRIT "EXT4-fs: error %d creating inode table "
				 "initialization thread\n",
				 err);
		return err;
	}
	ext4_li_info->li_state |= EXT4_LAZYINIT_RUNNING;
	return 0;
}

/*
 * Check whether it make sense to run itable init. thread or not.
 * If there is at least one uninitialized inode table, return
 * corresponding group number, else the loop goes through all
 * groups and return total number of groups.
 */
static ext4_group_t ext4_has_uninit_itable(struct super_block *sb)
{
	ext4_group_t group, ngroups = EXT4_SB(sb)->s_groups_count;
	struct ext4_group_desc *gdp = NULL;

	if (!ext4_has_group_desc_csum(sb))
		return ngroups;

	for (group = 0; group < ngroups; group++) {
		gdp = ext4_get_group_desc(sb, group, NULL);
		if (!gdp)
			continue;

		if (!(gdp->bg_flags & cpu_to_le16(EXT4_BG_INODE_ZEROED)))
			break;
	}

	return group;
}

static int ext4_li_info_new(void)
{
	struct ext4_lazy_init *eli = NULL;

	eli = kzalloc(sizeof(*eli), GFP_KERNEL);
	if (!eli)
		return -ENOMEM;

	INIT_LIST_HEAD(&eli->li_request_list);
	mutex_init(&eli->li_list_mtx);

	eli->li_state |= EXT4_LAZYINIT_QUIT;

	ext4_li_info = eli;

	return 0;
}

static struct ext4_li_request *ext4_li_request_new(struct super_block *sb,
					    ext4_group_t start)
{
	struct ext4_li_request *elr;

	elr = kzalloc(sizeof(*elr), GFP_KERNEL);
	if (!elr)
		return NULL;

	elr->lr_super = sb;
	elr->lr_first_not_zeroed = start;
	if (test_opt(sb, NO_PREFETCH_BLOCK_BITMAPS)) {
		elr->lr_mode = EXT4_LI_MODE_ITABLE;
		elr->lr_next_group = start;
	} else {
		elr->lr_mode = EXT4_LI_MODE_PREFETCH_BBITMAP;
	}

	/*
	 * Randomize first schedule time of the request to
	 * spread the inode table initialization requests
	 * better.
	 */
	elr->lr_next_sched = jiffies + get_random_u32_below(EXT4_DEF_LI_MAX_START_DELAY * HZ);
	return elr;
}

int ext4_register_li_request(struct super_block *sb,
			     ext4_group_t first_not_zeroed)
{
	struct ext4_sb_info *sbi = EXT4_SB(sb);
	struct ext4_li_request *elr = NULL;
	ext4_group_t ngroups = sbi->s_groups_count;
	int ret = 0;

	mutex_lock(&ext4_li_mtx);
	if (sbi->s_li_request != NULL) {
		/*
		 * Reset timeout so it can be computed again, because
		 * s_li_wait_mult might have changed.
		 */
		sbi->s_li_request->lr_timeout = 0;
		goto out;
	}

	if (sb_rdonly(sb) ||
	    (test_opt(sb, NO_PREFETCH_BLOCK_BITMAPS) &&
	     (first_not_zeroed == ngroups || !test_opt(sb, INIT_INODE_TABLE))))
		goto out;

	elr = ext4_li_request_new(sb, first_not_zeroed);
	if (!elr) {
		ret = -ENOMEM;
		goto out;
	}

	if (NULL == ext4_li_info) {
		ret = ext4_li_info_new();
		if (ret)
			goto out;
	}

	mutex_lock(&ext4_li_info->li_list_mtx);
	list_add(&elr->lr_request, &ext4_li_info->li_request_list);
	mutex_unlock(&ext4_li_info->li_list_mtx);

	sbi->s_li_request = elr;
	/*
	 * set elr to NULL here since it has been inserted to
	 * the request_list and the removal and free of it is
	 * handled by ext4_clear_request_list from now on.
	 */
	elr = NULL;

	if (!(ext4_li_info->li_state & EXT4_LAZYINIT_RUNNING)) {
		ret = ext4_run_lazyinit_thread();
		if (ret)
			goto out;
	}
out:
	mutex_unlock(&ext4_li_mtx);
	if (ret)
		kfree(elr);
	return ret;
}

/*
 * We do not need to lock anything since this is called on
 * module unload.
 */
static void ext4_destroy_lazyinit_thread(void)
{
	/*
	 * If thread exited earlier
	 * there's nothing to be done.
	 */
	if (!ext4_li_info || !ext4_lazyinit_task)
		return;

	kthread_stop(ext4_lazyinit_task);
}

static int set_journal_csum_feature_set(struct super_block *sb)
{
	int ret = 1;
	int compat, incompat;
	struct ext4_sb_info *sbi = EXT4_SB(sb);

	if (ext4_has_metadata_csum(sb)) {
		/* journal checksum v3 */
		compat = 0;
		incompat = JBD2_FEATURE_INCOMPAT_CSUM_V3;
	} else {
		/* journal checksum v1 */
		compat = JBD2_FEATURE_COMPAT_CHECKSUM;
		incompat = 0;
	}

	jbd2_journal_clear_features(sbi->s_journal,
			JBD2_FEATURE_COMPAT_CHECKSUM, 0,
			JBD2_FEATURE_INCOMPAT_CSUM_V3 |
			JBD2_FEATURE_INCOMPAT_CSUM_V2);
	if (test_opt(sb, JOURNAL_ASYNC_COMMIT)) {
		ret = jbd2_journal_set_features(sbi->s_journal,
				compat, 0,
				JBD2_FEATURE_INCOMPAT_ASYNC_COMMIT |
				incompat);
	} else if (test_opt(sb, JOURNAL_CHECKSUM)) {
		ret = jbd2_journal_set_features(sbi->s_journal,
				compat, 0,
				incompat);
		jbd2_journal_clear_features(sbi->s_journal, 0, 0,
				JBD2_FEATURE_INCOMPAT_ASYNC_COMMIT);
	} else {
		jbd2_journal_clear_features(sbi->s_journal, 0, 0,
				JBD2_FEATURE_INCOMPAT_ASYNC_COMMIT);
	}

	return ret;
}

/*
 * Note: calculating the overhead so we can be compatible with
 * historical BSD practice is quite difficult in the face of
 * clusters/bigalloc.  This is because multiple metadata blocks from
 * different block group can end up in the same allocation cluster.
 * Calculating the exact overhead in the face of clustered allocation
 * requires either O(all block bitmaps) in memory or O(number of block
 * groups**2) in time.  We will still calculate the superblock for
 * older file systems --- and if we come across with a bigalloc file
 * system with zero in s_overhead_clusters the estimate will be close to
 * correct especially for very large cluster sizes --- but for newer
 * file systems, it's better to calculate this figure once at mkfs
 * time, and store it in the superblock.  If the superblock value is
 * present (even for non-bigalloc file systems), we will use it.
 */
static int count_overhead(struct super_block *sb, ext4_group_t grp,
			  char *buf)
{
	struct ext4_sb_info	*sbi = EXT4_SB(sb);
	struct ext4_group_desc	*gdp;
	ext4_fsblk_t		first_block, last_block, b;
	ext4_group_t		i, ngroups = ext4_get_groups_count(sb);
	int			s, j, count = 0;
	int			has_super = ext4_bg_has_super(sb, grp);

	if (!ext4_has_feature_bigalloc(sb))
		return (has_super + ext4_bg_num_gdb(sb, grp) +
			(has_super ? le16_to_cpu(sbi->s_es->s_reserved_gdt_blocks) : 0) +
			sbi->s_itb_per_group + 2);

	first_block = le32_to_cpu(sbi->s_es->s_first_data_block) +
		(grp * EXT4_BLOCKS_PER_GROUP(sb));
	last_block = first_block + EXT4_BLOCKS_PER_GROUP(sb) - 1;
	for (i = 0; i < ngroups; i++) {
		gdp = ext4_get_group_desc(sb, i, NULL);
		b = ext4_block_bitmap(sb, gdp);
		if (b >= first_block && b <= last_block) {
			ext4_set_bit(EXT4_B2C(sbi, b - first_block), buf);
			count++;
		}
		b = ext4_inode_bitmap(sb, gdp);
		if (b >= first_block && b <= last_block) {
			ext4_set_bit(EXT4_B2C(sbi, b - first_block), buf);
			count++;
		}
		b = ext4_inode_table(sb, gdp);
		if (b >= first_block && b + sbi->s_itb_per_group <= last_block)
			for (j = 0; j < sbi->s_itb_per_group; j++, b++) {
				int c = EXT4_B2C(sbi, b - first_block);
				ext4_set_bit(c, buf);
				count++;
			}
		if (i != grp)
			continue;
		s = 0;
		if (ext4_bg_has_super(sb, grp)) {
			ext4_set_bit(s++, buf);
			count++;
		}
		j = ext4_bg_num_gdb(sb, grp);
		if (s + j > EXT4_BLOCKS_PER_GROUP(sb)) {
			ext4_error(sb, "Invalid number of block group "
				   "descriptor blocks: %d", j);
			j = EXT4_BLOCKS_PER_GROUP(sb) - s;
		}
		count += j;
		for (; j > 0; j--)
			ext4_set_bit(EXT4_B2C(sbi, s++), buf);
	}
	if (!count)
		return 0;
	return EXT4_CLUSTERS_PER_GROUP(sb) -
		ext4_count_free(buf, EXT4_CLUSTERS_PER_GROUP(sb) / 8);
}

/*
 * Compute the overhead and stash it in sbi->s_overhead
 */
int ext4_calculate_overhead(struct super_block *sb)
{
	struct ext4_sb_info *sbi = EXT4_SB(sb);
	struct ext4_super_block *es = sbi->s_es;
	struct inode *j_inode;
	unsigned int j_blocks, j_inum = le32_to_cpu(es->s_journal_inum);
	ext4_group_t i, ngroups = ext4_get_groups_count(sb);
	ext4_fsblk_t overhead = 0;
	char *buf = (char *) get_zeroed_page(GFP_NOFS);

	if (!buf)
		return -ENOMEM;

	/*
	 * Compute the overhead (FS structures).  This is constant
	 * for a given filesystem unless the number of block groups
	 * changes so we cache the previous value until it does.
	 */

	/*
	 * All of the blocks before first_data_block are overhead
	 */
	overhead = EXT4_B2C(sbi, le32_to_cpu(es->s_first_data_block));

	/*
	 * Add the overhead found in each block group
	 */
	for (i = 0; i < ngroups; i++) {
		int blks;

		blks = count_overhead(sb, i, buf);
		overhead += blks;
		if (blks)
			memset(buf, 0, PAGE_SIZE);
		cond_resched();
	}

	/*
	 * Add the internal journal blocks whether the journal has been
	 * loaded or not
	 */
	if (sbi->s_journal && !sbi->s_journal_bdev)
		overhead += EXT4_NUM_B2C(sbi, sbi->s_journal->j_total_len);
	else if (ext4_has_feature_journal(sb) && !sbi->s_journal && j_inum) {
		/* j_inum for internal journal is non-zero */
		j_inode = ext4_get_journal_inode(sb, j_inum);
		if (!IS_ERR(j_inode)) {
			j_blocks = j_inode->i_size >> sb->s_blocksize_bits;
			overhead += EXT4_NUM_B2C(sbi, j_blocks);
			iput(j_inode);
		} else {
			ext4_msg(sb, KERN_ERR, "can't get journal size");
		}
	}
	sbi->s_overhead = overhead;
	smp_wmb();
	free_page((unsigned long) buf);
	return 0;
}

static void ext4_set_resv_clusters(struct super_block *sb)
{
	ext4_fsblk_t resv_clusters;
	struct ext4_sb_info *sbi = EXT4_SB(sb);

	/*
	 * There's no need to reserve anything when we aren't using extents.
	 * The space estimates are exact, there are no unwritten extents,
	 * hole punching doesn't need new metadata... This is needed especially
	 * to keep ext2/3 backward compatibility.
	 */
	if (!ext4_has_feature_extents(sb))
		return;
	/*
	 * By default we reserve 2% or 4096 clusters, whichever is smaller.
	 * This should cover the situations where we can not afford to run
	 * out of space like for example punch hole, or converting
	 * unwritten extents in delalloc path. In most cases such
	 * allocation would require 1, or 2 blocks, higher numbers are
	 * very rare.
	 */
	resv_clusters = (ext4_blocks_count(sbi->s_es) >>
			 sbi->s_cluster_bits);

	do_div(resv_clusters, 50);
	resv_clusters = min_t(ext4_fsblk_t, resv_clusters, 4096);

	atomic64_set(&sbi->s_resv_clusters, resv_clusters);
}

static const char *ext4_quota_mode(struct super_block *sb)
{
#ifdef CONFIG_QUOTA
	if (!ext4_quota_capable(sb))
		return "none";

	if (EXT4_SB(sb)->s_journal && ext4_is_quota_journalled(sb))
		return "journalled";
	else
		return "writeback";
#else
	return "disabled";
#endif
}

static void ext4_setup_csum_trigger(struct super_block *sb,
				    enum ext4_journal_trigger_type type,
				    void (*trigger)(
					struct jbd2_buffer_trigger_type *type,
					struct buffer_head *bh,
					void *mapped_data,
					size_t size))
{
	struct ext4_sb_info *sbi = EXT4_SB(sb);

	sbi->s_journal_triggers[type].sb = sb;
	sbi->s_journal_triggers[type].tr_triggers.t_frozen = trigger;
}

static void ext4_free_sbi(struct ext4_sb_info *sbi)
{
	if (!sbi)
		return;

	kfree(sbi->s_blockgroup_lock);
	fs_put_dax(sbi->s_daxdev, NULL);
	kfree(sbi);
}

static struct ext4_sb_info *ext4_alloc_sbi(struct super_block *sb)
{
	struct ext4_sb_info *sbi;

	sbi = kzalloc(sizeof(*sbi), GFP_KERNEL);
	if (!sbi)
		return NULL;

	sbi->s_daxdev = fs_dax_get_by_bdev(sb->s_bdev, &sbi->s_dax_part_off,
					   NULL, NULL);

	sbi->s_blockgroup_lock =
		kzalloc(sizeof(struct blockgroup_lock), GFP_KERNEL);

	if (!sbi->s_blockgroup_lock)
		goto err_out;

	sb->s_fs_info = sbi;
	sbi->s_sb = sb;
	return sbi;
err_out:
	fs_put_dax(sbi->s_daxdev, NULL);
	kfree(sbi);
	return NULL;
}

static void ext4_set_def_opts(struct super_block *sb,
			      struct ext4_super_block *es)
{
	unsigned long def_mount_opts;

	/* Set defaults before we parse the mount options */
	def_mount_opts = le32_to_cpu(es->s_default_mount_opts);
	set_opt(sb, INIT_INODE_TABLE);
	if (def_mount_opts & EXT4_DEFM_DEBUG)
		set_opt(sb, DEBUG);
	if (def_mount_opts & EXT4_DEFM_BSDGROUPS)
		set_opt(sb, GRPID);
	if (def_mount_opts & EXT4_DEFM_UID16)
		set_opt(sb, NO_UID32);
	/* xattr user namespace & acls are now defaulted on */
	set_opt(sb, XATTR_USER);
#ifdef CONFIG_EXT4_FS_POSIX_ACL
	set_opt(sb, POSIX_ACL);
#endif
	if (ext4_has_feature_fast_commit(sb))
		set_opt2(sb, JOURNAL_FAST_COMMIT);
	/* don't forget to enable journal_csum when metadata_csum is enabled. */
	if (ext4_has_metadata_csum(sb))
		set_opt(sb, JOURNAL_CHECKSUM);

	if ((def_mount_opts & EXT4_DEFM_JMODE) == EXT4_DEFM_JMODE_DATA)
		set_opt(sb, JOURNAL_DATA);
	else if ((def_mount_opts & EXT4_DEFM_JMODE) == EXT4_DEFM_JMODE_ORDERED)
		set_opt(sb, ORDERED_DATA);
	else if ((def_mount_opts & EXT4_DEFM_JMODE) == EXT4_DEFM_JMODE_WBACK)
		set_opt(sb, WRITEBACK_DATA);

	if (le16_to_cpu(es->s_errors) == EXT4_ERRORS_PANIC)
		set_opt(sb, ERRORS_PANIC);
	else if (le16_to_cpu(es->s_errors) == EXT4_ERRORS_CONTINUE)
		set_opt(sb, ERRORS_CONT);
	else
		set_opt(sb, ERRORS_RO);
	/* block_validity enabled by default; disable with noblock_validity */
	set_opt(sb, BLOCK_VALIDITY);
	if (def_mount_opts & EXT4_DEFM_DISCARD)
		set_opt(sb, DISCARD);

	if ((def_mount_opts & EXT4_DEFM_NOBARRIER) == 0)
		set_opt(sb, BARRIER);

	/*
	 * enable delayed allocation by default
	 * Use -o nodelalloc to turn it off
	 */
	if (!IS_EXT3_SB(sb) && !IS_EXT2_SB(sb) &&
	    ((def_mount_opts & EXT4_DEFM_NODELALLOC) == 0))
		set_opt(sb, DELALLOC);

	if (sb->s_blocksize == PAGE_SIZE)
		set_opt(sb, DIOREAD_NOLOCK);
}

static int ext4_handle_clustersize(struct super_block *sb)
{
	struct ext4_sb_info *sbi = EXT4_SB(sb);
	struct ext4_super_block *es = sbi->s_es;
	int clustersize;

	/* Handle clustersize */
	clustersize = BLOCK_SIZE << le32_to_cpu(es->s_log_cluster_size);
	if (ext4_has_feature_bigalloc(sb)) {
		if (clustersize < sb->s_blocksize) {
			ext4_msg(sb, KERN_ERR,
				 "cluster size (%d) smaller than "
				 "block size (%lu)", clustersize, sb->s_blocksize);
			return -EINVAL;
		}
		sbi->s_cluster_bits = le32_to_cpu(es->s_log_cluster_size) -
			le32_to_cpu(es->s_log_block_size);
		sbi->s_clusters_per_group =
			le32_to_cpu(es->s_clusters_per_group);
		if (sbi->s_clusters_per_group > sb->s_blocksize * 8) {
			ext4_msg(sb, KERN_ERR,
				 "#clusters per group too big: %lu",
				 sbi->s_clusters_per_group);
			return -EINVAL;
		}
		if (sbi->s_blocks_per_group !=
		    (sbi->s_clusters_per_group * (clustersize / sb->s_blocksize))) {
			ext4_msg(sb, KERN_ERR, "blocks per group (%lu) and "
				 "clusters per group (%lu) inconsistent",
				 sbi->s_blocks_per_group,
				 sbi->s_clusters_per_group);
			return -EINVAL;
		}
	} else {
		if (clustersize != sb->s_blocksize) {
			ext4_msg(sb, KERN_ERR,
				 "fragment/cluster size (%d) != "
				 "block size (%lu)", clustersize, sb->s_blocksize);
			return -EINVAL;
		}
		if (sbi->s_blocks_per_group > sb->s_blocksize * 8) {
			ext4_msg(sb, KERN_ERR,
				 "#blocks per group too big: %lu",
				 sbi->s_blocks_per_group);
			return -EINVAL;
		}
		sbi->s_clusters_per_group = sbi->s_blocks_per_group;
		sbi->s_cluster_bits = 0;
	}
	sbi->s_cluster_ratio = clustersize / sb->s_blocksize;

	/* Do we have standard group size of clustersize * 8 blocks ? */
	if (sbi->s_blocks_per_group == clustersize << 3)
		set_opt2(sb, STD_GROUP_SIZE);

	return 0;
}

static void ext4_fast_commit_init(struct super_block *sb)
{
	struct ext4_sb_info *sbi = EXT4_SB(sb);

	/* Initialize fast commit stuff */
	atomic_set(&sbi->s_fc_subtid, 0);
	INIT_LIST_HEAD(&sbi->s_fc_q[FC_Q_MAIN]);
	INIT_LIST_HEAD(&sbi->s_fc_q[FC_Q_STAGING]);
	INIT_LIST_HEAD(&sbi->s_fc_dentry_q[FC_Q_MAIN]);
	INIT_LIST_HEAD(&sbi->s_fc_dentry_q[FC_Q_STAGING]);
	sbi->s_fc_bytes = 0;
	ext4_clear_mount_flag(sb, EXT4_MF_FC_INELIGIBLE);
	sbi->s_fc_ineligible_tid = 0;
	spin_lock_init(&sbi->s_fc_lock);
	memset(&sbi->s_fc_stats, 0, sizeof(sbi->s_fc_stats));
	sbi->s_fc_replay_state.fc_regions = NULL;
	sbi->s_fc_replay_state.fc_regions_size = 0;
	sbi->s_fc_replay_state.fc_regions_used = 0;
	sbi->s_fc_replay_state.fc_regions_valid = 0;
	sbi->s_fc_replay_state.fc_modified_inodes = NULL;
	sbi->s_fc_replay_state.fc_modified_inodes_size = 0;
	sbi->s_fc_replay_state.fc_modified_inodes_used = 0;
}

static int ext4_inode_info_init(struct super_block *sb,
				struct ext4_super_block *es)
{
	struct ext4_sb_info *sbi = EXT4_SB(sb);

	if (le32_to_cpu(es->s_rev_level) == EXT4_GOOD_OLD_REV) {
		sbi->s_inode_size = EXT4_GOOD_OLD_INODE_SIZE;
		sbi->s_first_ino = EXT4_GOOD_OLD_FIRST_INO;
	} else {
		sbi->s_inode_size = le16_to_cpu(es->s_inode_size);
		sbi->s_first_ino = le32_to_cpu(es->s_first_ino);
		if (sbi->s_first_ino < EXT4_GOOD_OLD_FIRST_INO) {
			ext4_msg(sb, KERN_ERR, "invalid first ino: %u",
				 sbi->s_first_ino);
			return -EINVAL;
		}
		if ((sbi->s_inode_size < EXT4_GOOD_OLD_INODE_SIZE) ||
		    (!is_power_of_2(sbi->s_inode_size)) ||
		    (sbi->s_inode_size > sb->s_blocksize)) {
			ext4_msg(sb, KERN_ERR,
			       "unsupported inode size: %d",
			       sbi->s_inode_size);
			ext4_msg(sb, KERN_ERR, "blocksize: %lu", sb->s_blocksize);
			return -EINVAL;
		}
		/*
		 * i_atime_extra is the last extra field available for
		 * [acm]times in struct ext4_inode. Checking for that
		 * field should suffice to ensure we have extra space
		 * for all three.
		 */
		if (sbi->s_inode_size >= offsetof(struct ext4_inode, i_atime_extra) +
			sizeof(((struct ext4_inode *)0)->i_atime_extra)) {
			sb->s_time_gran = 1;
			sb->s_time_max = EXT4_EXTRA_TIMESTAMP_MAX;
		} else {
			sb->s_time_gran = NSEC_PER_SEC;
			sb->s_time_max = EXT4_NON_EXTRA_TIMESTAMP_MAX;
		}
		sb->s_time_min = EXT4_TIMESTAMP_MIN;
	}

	if (sbi->s_inode_size > EXT4_GOOD_OLD_INODE_SIZE) {
		sbi->s_want_extra_isize = sizeof(struct ext4_inode) -
			EXT4_GOOD_OLD_INODE_SIZE;
		if (ext4_has_feature_extra_isize(sb)) {
			unsigned v, max = (sbi->s_inode_size -
					   EXT4_GOOD_OLD_INODE_SIZE);

			v = le16_to_cpu(es->s_want_extra_isize);
			if (v > max) {
				ext4_msg(sb, KERN_ERR,
					 "bad s_want_extra_isize: %d", v);
				return -EINVAL;
			}
			if (sbi->s_want_extra_isize < v)
				sbi->s_want_extra_isize = v;

			v = le16_to_cpu(es->s_min_extra_isize);
			if (v > max) {
				ext4_msg(sb, KERN_ERR,
					 "bad s_min_extra_isize: %d", v);
				return -EINVAL;
			}
			if (sbi->s_want_extra_isize < v)
				sbi->s_want_extra_isize = v;
		}
	}

	return 0;
}

#if IS_ENABLED(CONFIG_UNICODE)
static int ext4_encoding_init(struct super_block *sb, struct ext4_super_block *es)
{
	const struct ext4_sb_encodings *encoding_info;
	struct unicode_map *encoding;
	__u16 encoding_flags = le16_to_cpu(es->s_encoding_flags);

	if (!ext4_has_feature_casefold(sb) || sb->s_encoding)
		return 0;

	encoding_info = ext4_sb_read_encoding(es);
	if (!encoding_info) {
		ext4_msg(sb, KERN_ERR,
			"Encoding requested by superblock is unknown");
		return -EINVAL;
	}

	encoding = utf8_load(encoding_info->version);
	if (IS_ERR(encoding)) {
		ext4_msg(sb, KERN_ERR,
			"can't mount with superblock charset: %s-%u.%u.%u "
			"not supported by the kernel. flags: 0x%x.",
			encoding_info->name,
			unicode_major(encoding_info->version),
			unicode_minor(encoding_info->version),
			unicode_rev(encoding_info->version),
			encoding_flags);
		return -EINVAL;
	}
	ext4_msg(sb, KERN_INFO,"Using encoding defined by superblock: "
		"%s-%u.%u.%u with flags 0x%hx", encoding_info->name,
		unicode_major(encoding_info->version),
		unicode_minor(encoding_info->version),
		unicode_rev(encoding_info->version),
		encoding_flags);

	sb->s_encoding = encoding;
	sb->s_encoding_flags = encoding_flags;

	return 0;
}
#else
static inline int ext4_encoding_init(struct super_block *sb, struct ext4_super_block *es)
{
	return 0;
}
#endif

static int ext4_init_metadata_csum(struct super_block *sb, struct ext4_super_block *es)
{
	struct ext4_sb_info *sbi = EXT4_SB(sb);

	/* Warn if metadata_csum and gdt_csum are both set. */
	if (ext4_has_feature_metadata_csum(sb) &&
	    ext4_has_feature_gdt_csum(sb))
		ext4_warning(sb, "metadata_csum and uninit_bg are "
			     "redundant flags; please run fsck.");

	/* Check for a known checksum algorithm */
	if (!ext4_verify_csum_type(sb, es)) {
		ext4_msg(sb, KERN_ERR, "VFS: Found ext4 filesystem with "
			 "unknown checksum algorithm.");
		return -EINVAL;
	}
	ext4_setup_csum_trigger(sb, EXT4_JTR_ORPHAN_FILE,
				ext4_orphan_file_block_trigger);

	/* Load the checksum driver */
	sbi->s_chksum_driver = crypto_alloc_shash("crc32c", 0, 0);
	if (IS_ERR(sbi->s_chksum_driver)) {
		int ret = PTR_ERR(sbi->s_chksum_driver);
		ext4_msg(sb, KERN_ERR, "Cannot load crc32c driver.");
		sbi->s_chksum_driver = NULL;
		return ret;
	}

	/* Check superblock checksum */
	if (!ext4_superblock_csum_verify(sb, es)) {
		ext4_msg(sb, KERN_ERR, "VFS: Found ext4 filesystem with "
			 "invalid superblock checksum.  Run e2fsck?");
		return -EFSBADCRC;
	}

	/* Precompute checksum seed for all metadata */
	if (ext4_has_feature_csum_seed(sb))
		sbi->s_csum_seed = le32_to_cpu(es->s_checksum_seed);
	else if (ext4_has_metadata_csum(sb) || ext4_has_feature_ea_inode(sb))
		sbi->s_csum_seed = ext4_chksum(sbi, ~0, es->s_uuid,
					       sizeof(es->s_uuid));
	return 0;
}

static int ext4_check_feature_compatibility(struct super_block *sb,
					    struct ext4_super_block *es,
					    int silent)
{
	struct ext4_sb_info *sbi = EXT4_SB(sb);

	if (le32_to_cpu(es->s_rev_level) == EXT4_GOOD_OLD_REV &&
	    (ext4_has_compat_features(sb) ||
	     ext4_has_ro_compat_features(sb) ||
	     ext4_has_incompat_features(sb)))
		ext4_msg(sb, KERN_WARNING,
		       "feature flags set on rev 0 fs, "
		       "running e2fsck is recommended");

	if (es->s_creator_os == cpu_to_le32(EXT4_OS_HURD)) {
		set_opt2(sb, HURD_COMPAT);
		if (ext4_has_feature_64bit(sb)) {
			ext4_msg(sb, KERN_ERR,
				 "The Hurd can't support 64-bit file systems");
			return -EINVAL;
		}

		/*
		 * ea_inode feature uses l_i_version field which is not
		 * available in HURD_COMPAT mode.
		 */
		if (ext4_has_feature_ea_inode(sb)) {
			ext4_msg(sb, KERN_ERR,
				 "ea_inode feature is not supported for Hurd");
			return -EINVAL;
		}
	}

	if (IS_EXT2_SB(sb)) {
		if (ext2_feature_set_ok(sb))
			ext4_msg(sb, KERN_INFO, "mounting ext2 file system "
				 "using the ext4 subsystem");
		else {
			/*
			 * If we're probing be silent, if this looks like
			 * it's actually an ext[34] filesystem.
			 */
			if (silent && ext4_feature_set_ok(sb, sb_rdonly(sb)))
				return -EINVAL;
			ext4_msg(sb, KERN_ERR, "couldn't mount as ext2 due "
				 "to feature incompatibilities");
			return -EINVAL;
		}
	}

	if (IS_EXT3_SB(sb)) {
		if (ext3_feature_set_ok(sb))
			ext4_msg(sb, KERN_INFO, "mounting ext3 file system "
				 "using the ext4 subsystem");
		else {
			/*
			 * If we're probing be silent, if this looks like
			 * it's actually an ext4 filesystem.
			 */
			if (silent && ext4_feature_set_ok(sb, sb_rdonly(sb)))
				return -EINVAL;
			ext4_msg(sb, KERN_ERR, "couldn't mount as ext3 due "
				 "to feature incompatibilities");
			return -EINVAL;
		}
	}

	/*
	 * Check feature flags regardless of the revision level, since we
	 * previously didn't change the revision level when setting the flags,
	 * so there is a chance incompat flags are set on a rev 0 filesystem.
	 */
	if (!ext4_feature_set_ok(sb, (sb_rdonly(sb))))
		return -EINVAL;

	if (sbi->s_daxdev) {
		if (sb->s_blocksize == PAGE_SIZE)
			set_bit(EXT4_FLAGS_BDEV_IS_DAX, &sbi->s_ext4_flags);
		else
			ext4_msg(sb, KERN_ERR, "unsupported blocksize for DAX\n");
	}

	if (sbi->s_mount_opt & EXT4_MOUNT_DAX_ALWAYS) {
		if (ext4_has_feature_inline_data(sb)) {
			ext4_msg(sb, KERN_ERR, "Cannot use DAX on a filesystem"
					" that may contain inline data");
			return -EINVAL;
		}
		if (!test_bit(EXT4_FLAGS_BDEV_IS_DAX, &sbi->s_ext4_flags)) {
			ext4_msg(sb, KERN_ERR,
				"DAX unsupported by block device.");
			return -EINVAL;
		}
	}

	if (ext4_has_feature_encrypt(sb) && es->s_encryption_level) {
		ext4_msg(sb, KERN_ERR, "Unsupported encryption level %d",
			 es->s_encryption_level);
		return -EINVAL;
	}

	return 0;
}

static int ext4_check_geometry(struct super_block *sb,
			       struct ext4_super_block *es)
{
	struct ext4_sb_info *sbi = EXT4_SB(sb);
	__u64 blocks_count;
	int err;

	if (le16_to_cpu(sbi->s_es->s_reserved_gdt_blocks) > (sb->s_blocksize / 4)) {
		ext4_msg(sb, KERN_ERR,
			 "Number of reserved GDT blocks insanely large: %d",
			 le16_to_cpu(sbi->s_es->s_reserved_gdt_blocks));
		return -EINVAL;
	}
	/*
	 * Test whether we have more sectors than will fit in sector_t,
	 * and whether the max offset is addressable by the page cache.
	 */
	err = generic_check_addressable(sb->s_blocksize_bits,
					ext4_blocks_count(es));
	if (err) {
		ext4_msg(sb, KERN_ERR, "filesystem"
			 " too large to mount safely on this system");
		return err;
	}

	/* check blocks count against device size */
	blocks_count = sb_bdev_nr_blocks(sb);
	if (blocks_count && ext4_blocks_count(es) > blocks_count) {
		ext4_msg(sb, KERN_WARNING, "bad geometry: block count %llu "
		       "exceeds size of device (%llu blocks)",
		       ext4_blocks_count(es), blocks_count);
		return -EINVAL;
	}

	/*
	 * It makes no sense for the first data block to be beyond the end
	 * of the filesystem.
	 */
	if (le32_to_cpu(es->s_first_data_block) >= ext4_blocks_count(es)) {
		ext4_msg(sb, KERN_WARNING, "bad geometry: first data "
			 "block %u is beyond end of filesystem (%llu)",
			 le32_to_cpu(es->s_first_data_block),
			 ext4_blocks_count(es));
		return -EINVAL;
	}
	if ((es->s_first_data_block == 0) && (es->s_log_block_size == 0) &&
	    (sbi->s_cluster_ratio == 1)) {
		ext4_msg(sb, KERN_WARNING, "bad geometry: first data "
			 "block is 0 with a 1k block and cluster size");
		return -EINVAL;
	}

	blocks_count = (ext4_blocks_count(es) -
			le32_to_cpu(es->s_first_data_block) +
			EXT4_BLOCKS_PER_GROUP(sb) - 1);
	do_div(blocks_count, EXT4_BLOCKS_PER_GROUP(sb));
	if (blocks_count > ((uint64_t)1<<32) - EXT4_DESC_PER_BLOCK(sb)) {
		ext4_msg(sb, KERN_WARNING, "groups count too large: %llu "
		       "(block count %llu, first data block %u, "
		       "blocks per group %lu)", blocks_count,
		       ext4_blocks_count(es),
		       le32_to_cpu(es->s_first_data_block),
		       EXT4_BLOCKS_PER_GROUP(sb));
		return -EINVAL;
	}
	sbi->s_groups_count = blocks_count;
	sbi->s_blockfile_groups = min_t(ext4_group_t, sbi->s_groups_count,
			(EXT4_MAX_BLOCK_FILE_PHYS / EXT4_BLOCKS_PER_GROUP(sb)));
	if (((u64)sbi->s_groups_count * sbi->s_inodes_per_group) !=
	    le32_to_cpu(es->s_inodes_count)) {
		ext4_msg(sb, KERN_ERR, "inodes count not valid: %u vs %llu",
			 le32_to_cpu(es->s_inodes_count),
			 ((u64)sbi->s_groups_count * sbi->s_inodes_per_group));
		return -EINVAL;
	}

	return 0;
}

static int ext4_group_desc_init(struct super_block *sb,
				struct ext4_super_block *es,
				ext4_fsblk_t logical_sb_block,
				ext4_group_t *first_not_zeroed)
{
	struct ext4_sb_info *sbi = EXT4_SB(sb);
	unsigned int db_count;
	ext4_fsblk_t block;
	int i;

	db_count = (sbi->s_groups_count + EXT4_DESC_PER_BLOCK(sb) - 1) /
		   EXT4_DESC_PER_BLOCK(sb);
	if (ext4_has_feature_meta_bg(sb)) {
		if (le32_to_cpu(es->s_first_meta_bg) > db_count) {
			ext4_msg(sb, KERN_WARNING,
				 "first meta block group too large: %u "
				 "(group descriptor block count %u)",
				 le32_to_cpu(es->s_first_meta_bg), db_count);
			return -EINVAL;
		}
	}
	rcu_assign_pointer(sbi->s_group_desc,
			   kvmalloc_array(db_count,
					  sizeof(struct buffer_head *),
					  GFP_KERNEL));
	if (sbi->s_group_desc == NULL) {
		ext4_msg(sb, KERN_ERR, "not enough memory");
		return -ENOMEM;
	}

	bgl_lock_init(sbi->s_blockgroup_lock);

	/* Pre-read the descriptors into the buffer cache */
	for (i = 0; i < db_count; i++) {
		block = descriptor_loc(sb, logical_sb_block, i);
		ext4_sb_breadahead_unmovable(sb, block);
	}

	for (i = 0; i < db_count; i++) {
		struct buffer_head *bh;

		block = descriptor_loc(sb, logical_sb_block, i);
		bh = ext4_sb_bread_unmovable(sb, block);
		if (IS_ERR(bh)) {
			ext4_msg(sb, KERN_ERR,
			       "can't read group descriptor %d", i);
			sbi->s_gdb_count = i;
			return PTR_ERR(bh);
		}
		rcu_read_lock();
		rcu_dereference(sbi->s_group_desc)[i] = bh;
		rcu_read_unlock();
	}
	sbi->s_gdb_count = db_count;
	if (!ext4_check_descriptors(sb, logical_sb_block, first_not_zeroed)) {
		ext4_msg(sb, KERN_ERR, "group descriptors corrupted!");
		return -EFSCORRUPTED;
	}

	return 0;
}

static int ext4_load_and_init_journal(struct super_block *sb,
				      struct ext4_super_block *es,
				      struct ext4_fs_context *ctx)
{
	struct ext4_sb_info *sbi = EXT4_SB(sb);
	int err;

	err = ext4_load_journal(sb, es, ctx->journal_devnum);
	if (err)
		return err;

	if (ext4_has_feature_64bit(sb) &&
	    !jbd2_journal_set_features(EXT4_SB(sb)->s_journal, 0, 0,
				       JBD2_FEATURE_INCOMPAT_64BIT)) {
		ext4_msg(sb, KERN_ERR, "Failed to set 64-bit journal feature");
		goto out;
	}

	if (!set_journal_csum_feature_set(sb)) {
		ext4_msg(sb, KERN_ERR, "Failed to set journal checksum "
			 "feature set");
		goto out;
	}

	if (test_opt2(sb, JOURNAL_FAST_COMMIT) &&
		!jbd2_journal_set_features(EXT4_SB(sb)->s_journal, 0, 0,
					  JBD2_FEATURE_INCOMPAT_FAST_COMMIT)) {
		ext4_msg(sb, KERN_ERR,
			"Failed to set fast commit journal feature");
		goto out;
	}

	/* We have now updated the journal if required, so we can
	 * validate the data journaling mode. */
	switch (test_opt(sb, DATA_FLAGS)) {
	case 0:
		/* No mode set, assume a default based on the journal
		 * capabilities: ORDERED_DATA if the journal can
		 * cope, else JOURNAL_DATA
		 */
		if (jbd2_journal_check_available_features
		    (sbi->s_journal, 0, 0, JBD2_FEATURE_INCOMPAT_REVOKE)) {
			set_opt(sb, ORDERED_DATA);
			sbi->s_def_mount_opt |= EXT4_MOUNT_ORDERED_DATA;
		} else {
			set_opt(sb, JOURNAL_DATA);
			sbi->s_def_mount_opt |= EXT4_MOUNT_JOURNAL_DATA;
		}
		break;

	case EXT4_MOUNT_ORDERED_DATA:
	case EXT4_MOUNT_WRITEBACK_DATA:
		if (!jbd2_journal_check_available_features
		    (sbi->s_journal, 0, 0, JBD2_FEATURE_INCOMPAT_REVOKE)) {
			ext4_msg(sb, KERN_ERR, "Journal does not support "
			       "requested data journaling mode");
			goto out;
		}
		break;
	default:
		break;
	}

	if (test_opt(sb, DATA_FLAGS) == EXT4_MOUNT_ORDERED_DATA &&
	    test_opt(sb, JOURNAL_ASYNC_COMMIT)) {
		ext4_msg(sb, KERN_ERR, "can't mount with "
			"journal_async_commit in data=ordered mode");
		goto out;
	}

	set_task_ioprio(sbi->s_journal->j_task, ctx->journal_ioprio);

	sbi->s_journal->j_submit_inode_data_buffers =
		ext4_journal_submit_inode_data_buffers;
	sbi->s_journal->j_finish_inode_data_buffers =
		ext4_journal_finish_inode_data_buffers;

	return 0;

out:
	/* flush s_sb_upd_work before destroying the journal. */
	flush_work(&sbi->s_sb_upd_work);
	jbd2_journal_destroy(sbi->s_journal);
	sbi->s_journal = NULL;
	return -EINVAL;
}

static int ext4_check_journal_data_mode(struct super_block *sb)
{
	if (test_opt(sb, DATA_FLAGS) == EXT4_MOUNT_JOURNAL_DATA) {
		printk_once(KERN_WARNING "EXT4-fs: Warning: mounting with "
			    "data=journal disables delayed allocation, "
			    "dioread_nolock, O_DIRECT and fast_commit support!\n");
		/* can't mount with both data=journal and dioread_nolock. */
		clear_opt(sb, DIOREAD_NOLOCK);
		clear_opt2(sb, JOURNAL_FAST_COMMIT);
		if (test_opt2(sb, EXPLICIT_DELALLOC)) {
			ext4_msg(sb, KERN_ERR, "can't mount with "
				 "both data=journal and delalloc");
			return -EINVAL;
		}
		if (test_opt(sb, DAX_ALWAYS)) {
			ext4_msg(sb, KERN_ERR, "can't mount with "
				 "both data=journal and dax");
			return -EINVAL;
		}
		if (ext4_has_feature_encrypt(sb)) {
			ext4_msg(sb, KERN_WARNING,
				 "encrypted files will use data=ordered "
				 "instead of data journaling mode");
		}
		if (test_opt(sb, DELALLOC))
			clear_opt(sb, DELALLOC);
	} else {
		sb->s_iflags |= SB_I_CGROUPWB;
	}

	return 0;
}

static int ext4_load_super(struct super_block *sb, ext4_fsblk_t *lsb,
			   int silent)
{
	struct ext4_sb_info *sbi = EXT4_SB(sb);
	struct ext4_super_block *es;
	ext4_fsblk_t logical_sb_block;
	unsigned long offset = 0;
	struct buffer_head *bh;
	int ret = -EINVAL;
	int blocksize;

	blocksize = sb_min_blocksize(sb, EXT4_MIN_BLOCK_SIZE);
	if (!blocksize) {
		ext4_msg(sb, KERN_ERR, "unable to set blocksize");
		return -EINVAL;
	}

	/*
	 * The ext4 superblock will not be buffer aligned for other than 1kB
	 * block sizes.  We need to calculate the offset from buffer start.
	 */
	if (blocksize != EXT4_MIN_BLOCK_SIZE) {
		logical_sb_block = sbi->s_sb_block * EXT4_MIN_BLOCK_SIZE;
		offset = do_div(logical_sb_block, blocksize);
	} else {
		logical_sb_block = sbi->s_sb_block;
	}

	bh = ext4_sb_bread_unmovable(sb, logical_sb_block);
	if (IS_ERR(bh)) {
		ext4_msg(sb, KERN_ERR, "unable to read superblock");
		return PTR_ERR(bh);
	}
	/*
	 * Note: s_es must be initialized as soon as possible because
	 *       some ext4 macro-instructions depend on its value
	 */
	es = (struct ext4_super_block *) (bh->b_data + offset);
	sbi->s_es = es;
	sb->s_magic = le16_to_cpu(es->s_magic);
	if (sb->s_magic != EXT4_SUPER_MAGIC) {
		if (!silent)
			ext4_msg(sb, KERN_ERR, "VFS: Can't find ext4 filesystem");
		goto out;
	}

	if (le32_to_cpu(es->s_log_block_size) >
	    (EXT4_MAX_BLOCK_LOG_SIZE - EXT4_MIN_BLOCK_LOG_SIZE)) {
		ext4_msg(sb, KERN_ERR,
			 "Invalid log block size: %u",
			 le32_to_cpu(es->s_log_block_size));
		goto out;
	}
	if (le32_to_cpu(es->s_log_cluster_size) >
	    (EXT4_MAX_CLUSTER_LOG_SIZE - EXT4_MIN_BLOCK_LOG_SIZE)) {
		ext4_msg(sb, KERN_ERR,
			 "Invalid log cluster size: %u",
			 le32_to_cpu(es->s_log_cluster_size));
		goto out;
	}

	blocksize = EXT4_MIN_BLOCK_SIZE << le32_to_cpu(es->s_log_block_size);

	/*
	 * If the default block size is not the same as the real block size,
	 * we need to reload it.
	 */
	if (sb->s_blocksize == blocksize) {
		*lsb = logical_sb_block;
		sbi->s_sbh = bh;
		return 0;
	}

	/*
	 * bh must be released before kill_bdev(), otherwise
	 * it won't be freed and its page also. kill_bdev()
	 * is called by sb_set_blocksize().
	 */
	brelse(bh);
	/* Validate the filesystem blocksize */
	if (!sb_set_blocksize(sb, blocksize)) {
		ext4_msg(sb, KERN_ERR, "bad block size %d",
				blocksize);
		bh = NULL;
		goto out;
	}

	logical_sb_block = sbi->s_sb_block * EXT4_MIN_BLOCK_SIZE;
	offset = do_div(logical_sb_block, blocksize);
	bh = ext4_sb_bread_unmovable(sb, logical_sb_block);
	if (IS_ERR(bh)) {
		ext4_msg(sb, KERN_ERR, "Can't read superblock on 2nd try");
		ret = PTR_ERR(bh);
		bh = NULL;
		goto out;
	}
	es = (struct ext4_super_block *)(bh->b_data + offset);
	sbi->s_es = es;
	if (es->s_magic != cpu_to_le16(EXT4_SUPER_MAGIC)) {
		ext4_msg(sb, KERN_ERR, "Magic mismatch, very weird!");
		goto out;
	}
	*lsb = logical_sb_block;
	sbi->s_sbh = bh;
	return 0;
out:
	brelse(bh);
	return ret;
}

static void ext4_hash_info_init(struct super_block *sb)
{
	struct ext4_sb_info *sbi = EXT4_SB(sb);
	struct ext4_super_block *es = sbi->s_es;
	unsigned int i;

	for (i = 0; i < 4; i++)
		sbi->s_hash_seed[i] = le32_to_cpu(es->s_hash_seed[i]);

	sbi->s_def_hash_version = es->s_def_hash_version;
	if (ext4_has_feature_dir_index(sb)) {
		i = le32_to_cpu(es->s_flags);
		if (i & EXT2_FLAGS_UNSIGNED_HASH)
			sbi->s_hash_unsigned = 3;
		else if ((i & EXT2_FLAGS_SIGNED_HASH) == 0) {
#ifdef __CHAR_UNSIGNED__
			if (!sb_rdonly(sb))
				es->s_flags |=
					cpu_to_le32(EXT2_FLAGS_UNSIGNED_HASH);
			sbi->s_hash_unsigned = 3;
#else
			if (!sb_rdonly(sb))
				es->s_flags |=
					cpu_to_le32(EXT2_FLAGS_SIGNED_HASH);
#endif
		}
	}
}

static int ext4_block_group_meta_init(struct super_block *sb, int silent)
{
	struct ext4_sb_info *sbi = EXT4_SB(sb);
	struct ext4_super_block *es = sbi->s_es;
	int has_huge_files;

	has_huge_files = ext4_has_feature_huge_file(sb);
	sbi->s_bitmap_maxbytes = ext4_max_bitmap_size(sb->s_blocksize_bits,
						      has_huge_files);
	sb->s_maxbytes = ext4_max_size(sb->s_blocksize_bits, has_huge_files);

	sbi->s_desc_size = le16_to_cpu(es->s_desc_size);
	if (ext4_has_feature_64bit(sb)) {
		if (sbi->s_desc_size < EXT4_MIN_DESC_SIZE_64BIT ||
		    sbi->s_desc_size > EXT4_MAX_DESC_SIZE ||
		    !is_power_of_2(sbi->s_desc_size)) {
			ext4_msg(sb, KERN_ERR,
			       "unsupported descriptor size %lu",
			       sbi->s_desc_size);
			return -EINVAL;
		}
	} else
		sbi->s_desc_size = EXT4_MIN_DESC_SIZE;

	sbi->s_blocks_per_group = le32_to_cpu(es->s_blocks_per_group);
	sbi->s_inodes_per_group = le32_to_cpu(es->s_inodes_per_group);

	sbi->s_inodes_per_block = sb->s_blocksize / EXT4_INODE_SIZE(sb);
	if (sbi->s_inodes_per_block == 0 || sbi->s_blocks_per_group == 0) {
		if (!silent)
			ext4_msg(sb, KERN_ERR, "VFS: Can't find ext4 filesystem");
		return -EINVAL;
	}
	if (sbi->s_inodes_per_group < sbi->s_inodes_per_block ||
	    sbi->s_inodes_per_group > sb->s_blocksize * 8) {
		ext4_msg(sb, KERN_ERR, "invalid inodes per group: %lu\n",
			 sbi->s_inodes_per_group);
		return -EINVAL;
	}
	sbi->s_itb_per_group = sbi->s_inodes_per_group /
					sbi->s_inodes_per_block;
	sbi->s_desc_per_block = sb->s_blocksize / EXT4_DESC_SIZE(sb);
	sbi->s_mount_state = le16_to_cpu(es->s_state) & ~EXT4_FC_REPLAY;
	sbi->s_addr_per_block_bits = ilog2(EXT4_ADDR_PER_BLOCK(sb));
	sbi->s_desc_per_block_bits = ilog2(EXT4_DESC_PER_BLOCK(sb));

	return 0;
}

static int __ext4_fill_super(struct fs_context *fc, struct super_block *sb)
{
	struct ext4_super_block *es = NULL;
	struct ext4_sb_info *sbi = EXT4_SB(sb);
	ext4_fsblk_t logical_sb_block;
	struct inode *root;
	int needs_recovery;
	int err;
	ext4_group_t first_not_zeroed;
	struct ext4_fs_context *ctx = fc->fs_private;
	int silent = fc->sb_flags & SB_SILENT;

	/* Set defaults for the variables that will be set during parsing */
	if (!(ctx->spec & EXT4_SPEC_JOURNAL_IOPRIO))
		ctx->journal_ioprio = DEFAULT_JOURNAL_IOPRIO;

	sbi->s_inode_readahead_blks = EXT4_DEF_INODE_READAHEAD_BLKS;
	sbi->s_sectors_written_start =
		part_stat_read(sb->s_bdev, sectors[STAT_WRITE]);

	err = ext4_load_super(sb, &logical_sb_block, silent);
	if (err)
		goto out_fail;

	es = sbi->s_es;
	sbi->s_kbytes_written = le64_to_cpu(es->s_kbytes_written);

	err = ext4_init_metadata_csum(sb, es);
	if (err)
		goto failed_mount;

	ext4_set_def_opts(sb, es);

	sbi->s_resuid = make_kuid(&init_user_ns, le16_to_cpu(es->s_def_resuid));
	sbi->s_resgid = make_kgid(&init_user_ns, le16_to_cpu(es->s_def_resgid));
	sbi->s_commit_interval = JBD2_DEFAULT_MAX_COMMIT_AGE * HZ;
	sbi->s_min_batch_time = EXT4_DEF_MIN_BATCH_TIME;
	sbi->s_max_batch_time = EXT4_DEF_MAX_BATCH_TIME;

	/*
	 * set default s_li_wait_mult for lazyinit, for the case there is
	 * no mount option specified.
	 */
	sbi->s_li_wait_mult = EXT4_DEF_LI_WAIT_MULT;

	err = ext4_inode_info_init(sb, es);
	if (err)
		goto failed_mount;

	err = parse_apply_sb_mount_options(sb, ctx);
	if (err < 0)
		goto failed_mount;

	sbi->s_def_mount_opt = sbi->s_mount_opt;
	sbi->s_def_mount_opt2 = sbi->s_mount_opt2;

	err = ext4_check_opt_consistency(fc, sb);
	if (err < 0)
		goto failed_mount;

	ext4_apply_options(fc, sb);

	err = ext4_encoding_init(sb, es);
	if (err)
		goto failed_mount;

	err = ext4_check_journal_data_mode(sb);
	if (err)
		goto failed_mount;

	sb->s_flags = (sb->s_flags & ~SB_POSIXACL) |
		(test_opt(sb, POSIX_ACL) ? SB_POSIXACL : 0);

	/* i_version is always enabled now */
	sb->s_flags |= SB_I_VERSION;

	err = ext4_check_feature_compatibility(sb, es, silent);
	if (err)
		goto failed_mount;

	err = ext4_block_group_meta_init(sb, silent);
	if (err)
		goto failed_mount;

	ext4_hash_info_init(sb);

	err = ext4_handle_clustersize(sb);
	if (err)
		goto failed_mount;

	err = ext4_check_geometry(sb, es);
	if (err)
		goto failed_mount;

	timer_setup(&sbi->s_err_report, print_daily_error_info, 0);
	spin_lock_init(&sbi->s_error_lock);
	INIT_WORK(&sbi->s_sb_upd_work, update_super_work);

	err = ext4_group_desc_init(sb, es, logical_sb_block, &first_not_zeroed);
	if (err)
		goto failed_mount3;

	err = ext4_es_register_shrinker(sbi);
	if (err)
		goto failed_mount3;

	sbi->s_stripe = ext4_get_stripe_size(sbi);
	/*
	 * It's hard to get stripe aligned blocks if stripe is not aligned with
	 * cluster, just disable stripe and alert user to simpfy code and avoid
	 * stripe aligned allocation which will rarely successes.
	 */
	if (sbi->s_stripe > 0 && sbi->s_cluster_ratio > 1 &&
	    sbi->s_stripe % sbi->s_cluster_ratio != 0) {
		ext4_msg(sb, KERN_WARNING,
			 "stripe (%lu) is not aligned with cluster size (%u), "
			 "stripe is disabled",
			 sbi->s_stripe, sbi->s_cluster_ratio);
		sbi->s_stripe = 0;
	}
	sbi->s_extent_max_zeroout_kb = 32;

	/*
	 * set up enough so that it can read an inode
	 */
	sb->s_op = &ext4_sops;
	sb->s_export_op = &ext4_export_ops;
	sb->s_xattr = ext4_xattr_handlers;
#ifdef CONFIG_FS_ENCRYPTION
	sb->s_cop = &ext4_cryptops;
#endif
#ifdef CONFIG_FS_VERITY
	sb->s_vop = &ext4_verityops;
#endif
#ifdef CONFIG_QUOTA
	sb->dq_op = &ext4_quota_operations;
	if (ext4_has_feature_quota(sb))
		sb->s_qcop = &dquot_quotactl_sysfile_ops;
	else
		sb->s_qcop = &ext4_qctl_operations;
	sb->s_quota_types = QTYPE_MASK_USR | QTYPE_MASK_GRP | QTYPE_MASK_PRJ;
#endif
	memcpy(&sb->s_uuid, es->s_uuid, sizeof(es->s_uuid));

	INIT_LIST_HEAD(&sbi->s_orphan); /* unlinked but open files */
	mutex_init(&sbi->s_orphan_lock);

	ext4_fast_commit_init(sb);

	sb->s_root = NULL;

	needs_recovery = (es->s_last_orphan != 0 ||
			  ext4_has_feature_orphan_present(sb) ||
			  ext4_has_feature_journal_needs_recovery(sb));

	if (ext4_has_feature_mmp(sb) && !sb_rdonly(sb)) {
		err = ext4_multi_mount_protect(sb, le64_to_cpu(es->s_mmp_block));
		if (err)
			goto failed_mount3a;
	}

	err = -EINVAL;
	/*
	 * The first inode we look at is the journal inode.  Don't try
	 * root first: it may be modified in the journal!
	 */
	if (!test_opt(sb, NOLOAD) && ext4_has_feature_journal(sb)) {
		err = ext4_load_and_init_journal(sb, es, ctx);
		if (err)
			goto failed_mount3a;
	} else if (test_opt(sb, NOLOAD) && !sb_rdonly(sb) &&
		   ext4_has_feature_journal_needs_recovery(sb)) {
		ext4_msg(sb, KERN_ERR, "required journal recovery "
		       "suppressed and not mounted read-only");
		goto failed_mount3a;
	} else {
		/* Nojournal mode, all journal mount options are illegal */
		if (test_opt(sb, JOURNAL_ASYNC_COMMIT)) {
			ext4_msg(sb, KERN_ERR, "can't mount with "
				 "journal_async_commit, fs mounted w/o journal");
			goto failed_mount3a;
		}

		if (test_opt2(sb, EXPLICIT_JOURNAL_CHECKSUM)) {
			ext4_msg(sb, KERN_ERR, "can't mount with "
				 "journal_checksum, fs mounted w/o journal");
			goto failed_mount3a;
		}
		if (sbi->s_commit_interval != JBD2_DEFAULT_MAX_COMMIT_AGE*HZ) {
			ext4_msg(sb, KERN_ERR, "can't mount with "
				 "commit=%lu, fs mounted w/o journal",
				 sbi->s_commit_interval / HZ);
			goto failed_mount3a;
		}
		if (EXT4_MOUNT_DATA_FLAGS &
		    (sbi->s_mount_opt ^ sbi->s_def_mount_opt)) {
			ext4_msg(sb, KERN_ERR, "can't mount with "
				 "data=, fs mounted w/o journal");
			goto failed_mount3a;
		}
		sbi->s_def_mount_opt &= ~EXT4_MOUNT_JOURNAL_CHECKSUM;
		clear_opt(sb, JOURNAL_CHECKSUM);
		clear_opt(sb, DATA_FLAGS);
		clear_opt2(sb, JOURNAL_FAST_COMMIT);
		sbi->s_journal = NULL;
		needs_recovery = 0;
	}

	if (!test_opt(sb, NO_MBCACHE)) {
		sbi->s_ea_block_cache = ext4_xattr_create_cache();
		if (!sbi->s_ea_block_cache) {
			ext4_msg(sb, KERN_ERR,
				 "Failed to create ea_block_cache");
			err = -EINVAL;
			goto failed_mount_wq;
		}

		if (ext4_has_feature_ea_inode(sb)) {
			sbi->s_ea_inode_cache = ext4_xattr_create_cache();
			if (!sbi->s_ea_inode_cache) {
				ext4_msg(sb, KERN_ERR,
					 "Failed to create ea_inode_cache");
				err = -EINVAL;
				goto failed_mount_wq;
			}
		}
	}

	/*
	 * Get the # of file system overhead blocks from the
	 * superblock if present.
	 */
	sbi->s_overhead = le32_to_cpu(es->s_overhead_clusters);
	/* ignore the precalculated value if it is ridiculous */
	if (sbi->s_overhead > ext4_blocks_count(es))
		sbi->s_overhead = 0;
	/*
	 * If the bigalloc feature is not enabled recalculating the
	 * overhead doesn't take long, so we might as well just redo
	 * it to make sure we are using the correct value.
	 */
	if (!ext4_has_feature_bigalloc(sb))
		sbi->s_overhead = 0;
	if (sbi->s_overhead == 0) {
		err = ext4_calculate_overhead(sb);
		if (err)
			goto failed_mount_wq;
	}

	/*
	 * The maximum number of concurrent works can be high and
	 * concurrency isn't really necessary.  Limit it to 1.
	 */
	EXT4_SB(sb)->rsv_conversion_wq =
		alloc_workqueue("ext4-rsv-conversion", WQ_MEM_RECLAIM | WQ_UNBOUND, 1);
	if (!EXT4_SB(sb)->rsv_conversion_wq) {
		printk(KERN_ERR "EXT4-fs: failed to create workqueue\n");
		err = -ENOMEM;
		goto failed_mount4;
	}

	/*
	 * The jbd2_journal_load will have done any necessary log recovery,
	 * so we can safely mount the rest of the filesystem now.
	 */

	root = ext4_iget(sb, EXT4_ROOT_INO, EXT4_IGET_SPECIAL);
	if (IS_ERR(root)) {
		ext4_msg(sb, KERN_ERR, "get root inode failed");
		err = PTR_ERR(root);
		root = NULL;
		goto failed_mount4;
	}
	if (!S_ISDIR(root->i_mode) || !root->i_blocks || !root->i_size) {
		ext4_msg(sb, KERN_ERR, "corrupt root inode, run e2fsck");
		iput(root);
		err = -EFSCORRUPTED;
		goto failed_mount4;
	}

	sb->s_root = d_make_root(root);
	if (!sb->s_root) {
		ext4_msg(sb, KERN_ERR, "get root dentry failed");
		err = -ENOMEM;
		goto failed_mount4;
	}

	err = ext4_setup_super(sb, es, sb_rdonly(sb));
	if (err == -EROFS) {
		sb->s_flags |= SB_RDONLY;
	} else if (err)
		goto failed_mount4a;

	ext4_set_resv_clusters(sb);

	if (test_opt(sb, BLOCK_VALIDITY)) {
		err = ext4_setup_system_zone(sb);
		if (err) {
			ext4_msg(sb, KERN_ERR, "failed to initialize system "
				 "zone (%d)", err);
			goto failed_mount4a;
		}
	}
	ext4_fc_replay_cleanup(sb);

	ext4_ext_init(sb);

	/*
	 * Enable optimize_scan if number of groups is > threshold. This can be
	 * turned off by passing "mb_optimize_scan=0". This can also be
	 * turned on forcefully by passing "mb_optimize_scan=1".
	 */
	if (!(ctx->spec & EXT4_SPEC_mb_optimize_scan)) {
		if (sbi->s_groups_count >= MB_DEFAULT_LINEAR_SCAN_THRESHOLD)
			set_opt2(sb, MB_OPTIMIZE_SCAN);
		else
			clear_opt2(sb, MB_OPTIMIZE_SCAN);
	}

	err = ext4_mb_init(sb);
	if (err) {
		ext4_msg(sb, KERN_ERR, "failed to initialize mballoc (%d)",
			 err);
		goto failed_mount5;
	}

	/*
	 * We can only set up the journal commit callback once
	 * mballoc is initialized
	 */
	if (sbi->s_journal)
		sbi->s_journal->j_commit_callback =
			ext4_journal_commit_callback;

	err = ext4_percpu_param_init(sbi);
	if (err)
		goto failed_mount6;

	if (ext4_has_feature_flex_bg(sb))
		if (!ext4_fill_flex_info(sb)) {
			ext4_msg(sb, KERN_ERR,
			       "unable to initialize "
			       "flex_bg meta info!");
			err = -ENOMEM;
			goto failed_mount6;
		}

	err = ext4_register_li_request(sb, first_not_zeroed);
	if (err)
		goto failed_mount6;

	err = ext4_register_sysfs(sb);
	if (err)
		goto failed_mount7;

	err = ext4_init_orphan_info(sb);
	if (err)
		goto failed_mount8;
#ifdef CONFIG_QUOTA
	/* Enable quota usage during mount. */
	if (ext4_has_feature_quota(sb) && !sb_rdonly(sb)) {
		err = ext4_enable_quotas(sb);
		if (err)
			goto failed_mount9;
	}
#endif  /* CONFIG_QUOTA */

	/*
	 * Save the original bdev mapping's wb_err value which could be
	 * used to detect the metadata async write error.
	 */
	spin_lock_init(&sbi->s_bdev_wb_lock);
	errseq_check_and_advance(&sb->s_bdev->bd_inode->i_mapping->wb_err,
				 &sbi->s_bdev_wb_err);
	EXT4_SB(sb)->s_mount_state |= EXT4_ORPHAN_FS;
	ext4_orphan_cleanup(sb, es);
	EXT4_SB(sb)->s_mount_state &= ~EXT4_ORPHAN_FS;
	/*
	 * Update the checksum after updating free space/inode counters and
	 * ext4_orphan_cleanup. Otherwise the superblock can have an incorrect
	 * checksum in the buffer cache until it is written out and
	 * e2fsprogs programs trying to open a file system immediately
	 * after it is mounted can fail.
	 */
	ext4_superblock_csum_set(sb);
	if (needs_recovery) {
		ext4_msg(sb, KERN_INFO, "recovery complete");
		err = ext4_mark_recovery_complete(sb, es);
		if (err)
			goto failed_mount10;
	}

	if (test_opt(sb, DISCARD) && !bdev_max_discard_sectors(sb->s_bdev))
		ext4_msg(sb, KERN_WARNING,
			 "mounting with \"discard\" option, but the device does not support discard");

	if (es->s_error_count)
		mod_timer(&sbi->s_err_report, jiffies + 300*HZ); /* 5 minutes */

	/* Enable message ratelimiting. Default is 10 messages per 5 secs. */
	ratelimit_state_init(&sbi->s_err_ratelimit_state, 5 * HZ, 10);
	ratelimit_state_init(&sbi->s_warning_ratelimit_state, 5 * HZ, 10);
	ratelimit_state_init(&sbi->s_msg_ratelimit_state, 5 * HZ, 10);
	atomic_set(&sbi->s_warning_count, 0);
	atomic_set(&sbi->s_msg_count, 0);

	return 0;

failed_mount10:
	ext4_quotas_off(sb, EXT4_MAXQUOTAS);
failed_mount9: __maybe_unused
	ext4_release_orphan_info(sb);
failed_mount8:
	ext4_unregister_sysfs(sb);
	kobject_put(&sbi->s_kobj);
failed_mount7:
	ext4_unregister_li_request(sb);
failed_mount6:
	ext4_mb_release(sb);
	ext4_flex_groups_free(sbi);
	ext4_percpu_param_destroy(sbi);
failed_mount5:
	ext4_ext_release(sb);
	ext4_release_system_zone(sb);
failed_mount4a:
	dput(sb->s_root);
	sb->s_root = NULL;
failed_mount4:
	ext4_msg(sb, KERN_ERR, "mount failed");
	if (EXT4_SB(sb)->rsv_conversion_wq)
		destroy_workqueue(EXT4_SB(sb)->rsv_conversion_wq);
failed_mount_wq:
	ext4_xattr_destroy_cache(sbi->s_ea_inode_cache);
	sbi->s_ea_inode_cache = NULL;

	ext4_xattr_destroy_cache(sbi->s_ea_block_cache);
	sbi->s_ea_block_cache = NULL;

	if (sbi->s_journal) {
		/* flush s_sb_upd_work before journal destroy. */
		flush_work(&sbi->s_sb_upd_work);
		jbd2_journal_destroy(sbi->s_journal);
		sbi->s_journal = NULL;
	}
failed_mount3a:
	ext4_es_unregister_shrinker(sbi);
failed_mount3:
	/* flush s_sb_upd_work before sbi destroy */
	flush_work(&sbi->s_sb_upd_work);
	del_timer_sync(&sbi->s_err_report);
	ext4_stop_mmpd(sbi);
	ext4_group_desc_free(sbi);
failed_mount:
	if (sbi->s_chksum_driver)
		crypto_free_shash(sbi->s_chksum_driver);

#if IS_ENABLED(CONFIG_UNICODE)
	utf8_unload(sb->s_encoding);
#endif

#ifdef CONFIG_QUOTA
	for (unsigned int i = 0; i < EXT4_MAXQUOTAS; i++)
		kfree(get_qf_name(sb, sbi, i));
#endif
	fscrypt_free_dummy_policy(&sbi->s_dummy_enc_policy);
	brelse(sbi->s_sbh);
	if (sbi->s_journal_bdev) {
		invalidate_bdev(sbi->s_journal_bdev);
		blkdev_put(sbi->s_journal_bdev, sb);
	}
out_fail:
	invalidate_bdev(sb->s_bdev);
	sb->s_fs_info = NULL;
	return err;
}

static int ext4_fill_super(struct super_block *sb, struct fs_context *fc)
{
	struct ext4_fs_context *ctx = fc->fs_private;
	struct ext4_sb_info *sbi;
	const char *descr;
	int ret;

	sbi = ext4_alloc_sbi(sb);
	if (!sbi)
		return -ENOMEM;

	fc->s_fs_info = sbi;

	/* Cleanup superblock name */
	strreplace(sb->s_id, '/', '!');

	sbi->s_sb_block = 1;	/* Default super block location */
	if (ctx->spec & EXT4_SPEC_s_sb_block)
		sbi->s_sb_block = ctx->s_sb_block;

	ret = __ext4_fill_super(fc, sb);
	if (ret < 0)
		goto free_sbi;

	if (sbi->s_journal) {
		if (test_opt(sb, DATA_FLAGS) == EXT4_MOUNT_JOURNAL_DATA)
			descr = " journalled data mode";
		else if (test_opt(sb, DATA_FLAGS) == EXT4_MOUNT_ORDERED_DATA)
			descr = " ordered data mode";
		else
			descr = " writeback data mode";
	} else
		descr = "out journal";

	if (___ratelimit(&ext4_mount_msg_ratelimit, "EXT4-fs mount"))
		ext4_msg(sb, KERN_INFO, "mounted filesystem %pU %s with%s. "
			 "Quota mode: %s.", &sb->s_uuid,
			 sb_rdonly(sb) ? "ro" : "r/w", descr,
			 ext4_quota_mode(sb));

	/* Update the s_overhead_clusters if necessary */
	ext4_update_overhead(sb, false);
	return 0;

free_sbi:
	ext4_free_sbi(sbi);
	fc->s_fs_info = NULL;
	return ret;
}

static int ext4_get_tree(struct fs_context *fc)
{
	return get_tree_bdev(fc, ext4_fill_super);
}

/*
 * Setup any per-fs journal parameters now.  We'll do this both on
 * initial mount, once the journal has been initialised but before we've
 * done any recovery; and again on any subsequent remount.
 */
static void ext4_init_journal_params(struct super_block *sb, journal_t *journal)
{
	struct ext4_sb_info *sbi = EXT4_SB(sb);

	journal->j_commit_interval = sbi->s_commit_interval;
	journal->j_min_batch_time = sbi->s_min_batch_time;
	journal->j_max_batch_time = sbi->s_max_batch_time;
	ext4_fc_init(sb, journal);

	write_lock(&journal->j_state_lock);
	if (test_opt(sb, BARRIER))
		journal->j_flags |= JBD2_BARRIER;
	else
		journal->j_flags &= ~JBD2_BARRIER;
	if (test_opt(sb, DATA_ERR_ABORT))
		journal->j_flags |= JBD2_ABORT_ON_SYNCDATA_ERR;
	else
		journal->j_flags &= ~JBD2_ABORT_ON_SYNCDATA_ERR;
	/*
	 * Always enable journal cycle record option, letting the journal
	 * records log transactions continuously between each mount.
	 */
	journal->j_flags |= JBD2_CYCLE_RECORD;
	write_unlock(&journal->j_state_lock);
}

static struct inode *ext4_get_journal_inode(struct super_block *sb,
					     unsigned int journal_inum)
{
	struct inode *journal_inode;

	/*
	 * Test for the existence of a valid inode on disk.  Bad things
	 * happen if we iget() an unused inode, as the subsequent iput()
	 * will try to delete it.
	 */
	journal_inode = ext4_iget(sb, journal_inum, EXT4_IGET_SPECIAL);
	if (IS_ERR(journal_inode)) {
		ext4_msg(sb, KERN_ERR, "no journal found");
		return ERR_CAST(journal_inode);
	}
	if (!journal_inode->i_nlink) {
		make_bad_inode(journal_inode);
		iput(journal_inode);
		ext4_msg(sb, KERN_ERR, "journal inode is deleted");
		return ERR_PTR(-EFSCORRUPTED);
	}
	if (!S_ISREG(journal_inode->i_mode) || IS_ENCRYPTED(journal_inode)) {
		ext4_msg(sb, KERN_ERR, "invalid journal inode");
		iput(journal_inode);
		return ERR_PTR(-EFSCORRUPTED);
	}

	ext4_debug("Journal inode found at %p: %lld bytes\n",
		  journal_inode, journal_inode->i_size);
	return journal_inode;
}

static int ext4_journal_bmap(journal_t *journal, sector_t *block)
{
	struct ext4_map_blocks map;
	int ret;

	if (journal->j_inode == NULL)
		return 0;

	map.m_lblk = *block;
	map.m_len = 1;
	ret = ext4_map_blocks(NULL, journal->j_inode, &map, 0);
	if (ret <= 0) {
		ext4_msg(journal->j_inode->i_sb, KERN_CRIT,
			 "journal bmap failed: block %llu ret %d\n",
			 *block, ret);
		jbd2_journal_abort(journal, ret ? ret : -EIO);
		return ret;
	}
	*block = map.m_pblk;
	return 0;
}

static journal_t *ext4_open_inode_journal(struct super_block *sb,
					  unsigned int journal_inum)
{
	struct inode *journal_inode;
	journal_t *journal;

	journal_inode = ext4_get_journal_inode(sb, journal_inum);
	if (IS_ERR(journal_inode))
		return ERR_CAST(journal_inode);

	journal = jbd2_journal_init_inode(journal_inode);
	if (IS_ERR(journal)) {
		ext4_msg(sb, KERN_ERR, "Could not load journal inode");
		iput(journal_inode);
		return ERR_CAST(journal);
	}
	journal->j_private = sb;
	journal->j_bmap = ext4_journal_bmap;
	ext4_init_journal_params(sb, journal);
	return journal;
}

static struct block_device *ext4_get_journal_blkdev(struct super_block *sb,
					dev_t j_dev, ext4_fsblk_t *j_start,
					ext4_fsblk_t *j_len)
{
	struct buffer_head *bh;
	struct block_device *bdev;
	int hblock, blocksize;
	ext4_fsblk_t sb_block;
	unsigned long offset;
	struct ext4_super_block *es;
	int errno;

	/* see get_tree_bdev why this is needed and safe */
	up_write(&sb->s_umount);
	bdev = blkdev_get_by_dev(j_dev, BLK_OPEN_READ | BLK_OPEN_WRITE, sb,
				 &fs_holder_ops);
	down_write(&sb->s_umount);
	if (IS_ERR(bdev)) {
		ext4_msg(sb, KERN_ERR,
			 "failed to open journal device unknown-block(%u,%u) %ld",
			 MAJOR(j_dev), MINOR(j_dev), PTR_ERR(bdev));
		return ERR_CAST(bdev);
	}

	blocksize = sb->s_blocksize;
	hblock = bdev_logical_block_size(bdev);
	if (blocksize < hblock) {
		ext4_msg(sb, KERN_ERR,
			"blocksize too small for journal device");
		errno = -EINVAL;
		goto out_bdev;
	}

	sb_block = EXT4_MIN_BLOCK_SIZE / blocksize;
	offset = EXT4_MIN_BLOCK_SIZE % blocksize;
	set_blocksize(bdev, blocksize);
	bh = __bread(bdev, sb_block, blocksize);
	if (!bh) {
		ext4_msg(sb, KERN_ERR, "couldn't read superblock of "
		       "external journal");
		errno = -EINVAL;
		goto out_bdev;
	}

	es = (struct ext4_super_block *) (bh->b_data + offset);
	if ((le16_to_cpu(es->s_magic) != EXT4_SUPER_MAGIC) ||
	    !(le32_to_cpu(es->s_feature_incompat) &
	      EXT4_FEATURE_INCOMPAT_JOURNAL_DEV)) {
		ext4_msg(sb, KERN_ERR, "external journal has bad superblock");
		errno = -EFSCORRUPTED;
		goto out_bh;
	}

	if ((le32_to_cpu(es->s_feature_ro_compat) &
	     EXT4_FEATURE_RO_COMPAT_METADATA_CSUM) &&
	    es->s_checksum != ext4_superblock_csum(sb, es)) {
		ext4_msg(sb, KERN_ERR, "external journal has corrupt superblock");
		errno = -EFSCORRUPTED;
		goto out_bh;
	}

	if (memcmp(EXT4_SB(sb)->s_es->s_journal_uuid, es->s_uuid, 16)) {
		ext4_msg(sb, KERN_ERR, "journal UUID does not match");
		errno = -EFSCORRUPTED;
		goto out_bh;
	}

	*j_start = sb_block + 1;
	*j_len = ext4_blocks_count(es);
	brelse(bh);
	return bdev;

out_bh:
	brelse(bh);
out_bdev:
	blkdev_put(bdev, sb);
	return ERR_PTR(errno);
}

static journal_t *ext4_open_dev_journal(struct super_block *sb,
					dev_t j_dev)
{
	journal_t *journal;
	ext4_fsblk_t j_start;
	ext4_fsblk_t j_len;
	struct block_device *journal_bdev;
	int errno = 0;

	journal_bdev = ext4_get_journal_blkdev(sb, j_dev, &j_start, &j_len);
	if (IS_ERR(journal_bdev))
		return ERR_CAST(journal_bdev);

	journal = jbd2_journal_init_dev(journal_bdev, sb->s_bdev, j_start,
					j_len, sb->s_blocksize);
	if (IS_ERR(journal)) {
		ext4_msg(sb, KERN_ERR, "failed to create device journal");
		errno = PTR_ERR(journal);
		goto out_bdev;
	}
	if (be32_to_cpu(journal->j_superblock->s_nr_users) != 1) {
		ext4_msg(sb, KERN_ERR, "External journal has more than one "
					"user (unsupported) - %d",
			be32_to_cpu(journal->j_superblock->s_nr_users));
		errno = -EINVAL;
		goto out_journal;
	}
	journal->j_private = sb;
	EXT4_SB(sb)->s_journal_bdev = journal_bdev;
	ext4_init_journal_params(sb, journal);
	return journal;

out_journal:
	jbd2_journal_destroy(journal);
out_bdev:
	blkdev_put(journal_bdev, sb);
	return ERR_PTR(errno);
}

static int ext4_load_journal(struct super_block *sb,
			     struct ext4_super_block *es,
			     unsigned long journal_devnum)
{
	journal_t *journal;
	unsigned int journal_inum = le32_to_cpu(es->s_journal_inum);
	dev_t journal_dev;
	int err = 0;
	int really_read_only;
	int journal_dev_ro;

	if (WARN_ON_ONCE(!ext4_has_feature_journal(sb)))
		return -EFSCORRUPTED;

	if (journal_devnum &&
	    journal_devnum != le32_to_cpu(es->s_journal_dev)) {
		ext4_msg(sb, KERN_INFO, "external journal device major/minor "
			"numbers have changed");
		journal_dev = new_decode_dev(journal_devnum);
	} else
		journal_dev = new_decode_dev(le32_to_cpu(es->s_journal_dev));

	if (journal_inum && journal_dev) {
		ext4_msg(sb, KERN_ERR,
			 "filesystem has both journal inode and journal device!");
		return -EINVAL;
	}

	if (journal_inum) {
		journal = ext4_open_inode_journal(sb, journal_inum);
		if (IS_ERR(journal))
			return PTR_ERR(journal);
	} else {
		journal = ext4_open_dev_journal(sb, journal_dev);
		if (IS_ERR(journal))
			return PTR_ERR(journal);
	}

	journal_dev_ro = bdev_read_only(journal->j_dev);
	really_read_only = bdev_read_only(sb->s_bdev) | journal_dev_ro;

	if (journal_dev_ro && !sb_rdonly(sb)) {
		ext4_msg(sb, KERN_ERR,
			 "journal device read-only, try mounting with '-o ro'");
		err = -EROFS;
		goto err_out;
	}

	/*
	 * Are we loading a blank journal or performing recovery after a
	 * crash?  For recovery, we need to check in advance whether we
	 * can get read-write access to the device.
	 */
	if (ext4_has_feature_journal_needs_recovery(sb)) {
		if (sb_rdonly(sb)) {
			ext4_msg(sb, KERN_INFO, "INFO: recovery "
					"required on readonly filesystem");
			if (really_read_only) {
				ext4_msg(sb, KERN_ERR, "write access "
					"unavailable, cannot proceed "
					"(try mounting with noload)");
				err = -EROFS;
				goto err_out;
			}
			ext4_msg(sb, KERN_INFO, "write access will "
			       "be enabled during recovery");
		}
	}

	if (!(journal->j_flags & JBD2_BARRIER))
		ext4_msg(sb, KERN_INFO, "barriers disabled");

	if (!ext4_has_feature_journal_needs_recovery(sb))
		err = jbd2_journal_wipe(journal, !really_read_only);
	if (!err) {
		char *save = kmalloc(EXT4_S_ERR_LEN, GFP_KERNEL);
		__le16 orig_state;
		bool changed = false;

		if (save)
			memcpy(save, ((char *) es) +
			       EXT4_S_ERR_START, EXT4_S_ERR_LEN);
		err = jbd2_journal_load(journal);
		if (save && memcmp(((char *) es) + EXT4_S_ERR_START,
				   save, EXT4_S_ERR_LEN)) {
			memcpy(((char *) es) + EXT4_S_ERR_START,
			       save, EXT4_S_ERR_LEN);
			changed = true;
		}
		kfree(save);
		orig_state = es->s_state;
		es->s_state |= cpu_to_le16(EXT4_SB(sb)->s_mount_state &
					   EXT4_ERROR_FS);
		if (orig_state != es->s_state)
			changed = true;
		/* Write out restored error information to the superblock */
		if (changed && !really_read_only) {
			int err2;
			err2 = ext4_commit_super(sb);
			err = err ? : err2;
		}
	}

	if (err) {
		ext4_msg(sb, KERN_ERR, "error loading journal");
		goto err_out;
	}

	EXT4_SB(sb)->s_journal = journal;
	err = ext4_clear_journal_err(sb, es);
	if (err) {
		EXT4_SB(sb)->s_journal = NULL;
		jbd2_journal_destroy(journal);
		return err;
	}

	if (!really_read_only && journal_devnum &&
	    journal_devnum != le32_to_cpu(es->s_journal_dev)) {
		es->s_journal_dev = cpu_to_le32(journal_devnum);
		ext4_commit_super(sb);
	}
	if (!really_read_only && journal_inum &&
	    journal_inum != le32_to_cpu(es->s_journal_inum)) {
		es->s_journal_inum = cpu_to_le32(journal_inum);
		ext4_commit_super(sb);
	}

	return 0;

err_out:
	jbd2_journal_destroy(journal);
	return err;
}

/* Copy state of EXT4_SB(sb) into buffer for on-disk superblock */
static void ext4_update_super(struct super_block *sb)
{
	struct ext4_sb_info *sbi = EXT4_SB(sb);
	struct ext4_super_block *es = sbi->s_es;
	struct buffer_head *sbh = sbi->s_sbh;

	lock_buffer(sbh);
	/*
	 * If the file system is mounted read-only, don't update the
	 * superblock write time.  This avoids updating the superblock
	 * write time when we are mounting the root file system
	 * read/only but we need to replay the journal; at that point,
	 * for people who are east of GMT and who make their clock
	 * tick in localtime for Windows bug-for-bug compatibility,
	 * the clock is set in the future, and this will cause e2fsck
	 * to complain and force a full file system check.
	 */
	if (!sb_rdonly(sb))
		ext4_update_tstamp(es, s_wtime);
	es->s_kbytes_written =
		cpu_to_le64(sbi->s_kbytes_written +
		    ((part_stat_read(sb->s_bdev, sectors[STAT_WRITE]) -
		      sbi->s_sectors_written_start) >> 1));
	if (percpu_counter_initialized(&sbi->s_freeclusters_counter))
		ext4_free_blocks_count_set(es,
			EXT4_C2B(sbi, percpu_counter_sum_positive(
				&sbi->s_freeclusters_counter)));
	if (percpu_counter_initialized(&sbi->s_freeinodes_counter))
		es->s_free_inodes_count =
			cpu_to_le32(percpu_counter_sum_positive(
				&sbi->s_freeinodes_counter));
	/* Copy error information to the on-disk superblock */
	spin_lock(&sbi->s_error_lock);
	if (sbi->s_add_error_count > 0) {
		es->s_state |= cpu_to_le16(EXT4_ERROR_FS);
		if (!es->s_first_error_time && !es->s_first_error_time_hi) {
			__ext4_update_tstamp(&es->s_first_error_time,
					     &es->s_first_error_time_hi,
					     sbi->s_first_error_time);
			strncpy(es->s_first_error_func, sbi->s_first_error_func,
				sizeof(es->s_first_error_func));
			es->s_first_error_line =
				cpu_to_le32(sbi->s_first_error_line);
			es->s_first_error_ino =
				cpu_to_le32(sbi->s_first_error_ino);
			es->s_first_error_block =
				cpu_to_le64(sbi->s_first_error_block);
			es->s_first_error_errcode =
				ext4_errno_to_code(sbi->s_first_error_code);
		}
		__ext4_update_tstamp(&es->s_last_error_time,
				     &es->s_last_error_time_hi,
				     sbi->s_last_error_time);
		strncpy(es->s_last_error_func, sbi->s_last_error_func,
			sizeof(es->s_last_error_func));
		es->s_last_error_line = cpu_to_le32(sbi->s_last_error_line);
		es->s_last_error_ino = cpu_to_le32(sbi->s_last_error_ino);
		es->s_last_error_block = cpu_to_le64(sbi->s_last_error_block);
		es->s_last_error_errcode =
				ext4_errno_to_code(sbi->s_last_error_code);
		/*
		 * Start the daily error reporting function if it hasn't been
		 * started already
		 */
		if (!es->s_error_count)
			mod_timer(&sbi->s_err_report, jiffies + 24*60*60*HZ);
		le32_add_cpu(&es->s_error_count, sbi->s_add_error_count);
		sbi->s_add_error_count = 0;
	}
	spin_unlock(&sbi->s_error_lock);

	ext4_superblock_csum_set(sb);
	unlock_buffer(sbh);
}

static int ext4_commit_super(struct super_block *sb)
{
	struct buffer_head *sbh = EXT4_SB(sb)->s_sbh;

	if (!sbh)
		return -EINVAL;
	if (block_device_ejected(sb))
		return -ENODEV;

	ext4_update_super(sb);

	lock_buffer(sbh);
	/* Buffer got discarded which means block device got invalidated */
	if (!buffer_mapped(sbh)) {
		unlock_buffer(sbh);
		return -EIO;
	}

	if (buffer_write_io_error(sbh) || !buffer_uptodate(sbh)) {
		/*
		 * Oh, dear.  A previous attempt to write the
		 * superblock failed.  This could happen because the
		 * USB device was yanked out.  Or it could happen to
		 * be a transient write error and maybe the block will
		 * be remapped.  Nothing we can do but to retry the
		 * write and hope for the best.
		 */
		ext4_msg(sb, KERN_ERR, "previous I/O error to "
		       "superblock detected");
		clear_buffer_write_io_error(sbh);
		set_buffer_uptodate(sbh);
	}
	get_bh(sbh);
	/* Clear potential dirty bit if it was journalled update */
	clear_buffer_dirty(sbh);
	sbh->b_end_io = end_buffer_write_sync;
	submit_bh(REQ_OP_WRITE | REQ_SYNC |
		  (test_opt(sb, BARRIER) ? REQ_FUA : 0), sbh);
	wait_on_buffer(sbh);
	if (buffer_write_io_error(sbh)) {
		ext4_msg(sb, KERN_ERR, "I/O error while writing "
		       "superblock");
		clear_buffer_write_io_error(sbh);
		set_buffer_uptodate(sbh);
		return -EIO;
	}
	return 0;
}

/*
 * Have we just finished recovery?  If so, and if we are mounting (or
 * remounting) the filesystem readonly, then we will end up with a
 * consistent fs on disk.  Record that fact.
 */
static int ext4_mark_recovery_complete(struct super_block *sb,
				       struct ext4_super_block *es)
{
	int err;
	journal_t *journal = EXT4_SB(sb)->s_journal;

	if (!ext4_has_feature_journal(sb)) {
		if (journal != NULL) {
			ext4_error(sb, "Journal got removed while the fs was "
				   "mounted!");
			return -EFSCORRUPTED;
		}
		return 0;
	}
	jbd2_journal_lock_updates(journal);
	err = jbd2_journal_flush(journal, 0);
	if (err < 0)
		goto out;

	if (sb_rdonly(sb) && (ext4_has_feature_journal_needs_recovery(sb) ||
	    ext4_has_feature_orphan_present(sb))) {
		if (!ext4_orphan_file_empty(sb)) {
			ext4_error(sb, "Orphan file not empty on read-only fs.");
			err = -EFSCORRUPTED;
			goto out;
		}
		ext4_clear_feature_journal_needs_recovery(sb);
		ext4_clear_feature_orphan_present(sb);
		ext4_commit_super(sb);
	}
out:
	jbd2_journal_unlock_updates(journal);
	return err;
}

/*
 * If we are mounting (or read-write remounting) a filesystem whose journal
 * has recorded an error from a previous lifetime, move that error to the
 * main filesystem now.
 */
static int ext4_clear_journal_err(struct super_block *sb,
				   struct ext4_super_block *es)
{
	journal_t *journal;
	int j_errno;
	const char *errstr;

	if (!ext4_has_feature_journal(sb)) {
		ext4_error(sb, "Journal got removed while the fs was mounted!");
		return -EFSCORRUPTED;
	}

	journal = EXT4_SB(sb)->s_journal;

	/*
	 * Now check for any error status which may have been recorded in the
	 * journal by a prior ext4_error() or ext4_abort()
	 */

	j_errno = jbd2_journal_errno(journal);
	if (j_errno) {
		char nbuf[16];

		errstr = ext4_decode_error(sb, j_errno, nbuf);
		ext4_warning(sb, "Filesystem error recorded "
			     "from previous mount: %s", errstr);

		EXT4_SB(sb)->s_mount_state |= EXT4_ERROR_FS;
		es->s_state |= cpu_to_le16(EXT4_ERROR_FS);
		j_errno = ext4_commit_super(sb);
		if (j_errno)
			return j_errno;
		ext4_warning(sb, "Marked fs in need of filesystem check.");

		jbd2_journal_clear_err(journal);
		jbd2_journal_update_sb_errno(journal);
	}
	return 0;
}

/*
 * Force the running and committing transactions to commit,
 * and wait on the commit.
 */
int ext4_force_commit(struct super_block *sb)
{
	return ext4_journal_force_commit(EXT4_SB(sb)->s_journal);
}

static int ext4_sync_fs(struct super_block *sb, int wait)
{
	int ret = 0;
	tid_t target;
	bool needs_barrier = false;
	struct ext4_sb_info *sbi = EXT4_SB(sb);

	if (unlikely(ext4_forced_shutdown(sb)))
		return 0;

	trace_ext4_sync_fs(sb, wait);
	flush_workqueue(sbi->rsv_conversion_wq);
	/*
	 * Writeback quota in non-journalled quota case - journalled quota has
	 * no dirty dquots
	 */
	dquot_writeback_dquots(sb, -1);
	/*
	 * Data writeback is possible w/o journal transaction, so barrier must
	 * being sent at the end of the function. But we can skip it if
	 * transaction_commit will do it for us.
	 */
	if (sbi->s_journal) {
		target = jbd2_get_latest_transaction(sbi->s_journal);
		if (wait && sbi->s_journal->j_flags & JBD2_BARRIER &&
		    !jbd2_trans_will_send_data_barrier(sbi->s_journal, target))
			needs_barrier = true;

		if (jbd2_journal_start_commit(sbi->s_journal, &target)) {
			if (wait)
				ret = jbd2_log_wait_commit(sbi->s_journal,
							   target);
		}
	} else if (wait && test_opt(sb, BARRIER))
		needs_barrier = true;
	if (needs_barrier) {
		int err;
		err = blkdev_issue_flush(sb->s_bdev);
		if (!ret)
			ret = err;
	}

	return ret;
}

/*
 * LVM calls this function before a (read-only) snapshot is created.  This
 * gives us a chance to flush the journal completely and mark the fs clean.
 *
 * Note that only this function cannot bring a filesystem to be in a clean
 * state independently. It relies on upper layer to stop all data & metadata
 * modifications.
 */
static int ext4_freeze(struct super_block *sb)
{
	int error = 0;
	journal_t *journal = EXT4_SB(sb)->s_journal;

	if (journal) {
		/* Now we set up the journal barrier. */
		jbd2_journal_lock_updates(journal);

		/*
		 * Don't clear the needs_recovery flag if we failed to
		 * flush the journal.
		 */
		error = jbd2_journal_flush(journal, 0);
		if (error < 0)
			goto out;

		/* Journal blocked and flushed, clear needs_recovery flag. */
		ext4_clear_feature_journal_needs_recovery(sb);
		if (ext4_orphan_file_empty(sb))
			ext4_clear_feature_orphan_present(sb);
	}

	error = ext4_commit_super(sb);
out:
	if (journal)
		/* we rely on upper layer to stop further updates */
		jbd2_journal_unlock_updates(journal);
	return error;
}

/*
 * Called by LVM after the snapshot is done.  We need to reset the RECOVER
 * flag here, even though the filesystem is not technically dirty yet.
 */
static int ext4_unfreeze(struct super_block *sb)
{
	if (ext4_forced_shutdown(sb))
		return 0;

	if (EXT4_SB(sb)->s_journal) {
		/* Reset the needs_recovery flag before the fs is unlocked. */
		ext4_set_feature_journal_needs_recovery(sb);
		if (ext4_has_feature_orphan_file(sb))
			ext4_set_feature_orphan_present(sb);
	}

	ext4_commit_super(sb);
	return 0;
}

/*
 * Structure to save mount options for ext4_remount's benefit
 */
struct ext4_mount_options {
	unsigned long s_mount_opt;
	unsigned long s_mount_opt2;
	kuid_t s_resuid;
	kgid_t s_resgid;
	unsigned long s_commit_interval;
	u32 s_min_batch_time, s_max_batch_time;
#ifdef CONFIG_QUOTA
	int s_jquota_fmt;
	char *s_qf_names[EXT4_MAXQUOTAS];
#endif
};

static int __ext4_remount(struct fs_context *fc, struct super_block *sb)
{
	struct ext4_fs_context *ctx = fc->fs_private;
	struct ext4_super_block *es;
	struct ext4_sb_info *sbi = EXT4_SB(sb);
	unsigned long old_sb_flags;
	struct ext4_mount_options old_opts;
	ext4_group_t g;
	int err = 0;
#ifdef CONFIG_QUOTA
	int enable_quota = 0;
	int i, j;
	char *to_free[EXT4_MAXQUOTAS];
#endif


	/* Store the original options */
	old_sb_flags = sb->s_flags;
	old_opts.s_mount_opt = sbi->s_mount_opt;
	old_opts.s_mount_opt2 = sbi->s_mount_opt2;
	old_opts.s_resuid = sbi->s_resuid;
	old_opts.s_resgid = sbi->s_resgid;
	old_opts.s_commit_interval = sbi->s_commit_interval;
	old_opts.s_min_batch_time = sbi->s_min_batch_time;
	old_opts.s_max_batch_time = sbi->s_max_batch_time;
#ifdef CONFIG_QUOTA
	old_opts.s_jquota_fmt = sbi->s_jquota_fmt;
	for (i = 0; i < EXT4_MAXQUOTAS; i++)
		if (sbi->s_qf_names[i]) {
			char *qf_name = get_qf_name(sb, sbi, i);

			old_opts.s_qf_names[i] = kstrdup(qf_name, GFP_KERNEL);
			if (!old_opts.s_qf_names[i]) {
				for (j = 0; j < i; j++)
					kfree(old_opts.s_qf_names[j]);
				return -ENOMEM;
			}
		} else
			old_opts.s_qf_names[i] = NULL;
#endif
	if (!(ctx->spec & EXT4_SPEC_JOURNAL_IOPRIO)) {
		if (sbi->s_journal && sbi->s_journal->j_task->io_context)
			ctx->journal_ioprio =
				sbi->s_journal->j_task->io_context->ioprio;
		else
			ctx->journal_ioprio = DEFAULT_JOURNAL_IOPRIO;

	}

	ext4_apply_options(fc, sb);

	if ((old_opts.s_mount_opt & EXT4_MOUNT_JOURNAL_CHECKSUM) ^
	    test_opt(sb, JOURNAL_CHECKSUM)) {
		ext4_msg(sb, KERN_ERR, "changing journal_checksum "
			 "during remount not supported; ignoring");
		sbi->s_mount_opt ^= EXT4_MOUNT_JOURNAL_CHECKSUM;
	}

	if (test_opt(sb, DATA_FLAGS) == EXT4_MOUNT_JOURNAL_DATA) {
		if (test_opt2(sb, EXPLICIT_DELALLOC)) {
			ext4_msg(sb, KERN_ERR, "can't mount with "
				 "both data=journal and delalloc");
			err = -EINVAL;
			goto restore_opts;
		}
		if (test_opt(sb, DIOREAD_NOLOCK)) {
			ext4_msg(sb, KERN_ERR, "can't mount with "
				 "both data=journal and dioread_nolock");
			err = -EINVAL;
			goto restore_opts;
		}
	} else if (test_opt(sb, DATA_FLAGS) == EXT4_MOUNT_ORDERED_DATA) {
		if (test_opt(sb, JOURNAL_ASYNC_COMMIT)) {
			ext4_msg(sb, KERN_ERR, "can't mount with "
				"journal_async_commit in data=ordered mode");
			err = -EINVAL;
			goto restore_opts;
		}
	}

	if ((sbi->s_mount_opt ^ old_opts.s_mount_opt) & EXT4_MOUNT_NO_MBCACHE) {
		ext4_msg(sb, KERN_ERR, "can't enable nombcache during remount");
		err = -EINVAL;
		goto restore_opts;
	}

	if (test_opt2(sb, ABORT))
		ext4_abort(sb, ESHUTDOWN, "Abort forced by user");

	sb->s_flags = (sb->s_flags & ~SB_POSIXACL) |
		(test_opt(sb, POSIX_ACL) ? SB_POSIXACL : 0);

	es = sbi->s_es;

	if (sbi->s_journal) {
		ext4_init_journal_params(sb, sbi->s_journal);
		set_task_ioprio(sbi->s_journal->j_task, ctx->journal_ioprio);
	}

	/* Flush outstanding errors before changing fs state */
	flush_work(&sbi->s_sb_upd_work);

	if ((bool)(fc->sb_flags & SB_RDONLY) != sb_rdonly(sb)) {
		if (ext4_forced_shutdown(sb)) {
			err = -EROFS;
			goto restore_opts;
		}

		if (fc->sb_flags & SB_RDONLY) {
			err = sync_filesystem(sb);
			if (err < 0)
				goto restore_opts;
			err = dquot_suspend(sb, -1);
			if (err < 0)
				goto restore_opts;

			/*
			 * First of all, the unconditional stuff we have to do
			 * to disable replay of the journal when we next remount
			 */
			sb->s_flags |= SB_RDONLY;

			/*
			 * OK, test if we are remounting a valid rw partition
			 * readonly, and if so set the rdonly flag and then
			 * mark the partition as valid again.
			 */
			if (!(es->s_state & cpu_to_le16(EXT4_VALID_FS)) &&
			    (sbi->s_mount_state & EXT4_VALID_FS))
				es->s_state = cpu_to_le16(sbi->s_mount_state);

			if (sbi->s_journal) {
				/*
				 * We let remount-ro finish even if marking fs
				 * as clean failed...
				 */
				ext4_mark_recovery_complete(sb, es);
			}
		} else {
			/* Make sure we can mount this feature set readwrite */
			if (ext4_has_feature_readonly(sb) ||
			    !ext4_feature_set_ok(sb, 0)) {
				err = -EROFS;
				goto restore_opts;
			}
			/*
			 * Make sure the group descriptor checksums
			 * are sane.  If they aren't, refuse to remount r/w.
			 */
			for (g = 0; g < sbi->s_groups_count; g++) {
				struct ext4_group_desc *gdp =
					ext4_get_group_desc(sb, g, NULL);

				if (!ext4_group_desc_csum_verify(sb, g, gdp)) {
					ext4_msg(sb, KERN_ERR,
	       "ext4_remount: Checksum for group %u failed (%u!=%u)",
		g, le16_to_cpu(ext4_group_desc_csum(sb, g, gdp)),
					       le16_to_cpu(gdp->bg_checksum));
					err = -EFSBADCRC;
					goto restore_opts;
				}
			}

			/*
			 * If we have an unprocessed orphan list hanging
			 * around from a previously readonly bdev mount,
			 * require a full umount/remount for now.
			 */
			if (es->s_last_orphan || !ext4_orphan_file_empty(sb)) {
				ext4_msg(sb, KERN_WARNING, "Couldn't "
				       "remount RDWR because of unprocessed "
				       "orphan inode list.  Please "
				       "umount/remount instead");
				err = -EINVAL;
				goto restore_opts;
			}

			/*
			 * Mounting a RDONLY partition read-write, so reread
			 * and store the current valid flag.  (It may have
			 * been changed by e2fsck since we originally mounted
			 * the partition.)
			 */
			if (sbi->s_journal) {
				err = ext4_clear_journal_err(sb, es);
				if (err)
					goto restore_opts;
			}
			sbi->s_mount_state = (le16_to_cpu(es->s_state) &
					      ~EXT4_FC_REPLAY);

			err = ext4_setup_super(sb, es, 0);
			if (err)
				goto restore_opts;

			sb->s_flags &= ~SB_RDONLY;
			if (ext4_has_feature_mmp(sb)) {
				err = ext4_multi_mount_protect(sb,
						le64_to_cpu(es->s_mmp_block));
				if (err)
					goto restore_opts;
			}
#ifdef CONFIG_QUOTA
			enable_quota = 1;
#endif
		}
	}

	/*
	 * Handle creation of system zone data early because it can fail.
	 * Releasing of existing data is done when we are sure remount will
	 * succeed.
	 */
	if (test_opt(sb, BLOCK_VALIDITY) && !sbi->s_system_blks) {
		err = ext4_setup_system_zone(sb);
		if (err)
			goto restore_opts;
	}

	if (sbi->s_journal == NULL && !(old_sb_flags & SB_RDONLY)) {
		err = ext4_commit_super(sb);
		if (err)
			goto restore_opts;
	}

#ifdef CONFIG_QUOTA
	if (enable_quota) {
		if (sb_any_quota_suspended(sb))
			dquot_resume(sb, -1);
		else if (ext4_has_feature_quota(sb)) {
			err = ext4_enable_quotas(sb);
			if (err)
				goto restore_opts;
		}
	}
	/* Release old quota file names */
	for (i = 0; i < EXT4_MAXQUOTAS; i++)
		kfree(old_opts.s_qf_names[i]);
#endif
	if (!test_opt(sb, BLOCK_VALIDITY) && sbi->s_system_blks)
		ext4_release_system_zone(sb);

	/*
	 * Reinitialize lazy itable initialization thread based on
	 * current settings
	 */
	if (sb_rdonly(sb) || !test_opt(sb, INIT_INODE_TABLE))
		ext4_unregister_li_request(sb);
	else {
		ext4_group_t first_not_zeroed;
		first_not_zeroed = ext4_has_uninit_itable(sb);
		ext4_register_li_request(sb, first_not_zeroed);
	}

	if (!ext4_has_feature_mmp(sb) || sb_rdonly(sb))
		ext4_stop_mmpd(sbi);

	return 0;

restore_opts:
	/*
	 * If there was a failing r/w to ro transition, we may need to
	 * re-enable quota
	 */
	if (sb_rdonly(sb) && !(old_sb_flags & SB_RDONLY) &&
	    sb_any_quota_suspended(sb))
		dquot_resume(sb, -1);
	sb->s_flags = old_sb_flags;
	sbi->s_mount_opt = old_opts.s_mount_opt;
	sbi->s_mount_opt2 = old_opts.s_mount_opt2;
	sbi->s_resuid = old_opts.s_resuid;
	sbi->s_resgid = old_opts.s_resgid;
	sbi->s_commit_interval = old_opts.s_commit_interval;
	sbi->s_min_batch_time = old_opts.s_min_batch_time;
	sbi->s_max_batch_time = old_opts.s_max_batch_time;
	if (!test_opt(sb, BLOCK_VALIDITY) && sbi->s_system_blks)
		ext4_release_system_zone(sb);
#ifdef CONFIG_QUOTA
	sbi->s_jquota_fmt = old_opts.s_jquota_fmt;
	for (i = 0; i < EXT4_MAXQUOTAS; i++) {
		to_free[i] = get_qf_name(sb, sbi, i);
		rcu_assign_pointer(sbi->s_qf_names[i], old_opts.s_qf_names[i]);
	}
	synchronize_rcu();
	for (i = 0; i < EXT4_MAXQUOTAS; i++)
		kfree(to_free[i]);
#endif
	if (!ext4_has_feature_mmp(sb) || sb_rdonly(sb))
		ext4_stop_mmpd(sbi);
	return err;
}

static int ext4_reconfigure(struct fs_context *fc)
{
	struct super_block *sb = fc->root->d_sb;
	int ret;

	fc->s_fs_info = EXT4_SB(sb);

	ret = ext4_check_opt_consistency(fc, sb);
	if (ret < 0)
		return ret;

	ret = __ext4_remount(fc, sb);
	if (ret < 0)
		return ret;

	ext4_msg(sb, KERN_INFO, "re-mounted %pU %s. Quota mode: %s.",
		 &sb->s_uuid, sb_rdonly(sb) ? "ro" : "r/w",
		 ext4_quota_mode(sb));

	return 0;
}

#ifdef CONFIG_QUOTA
static int ext4_statfs_project(struct super_block *sb,
			       kprojid_t projid, struct kstatfs *buf)
{
	struct kqid qid;
	struct dquot *dquot;
	u64 limit;
	u64 curblock;

	qid = make_kqid_projid(projid);
	dquot = dqget(sb, qid);
	if (IS_ERR(dquot))
		return PTR_ERR(dquot);
	spin_lock(&dquot->dq_dqb_lock);

	limit = min_not_zero(dquot->dq_dqb.dqb_bsoftlimit,
			     dquot->dq_dqb.dqb_bhardlimit);
	limit >>= sb->s_blocksize_bits;

	if (limit && buf->f_blocks > limit) {
		curblock = (dquot->dq_dqb.dqb_curspace +
			    dquot->dq_dqb.dqb_rsvspace) >> sb->s_blocksize_bits;
		buf->f_blocks = limit;
		buf->f_bfree = buf->f_bavail =
			(buf->f_blocks > curblock) ?
			 (buf->f_blocks - curblock) : 0;
	}

	limit = min_not_zero(dquot->dq_dqb.dqb_isoftlimit,
			     dquot->dq_dqb.dqb_ihardlimit);
	if (limit && buf->f_files > limit) {
		buf->f_files = limit;
		buf->f_ffree =
			(buf->f_files > dquot->dq_dqb.dqb_curinodes) ?
			 (buf->f_files - dquot->dq_dqb.dqb_curinodes) : 0;
	}

	spin_unlock(&dquot->dq_dqb_lock);
	dqput(dquot);
	return 0;
}
#endif

static int ext4_statfs(struct dentry *dentry, struct kstatfs *buf)
{
	struct super_block *sb = dentry->d_sb;
	struct ext4_sb_info *sbi = EXT4_SB(sb);
	struct ext4_super_block *es = sbi->s_es;
	ext4_fsblk_t overhead = 0, resv_blocks;
	s64 bfree;
	resv_blocks = EXT4_C2B(sbi, atomic64_read(&sbi->s_resv_clusters));

	if (!test_opt(sb, MINIX_DF))
		overhead = sbi->s_overhead;

	buf->f_type = EXT4_SUPER_MAGIC;
	buf->f_bsize = sb->s_blocksize;
	buf->f_blocks = ext4_blocks_count(es) - EXT4_C2B(sbi, overhead);
	bfree = percpu_counter_sum_positive(&sbi->s_freeclusters_counter) -
		percpu_counter_sum_positive(&sbi->s_dirtyclusters_counter);
	/* prevent underflow in case that few free space is available */
	buf->f_bfree = EXT4_C2B(sbi, max_t(s64, bfree, 0));
	buf->f_bavail = buf->f_bfree -
			(ext4_r_blocks_count(es) + resv_blocks);
	if (buf->f_bfree < (ext4_r_blocks_count(es) + resv_blocks))
		buf->f_bavail = 0;
	buf->f_files = le32_to_cpu(es->s_inodes_count);
	buf->f_ffree = percpu_counter_sum_positive(&sbi->s_freeinodes_counter);
	buf->f_namelen = EXT4_NAME_LEN;
	buf->f_fsid = uuid_to_fsid(es->s_uuid);

#ifdef CONFIG_QUOTA
	if (ext4_test_inode_flag(dentry->d_inode, EXT4_INODE_PROJINHERIT) &&
	    sb_has_quota_limits_enabled(sb, PRJQUOTA))
		ext4_statfs_project(sb, EXT4_I(dentry->d_inode)->i_projid, buf);
#endif
	return 0;
}


#ifdef CONFIG_QUOTA

/*
 * Helper functions so that transaction is started before we acquire dqio_sem
 * to keep correct lock ordering of transaction > dqio_sem
 */
static inline struct inode *dquot_to_inode(struct dquot *dquot)
{
	return sb_dqopt(dquot->dq_sb)->files[dquot->dq_id.type];
}

static int ext4_write_dquot(struct dquot *dquot)
{
	int ret, err;
	handle_t *handle;
	struct inode *inode;

	inode = dquot_to_inode(dquot);
	handle = ext4_journal_start(inode, EXT4_HT_QUOTA,
				    EXT4_QUOTA_TRANS_BLOCKS(dquot->dq_sb));
	if (IS_ERR(handle))
		return PTR_ERR(handle);
	ret = dquot_commit(dquot);
	err = ext4_journal_stop(handle);
	if (!ret)
		ret = err;
	return ret;
}

static int ext4_acquire_dquot(struct dquot *dquot)
{
	int ret, err;
	handle_t *handle;

	handle = ext4_journal_start(dquot_to_inode(dquot), EXT4_HT_QUOTA,
				    EXT4_QUOTA_INIT_BLOCKS(dquot->dq_sb));
	if (IS_ERR(handle))
		return PTR_ERR(handle);
	ret = dquot_acquire(dquot);
	err = ext4_journal_stop(handle);
	if (!ret)
		ret = err;
	return ret;
}

static int ext4_release_dquot(struct dquot *dquot)
{
	int ret, err;
	handle_t *handle;

	handle = ext4_journal_start(dquot_to_inode(dquot), EXT4_HT_QUOTA,
				    EXT4_QUOTA_DEL_BLOCKS(dquot->dq_sb));
	if (IS_ERR(handle)) {
		/* Release dquot anyway to avoid endless cycle in dqput() */
		dquot_release(dquot);
		return PTR_ERR(handle);
	}
	ret = dquot_release(dquot);
	err = ext4_journal_stop(handle);
	if (!ret)
		ret = err;
	return ret;
}

static int ext4_mark_dquot_dirty(struct dquot *dquot)
{
	struct super_block *sb = dquot->dq_sb;

	if (ext4_is_quota_journalled(sb)) {
		dquot_mark_dquot_dirty(dquot);
		return ext4_write_dquot(dquot);
	} else {
		return dquot_mark_dquot_dirty(dquot);
	}
}

static int ext4_write_info(struct super_block *sb, int type)
{
	int ret, err;
	handle_t *handle;

	/* Data block + inode block */
	handle = ext4_journal_start_sb(sb, EXT4_HT_QUOTA, 2);
	if (IS_ERR(handle))
		return PTR_ERR(handle);
	ret = dquot_commit_info(sb, type);
	err = ext4_journal_stop(handle);
	if (!ret)
		ret = err;
	return ret;
}

static void lockdep_set_quota_inode(struct inode *inode, int subclass)
{
	struct ext4_inode_info *ei = EXT4_I(inode);

	/* The first argument of lockdep_set_subclass has to be
	 * *exactly* the same as the argument to init_rwsem() --- in
	 * this case, in init_once() --- or lockdep gets unhappy
	 * because the name of the lock is set using the
	 * stringification of the argument to init_rwsem().
	 */
	(void) ei;	/* shut up clang warning if !CONFIG_LOCKDEP */
	lockdep_set_subclass(&ei->i_data_sem, subclass);
}

/*
 * Standard function to be called on quota_on
 */
static int ext4_quota_on(struct super_block *sb, int type, int format_id,
			 const struct path *path)
{
	int err;

	if (!test_opt(sb, QUOTA))
		return -EINVAL;

	/* Quotafile not on the same filesystem? */
	if (path->dentry->d_sb != sb)
		return -EXDEV;

	/* Quota already enabled for this file? */
	if (IS_NOQUOTA(d_inode(path->dentry)))
		return -EBUSY;

	/* Journaling quota? */
	if (EXT4_SB(sb)->s_qf_names[type]) {
		/* Quotafile not in fs root? */
		if (path->dentry->d_parent != sb->s_root)
			ext4_msg(sb, KERN_WARNING,
				"Quota file not on filesystem root. "
				"Journaled quota will not work");
		sb_dqopt(sb)->flags |= DQUOT_NOLIST_DIRTY;
	} else {
		/*
		 * Clear the flag just in case mount options changed since
		 * last time.
		 */
		sb_dqopt(sb)->flags &= ~DQUOT_NOLIST_DIRTY;
	}

	lockdep_set_quota_inode(path->dentry->d_inode, I_DATA_SEM_QUOTA);
	err = dquot_quota_on(sb, type, format_id, path);
	if (!err) {
		struct inode *inode = d_inode(path->dentry);
		handle_t *handle;

		/*
		 * Set inode flags to prevent userspace from messing with quota
		 * files. If this fails, we return success anyway since quotas
		 * are already enabled and this is not a hard failure.
		 */
		inode_lock(inode);
		handle = ext4_journal_start(inode, EXT4_HT_QUOTA, 1);
		if (IS_ERR(handle))
			goto unlock_inode;
		EXT4_I(inode)->i_flags |= EXT4_NOATIME_FL | EXT4_IMMUTABLE_FL;
		inode_set_flags(inode, S_NOATIME | S_IMMUTABLE,
				S_NOATIME | S_IMMUTABLE);
		err = ext4_mark_inode_dirty(handle, inode);
		ext4_journal_stop(handle);
	unlock_inode:
		inode_unlock(inode);
		if (err)
			dquot_quota_off(sb, type);
	}
	if (err)
		lockdep_set_quota_inode(path->dentry->d_inode,
					     I_DATA_SEM_NORMAL);
	return err;
}

static inline bool ext4_check_quota_inum(int type, unsigned long qf_inum)
{
	switch (type) {
	case USRQUOTA:
		return qf_inum == EXT4_USR_QUOTA_INO;
	case GRPQUOTA:
		return qf_inum == EXT4_GRP_QUOTA_INO;
	case PRJQUOTA:
		return qf_inum >= EXT4_GOOD_OLD_FIRST_INO;
	default:
		BUG();
	}
}

static int ext4_quota_enable(struct super_block *sb, int type, int format_id,
			     unsigned int flags)
{
	int err;
	struct inode *qf_inode;
	unsigned long qf_inums[EXT4_MAXQUOTAS] = {
		le32_to_cpu(EXT4_SB(sb)->s_es->s_usr_quota_inum),
		le32_to_cpu(EXT4_SB(sb)->s_es->s_grp_quota_inum),
		le32_to_cpu(EXT4_SB(sb)->s_es->s_prj_quota_inum)
	};

	BUG_ON(!ext4_has_feature_quota(sb));

	if (!qf_inums[type])
		return -EPERM;

	if (!ext4_check_quota_inum(type, qf_inums[type])) {
		ext4_error(sb, "Bad quota inum: %lu, type: %d",
				qf_inums[type], type);
		return -EUCLEAN;
	}

	qf_inode = ext4_iget(sb, qf_inums[type], EXT4_IGET_SPECIAL);
	if (IS_ERR(qf_inode)) {
		ext4_error(sb, "Bad quota inode: %lu, type: %d",
				qf_inums[type], type);
		return PTR_ERR(qf_inode);
	}

	/* Don't account quota for quota files to avoid recursion */
	qf_inode->i_flags |= S_NOQUOTA;
	lockdep_set_quota_inode(qf_inode, I_DATA_SEM_QUOTA);
	err = dquot_load_quota_inode(qf_inode, type, format_id, flags);
	if (err)
		lockdep_set_quota_inode(qf_inode, I_DATA_SEM_NORMAL);
	iput(qf_inode);

	return err;
}

/* Enable usage tracking for all quota types. */
int ext4_enable_quotas(struct super_block *sb)
{
	int type, err = 0;
	unsigned long qf_inums[EXT4_MAXQUOTAS] = {
		le32_to_cpu(EXT4_SB(sb)->s_es->s_usr_quota_inum),
		le32_to_cpu(EXT4_SB(sb)->s_es->s_grp_quota_inum),
		le32_to_cpu(EXT4_SB(sb)->s_es->s_prj_quota_inum)
	};
	bool quota_mopt[EXT4_MAXQUOTAS] = {
		test_opt(sb, USRQUOTA),
		test_opt(sb, GRPQUOTA),
		test_opt(sb, PRJQUOTA),
	};

	sb_dqopt(sb)->flags |= DQUOT_QUOTA_SYS_FILE | DQUOT_NOLIST_DIRTY;
	for (type = 0; type < EXT4_MAXQUOTAS; type++) {
		if (qf_inums[type]) {
			err = ext4_quota_enable(sb, type, QFMT_VFS_V1,
				DQUOT_USAGE_ENABLED |
				(quota_mopt[type] ? DQUOT_LIMITS_ENABLED : 0));
			if (err) {
				ext4_warning(sb,
					"Failed to enable quota tracking "
					"(type=%d, err=%d, ino=%lu). "
					"Please run e2fsck to fix.", type,
					err, qf_inums[type]);

				ext4_quotas_off(sb, type);
				return err;
			}
		}
	}
	return 0;
}

static int ext4_quota_off(struct super_block *sb, int type)
{
	struct inode *inode = sb_dqopt(sb)->files[type];
	handle_t *handle;
	int err;

	/* Force all delayed allocation blocks to be allocated.
	 * Caller already holds s_umount sem */
	if (test_opt(sb, DELALLOC))
		sync_filesystem(sb);

	if (!inode || !igrab(inode))
		goto out;

	err = dquot_quota_off(sb, type);
	if (err || ext4_has_feature_quota(sb))
		goto out_put;
	/*
	 * When the filesystem was remounted read-only first, we cannot cleanup
	 * inode flags here. Bad luck but people should be using QUOTA feature
	 * these days anyway.
	 */
	if (sb_rdonly(sb))
		goto out_put;

	inode_lock(inode);
	/*
	 * Update modification times of quota files when userspace can
	 * start looking at them. If we fail, we return success anyway since
	 * this is not a hard failure and quotas are already disabled.
	 */
	handle = ext4_journal_start(inode, EXT4_HT_QUOTA, 1);
	if (IS_ERR(handle)) {
		err = PTR_ERR(handle);
		goto out_unlock;
	}
	EXT4_I(inode)->i_flags &= ~(EXT4_NOATIME_FL | EXT4_IMMUTABLE_FL);
	inode_set_flags(inode, 0, S_NOATIME | S_IMMUTABLE);
	inode->i_mtime = inode_set_ctime_current(inode);
	err = ext4_mark_inode_dirty(handle, inode);
	ext4_journal_stop(handle);
out_unlock:
	inode_unlock(inode);
out_put:
	lockdep_set_quota_inode(inode, I_DATA_SEM_NORMAL);
	iput(inode);
	return err;
out:
	return dquot_quota_off(sb, type);
}

/* Read data from quotafile - avoid pagecache and such because we cannot afford
 * acquiring the locks... As quota files are never truncated and quota code
 * itself serializes the operations (and no one else should touch the files)
 * we don't have to be afraid of races */
static ssize_t ext4_quota_read(struct super_block *sb, int type, char *data,
			       size_t len, loff_t off)
{
	struct inode *inode = sb_dqopt(sb)->files[type];
	ext4_lblk_t blk = off >> EXT4_BLOCK_SIZE_BITS(sb);
	int offset = off & (sb->s_blocksize - 1);
	int tocopy;
	size_t toread;
	struct buffer_head *bh;
	loff_t i_size = i_size_read(inode);

	if (off > i_size)
		return 0;
	if (off+len > i_size)
		len = i_size-off;
	toread = len;
	while (toread > 0) {
		tocopy = min_t(unsigned long, sb->s_blocksize - offset, toread);
		bh = ext4_bread(NULL, inode, blk, 0);
		if (IS_ERR(bh))
			return PTR_ERR(bh);
		if (!bh)	/* A hole? */
			memset(data, 0, tocopy);
		else
			memcpy(data, bh->b_data+offset, tocopy);
		brelse(bh);
		offset = 0;
		toread -= tocopy;
		data += tocopy;
		blk++;
	}
	return len;
}

/* Write to quotafile (we know the transaction is already started and has
 * enough credits) */
static ssize_t ext4_quota_write(struct super_block *sb, int type,
				const char *data, size_t len, loff_t off)
{
	struct inode *inode = sb_dqopt(sb)->files[type];
	ext4_lblk_t blk = off >> EXT4_BLOCK_SIZE_BITS(sb);
	int err = 0, err2 = 0, offset = off & (sb->s_blocksize - 1);
	int retries = 0;
	struct buffer_head *bh;
	handle_t *handle = journal_current_handle();

	if (!handle) {
		ext4_msg(sb, KERN_WARNING, "Quota write (off=%llu, len=%llu)"
			" cancelled because transaction is not started",
			(unsigned long long)off, (unsigned long long)len);
		return -EIO;
	}
	/*
	 * Since we account only one data block in transaction credits,
	 * then it is impossible to cross a block boundary.
	 */
	if (sb->s_blocksize - offset < len) {
		ext4_msg(sb, KERN_WARNING, "Quota write (off=%llu, len=%llu)"
			" cancelled because not block aligned",
			(unsigned long long)off, (unsigned long long)len);
		return -EIO;
	}

	do {
		bh = ext4_bread(handle, inode, blk,
				EXT4_GET_BLOCKS_CREATE |
				EXT4_GET_BLOCKS_METADATA_NOFAIL);
	} while (PTR_ERR(bh) == -ENOSPC &&
		 ext4_should_retry_alloc(inode->i_sb, &retries));
	if (IS_ERR(bh))
		return PTR_ERR(bh);
	if (!bh)
		goto out;
	BUFFER_TRACE(bh, "get write access");
	err = ext4_journal_get_write_access(handle, sb, bh, EXT4_JTR_NONE);
	if (err) {
		brelse(bh);
		return err;
	}
	lock_buffer(bh);
	memcpy(bh->b_data+offset, data, len);
	flush_dcache_page(bh->b_page);
	unlock_buffer(bh);
	err = ext4_handle_dirty_metadata(handle, NULL, bh);
	brelse(bh);
out:
	if (inode->i_size < off + len) {
		i_size_write(inode, off + len);
		EXT4_I(inode)->i_disksize = inode->i_size;
		err2 = ext4_mark_inode_dirty(handle, inode);
		if (unlikely(err2 && !err))
			err = err2;
	}
	return err ? err : len;
}
#endif

#if !defined(CONFIG_EXT2_FS) && !defined(CONFIG_EXT2_FS_MODULE) && defined(CONFIG_EXT4_USE_FOR_EXT2)
static inline void register_as_ext2(void)
{
	int err = register_filesystem(&ext2_fs_type);
	if (err)
		printk(KERN_WARNING
		       "EXT4-fs: Unable to register as ext2 (%d)\n", err);
}

static inline void unregister_as_ext2(void)
{
	unregister_filesystem(&ext2_fs_type);
}

static inline int ext2_feature_set_ok(struct super_block *sb)
{
	if (ext4_has_unknown_ext2_incompat_features(sb))
		return 0;
	if (sb_rdonly(sb))
		return 1;
	if (ext4_has_unknown_ext2_ro_compat_features(sb))
		return 0;
	return 1;
}
#else
static inline void register_as_ext2(void) { }
static inline void unregister_as_ext2(void) { }
static inline int ext2_feature_set_ok(struct super_block *sb) { return 0; }
#endif

static inline void register_as_ext3(void)
{
	int err = register_filesystem(&ext3_fs_type);
	if (err)
		printk(KERN_WARNING
		       "EXT4-fs: Unable to register as ext3 (%d)\n", err);
}

static inline void unregister_as_ext3(void)
{
	unregister_filesystem(&ext3_fs_type);
}

static inline int ext3_feature_set_ok(struct super_block *sb)
{
	if (ext4_has_unknown_ext3_incompat_features(sb))
		return 0;
	if (!ext4_has_feature_journal(sb))
		return 0;
	if (sb_rdonly(sb))
		return 1;
	if (ext4_has_unknown_ext3_ro_compat_features(sb))
		return 0;
	return 1;
}

static void ext4_kill_sb(struct super_block *sb)
{
	struct ext4_sb_info *sbi = EXT4_SB(sb);
	struct block_device *journal_bdev = sbi ? sbi->s_journal_bdev : NULL;

	kill_block_super(sb);

	if (journal_bdev)
		blkdev_put(journal_bdev, sb);
}

static struct file_system_type ext4_fs_type = {
	.owner			= THIS_MODULE,
	.name			= "ext4",
	.init_fs_context	= ext4_init_fs_context,
	.parameters		= ext4_param_specs,
	.kill_sb		= ext4_kill_sb,
	.fs_flags		= FS_REQUIRES_DEV | FS_ALLOW_IDMAP,
};
MODULE_ALIAS_FS("ext4");

/* Shared across all ext4 file systems */
wait_queue_head_t ext4__ioend_wq[EXT4_WQ_HASH_SZ];

static int __init ext4_init_fs(void)
{
	int i, err;

	ratelimit_state_init(&ext4_mount_msg_ratelimit, 30 * HZ, 64);
	ext4_li_info = NULL;

	/* Build-time check for flags consistency */
	ext4_check_flag_values();

	for (i = 0; i < EXT4_WQ_HASH_SZ; i++)
		init_waitqueue_head(&ext4__ioend_wq[i]);

	err = ext4_init_es();
	if (err)
		return err;

	err = ext4_init_pending();
	if (err)
		goto out7;

	err = ext4_init_post_read_processing();
	if (err)
		goto out6;

	err = ext4_init_pageio();
	if (err)
		goto out5;

	err = ext4_init_system_zone();
	if (err)
		goto out4;

	err = ext4_init_sysfs();
	if (err)
		goto out3;

	err = ext4_init_mballoc();
	if (err)
		goto out2;
	err = init_inodecache();
	if (err)
		goto out1;

	err = ext4_fc_init_dentry_cache();
	if (err)
		goto out05;

	register_as_ext3();
	register_as_ext2();
	err = register_filesystem(&ext4_fs_type);
	if (err)
		goto out;

	return 0;
out:
	unregister_as_ext2();
	unregister_as_ext3();
	ext4_fc_destroy_dentry_cache();
out05:
	destroy_inodecache();
out1:
	ext4_exit_mballoc();
out2:
	ext4_exit_sysfs();
out3:
	ext4_exit_system_zone();
out4:
	ext4_exit_pageio();
out5:
	ext4_exit_post_read_processing();
out6:
	ext4_exit_pending();
out7:
	ext4_exit_es();

	return err;
}

static void __exit ext4_exit_fs(void)
{
	ext4_destroy_lazyinit_thread();
	unregister_as_ext2();
	unregister_as_ext3();
	unregister_filesystem(&ext4_fs_type);
	ext4_fc_destroy_dentry_cache();
	destroy_inodecache();
	ext4_exit_mballoc();
	ext4_exit_sysfs();
	ext4_exit_system_zone();
	ext4_exit_pageio();
	ext4_exit_post_read_processing();
	ext4_exit_es();
	ext4_exit_pending();
}

MODULE_AUTHOR("Remy Card, Stephen Tweedie, Andrew Morton, Andreas Dilger, Theodore Ts'o and others");
MODULE_DESCRIPTION("Fourth Extended Filesystem");
MODULE_LICENSE("GPL");
MODULE_SOFTDEP("pre: crc32c");
module_init(ext4_init_fs)
module_exit(ext4_exit_fs)<|MERGE_RESOLUTION|>--- conflicted
+++ resolved
@@ -262,11 +262,7 @@
 void ext4_sb_breadahead_unmovable(struct super_block *sb, sector_t block)
 {
 	struct buffer_head *bh = bdev_getblk(sb->s_bdev, block,
-<<<<<<< HEAD
-			sb->s_blocksize, GFP_NOWAIT);
-=======
 			sb->s_blocksize, GFP_NOWAIT | __GFP_NOWARN);
->>>>>>> c6b4068c
 
 	if (likely(bh)) {
 		if (trylock_buffer(bh))
