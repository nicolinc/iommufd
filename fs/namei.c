// SPDX-License-Identifier: GPL-2.0
/*
 *  linux/fs/namei.c
 *
 *  Copyright (C) 1991, 1992  Linus Torvalds
 */

/*
 * Some corrections by tytso.
 */

/* [Feb 1997 T. Schoebel-Theuer] Complete rewrite of the pathname
 * lookup logic.
 */
/* [Feb-Apr 2000, AV] Rewrite to the new namespace architecture.
 */

#include <linux/init.h>
#include <linux/export.h>
#include <linux/slab.h>
#include <linux/wordpart.h>
#include <linux/fs.h>
#include <linux/filelock.h>
#include <linux/namei.h>
#include <linux/pagemap.h>
#include <linux/sched/mm.h>
#include <linux/fsnotify.h>
#include <linux/personality.h>
#include <linux/security.h>
#include <linux/syscalls.h>
#include <linux/mount.h>
#include <linux/audit.h>
#include <linux/capability.h>
#include <linux/file.h>
#include <linux/fcntl.h>
#include <linux/device_cgroup.h>
#include <linux/fs_struct.h>
#include <linux/posix_acl.h>
#include <linux/hash.h>
#include <linux/bitops.h>
#include <linux/init_task.h>
#include <linux/uaccess.h>

#include "internal.h"
#include "mount.h"

/* [Feb-1997 T. Schoebel-Theuer]
 * Fundamental changes in the pathname lookup mechanisms (namei)
 * were necessary because of omirr.  The reason is that omirr needs
 * to know the _real_ pathname, not the user-supplied one, in case
 * of symlinks (and also when transname replacements occur).
 *
 * The new code replaces the old recursive symlink resolution with
 * an iterative one (in case of non-nested symlink chains).  It does
 * this with calls to <fs>_follow_link().
 * As a side effect, dir_namei(), _namei() and follow_link() are now 
 * replaced with a single function lookup_dentry() that can handle all 
 * the special cases of the former code.
 *
 * With the new dcache, the pathname is stored at each inode, at least as
 * long as the refcount of the inode is positive.  As a side effect, the
 * size of the dcache depends on the inode cache and thus is dynamic.
 *
 * [29-Apr-1998 C. Scott Ananian] Updated above description of symlink
 * resolution to correspond with current state of the code.
 *
 * Note that the symlink resolution is not *completely* iterative.
 * There is still a significant amount of tail- and mid- recursion in
 * the algorithm.  Also, note that <fs>_readlink() is not used in
 * lookup_dentry(): lookup_dentry() on the result of <fs>_readlink()
 * may return different results than <fs>_follow_link().  Many virtual
 * filesystems (including /proc) exhibit this behavior.
 */

/* [24-Feb-97 T. Schoebel-Theuer] Side effects caused by new implementation:
 * New symlink semantics: when open() is called with flags O_CREAT | O_EXCL
 * and the name already exists in form of a symlink, try to create the new
 * name indicated by the symlink. The old code always complained that the
 * name already exists, due to not following the symlink even if its target
 * is nonexistent.  The new semantics affects also mknod() and link() when
 * the name is a symlink pointing to a non-existent name.
 *
 * I don't know which semantics is the right one, since I have no access
 * to standards. But I found by trial that HP-UX 9.0 has the full "new"
 * semantics implemented, while SunOS 4.1.1 and Solaris (SunOS 5.4) have the
 * "old" one. Personally, I think the new semantics is much more logical.
 * Note that "ln old new" where "new" is a symlink pointing to a non-existing
 * file does succeed in both HP-UX and SunOs, but not in Solaris
 * and in the old Linux semantics.
 */

/* [16-Dec-97 Kevin Buhr] For security reasons, we change some symlink
 * semantics.  See the comments in "open_namei" and "do_link" below.
 *
 * [10-Sep-98 Alan Modra] Another symlink change.
 */

/* [Feb-Apr 2000 AV] Complete rewrite. Rules for symlinks:
 *	inside the path - always follow.
 *	in the last component in creation/removal/renaming - never follow.
 *	if LOOKUP_FOLLOW passed - follow.
 *	if the pathname has trailing slashes - follow.
 *	otherwise - don't follow.
 * (applied in that order).
 *
 * [Jun 2000 AV] Inconsistent behaviour of open() in case if flags==O_CREAT
 * restored for 2.4. This is the last surviving part of old 4.2BSD bug.
 * During the 2.4 we need to fix the userland stuff depending on it -
 * hopefully we will be able to get rid of that wart in 2.5. So far only
 * XEmacs seems to be relying on it...
 */
/*
 * [Sep 2001 AV] Single-semaphore locking scheme (kudos to David Holland)
 * implemented.  Let's see if raised priority of ->s_vfs_rename_mutex gives
 * any extra contention...
 */

/* In order to reduce some races, while at the same time doing additional
 * checking and hopefully speeding things up, we copy filenames to the
 * kernel data space before using them..
 *
 * POSIX.1 2.4: an empty pathname is invalid (ENOENT).
 * PATH_MAX includes the nul terminator --RR.
 */

#define EMBEDDED_NAME_MAX	(PATH_MAX - offsetof(struct filename, iname))

struct filename *
getname_flags(const char __user *filename, int flags)
{
	struct filename *result;
	char *kname;
	int len;

	result = audit_reusename(filename);
	if (result)
		return result;

	result = __getname();
	if (unlikely(!result))
		return ERR_PTR(-ENOMEM);

	/*
	 * First, try to embed the struct filename inside the names_cache
	 * allocation
	 */
	kname = (char *)result->iname;
	result->name = kname;

	len = strncpy_from_user(kname, filename, EMBEDDED_NAME_MAX);
	/*
	 * Handle both empty path and copy failure in one go.
	 */
	if (unlikely(len <= 0)) {
		if (unlikely(len < 0)) {
			__putname(result);
			return ERR_PTR(len);
		}

		/* The empty path is special. */
		if (!(flags & LOOKUP_EMPTY)) {
			__putname(result);
			return ERR_PTR(-ENOENT);
		}
	}

	/*
	 * Uh-oh. We have a name that's approaching PATH_MAX. Allocate a
	 * separate struct filename so we can dedicate the entire
	 * names_cache allocation for the pathname, and re-do the copy from
	 * userland.
	 */
	if (unlikely(len == EMBEDDED_NAME_MAX)) {
		const size_t size = offsetof(struct filename, iname[1]);
		kname = (char *)result;

		/*
		 * size is chosen that way we to guarantee that
		 * result->iname[0] is within the same object and that
		 * kname can't be equal to result->iname, no matter what.
		 */
		result = kzalloc(size, GFP_KERNEL);
		if (unlikely(!result)) {
			__putname(kname);
			return ERR_PTR(-ENOMEM);
		}
		result->name = kname;
		len = strncpy_from_user(kname, filename, PATH_MAX);
		if (unlikely(len < 0)) {
			__putname(kname);
			kfree(result);
			return ERR_PTR(len);
		}
		/* The empty path is special. */
		if (unlikely(!len) && !(flags & LOOKUP_EMPTY)) {
			__putname(kname);
			kfree(result);
			return ERR_PTR(-ENOENT);
		}
		if (unlikely(len == PATH_MAX)) {
			__putname(kname);
			kfree(result);
			return ERR_PTR(-ENAMETOOLONG);
		}
	}

	atomic_set(&result->refcnt, 1);
	result->uptr = filename;
	result->aname = NULL;
	audit_getname(result);
	return result;
}

struct filename *
getname_uflags(const char __user *filename, int uflags)
{
	int flags = (uflags & AT_EMPTY_PATH) ? LOOKUP_EMPTY : 0;

	return getname_flags(filename, flags);
}

struct filename *
getname(const char __user * filename)
{
	return getname_flags(filename, 0);
}

struct filename *
getname_kernel(const char * filename)
{
	struct filename *result;
	int len = strlen(filename) + 1;

	result = __getname();
	if (unlikely(!result))
		return ERR_PTR(-ENOMEM);

	if (len <= EMBEDDED_NAME_MAX) {
		result->name = (char *)result->iname;
	} else if (len <= PATH_MAX) {
		const size_t size = offsetof(struct filename, iname[1]);
		struct filename *tmp;

		tmp = kmalloc(size, GFP_KERNEL);
		if (unlikely(!tmp)) {
			__putname(result);
			return ERR_PTR(-ENOMEM);
		}
		tmp->name = (char *)result;
		result = tmp;
	} else {
		__putname(result);
		return ERR_PTR(-ENAMETOOLONG);
	}
	memcpy((char *)result->name, filename, len);
	result->uptr = NULL;
	result->aname = NULL;
	atomic_set(&result->refcnt, 1);
	audit_getname(result);

	return result;
}
EXPORT_SYMBOL(getname_kernel);

void putname(struct filename *name)
{
	if (IS_ERR(name))
		return;

	if (WARN_ON_ONCE(!atomic_read(&name->refcnt)))
		return;

	if (!atomic_dec_and_test(&name->refcnt))
		return;

	if (name->name != name->iname) {
		__putname(name->name);
		kfree(name);
	} else
		__putname(name);
}
EXPORT_SYMBOL(putname);

/**
 * check_acl - perform ACL permission checking
 * @idmap:	idmap of the mount the inode was found from
 * @inode:	inode to check permissions on
 * @mask:	right to check for (%MAY_READ, %MAY_WRITE, %MAY_EXEC ...)
 *
 * This function performs the ACL permission checking. Since this function
 * retrieve POSIX acls it needs to know whether it is called from a blocking or
 * non-blocking context and thus cares about the MAY_NOT_BLOCK bit.
 *
 * If the inode has been found through an idmapped mount the idmap of
 * the vfsmount must be passed through @idmap. This function will then take
 * care to map the inode according to @idmap before checking permissions.
 * On non-idmapped mounts or if permission checking is to be performed on the
 * raw inode simply pass @nop_mnt_idmap.
 */
static int check_acl(struct mnt_idmap *idmap,
		     struct inode *inode, int mask)
{
#ifdef CONFIG_FS_POSIX_ACL
	struct posix_acl *acl;

	if (mask & MAY_NOT_BLOCK) {
		acl = get_cached_acl_rcu(inode, ACL_TYPE_ACCESS);
	        if (!acl)
	                return -EAGAIN;
		/* no ->get_inode_acl() calls in RCU mode... */
		if (is_uncached_acl(acl))
			return -ECHILD;
	        return posix_acl_permission(idmap, inode, acl, mask);
	}

	acl = get_inode_acl(inode, ACL_TYPE_ACCESS);
	if (IS_ERR(acl))
		return PTR_ERR(acl);
	if (acl) {
	        int error = posix_acl_permission(idmap, inode, acl, mask);
	        posix_acl_release(acl);
	        return error;
	}
#endif

	return -EAGAIN;
}

/**
 * acl_permission_check - perform basic UNIX permission checking
 * @idmap:	idmap of the mount the inode was found from
 * @inode:	inode to check permissions on
 * @mask:	right to check for (%MAY_READ, %MAY_WRITE, %MAY_EXEC ...)
 *
 * This function performs the basic UNIX permission checking. Since this
 * function may retrieve POSIX acls it needs to know whether it is called from a
 * blocking or non-blocking context and thus cares about the MAY_NOT_BLOCK bit.
 *
 * If the inode has been found through an idmapped mount the idmap of
 * the vfsmount must be passed through @idmap. This function will then take
 * care to map the inode according to @idmap before checking permissions.
 * On non-idmapped mounts or if permission checking is to be performed on the
 * raw inode simply pass @nop_mnt_idmap.
 */
static int acl_permission_check(struct mnt_idmap *idmap,
				struct inode *inode, int mask)
{
	unsigned int mode = inode->i_mode;
	vfsuid_t vfsuid;

	/* Are we the owner? If so, ACL's don't matter */
	vfsuid = i_uid_into_vfsuid(idmap, inode);
	if (likely(vfsuid_eq_kuid(vfsuid, current_fsuid()))) {
		mask &= 7;
		mode >>= 6;
		return (mask & ~mode) ? -EACCES : 0;
	}

	/* Do we have ACL's? */
	if (IS_POSIXACL(inode) && (mode & S_IRWXG)) {
		int error = check_acl(idmap, inode, mask);
		if (error != -EAGAIN)
			return error;
	}

	/* Only RWX matters for group/other mode bits */
	mask &= 7;

	/*
	 * Are the group permissions different from
	 * the other permissions in the bits we care
	 * about? Need to check group ownership if so.
	 */
	if (mask & (mode ^ (mode >> 3))) {
		vfsgid_t vfsgid = i_gid_into_vfsgid(idmap, inode);
		if (vfsgid_in_group_p(vfsgid))
			mode >>= 3;
	}

	/* Bits in 'mode' clear that we require? */
	return (mask & ~mode) ? -EACCES : 0;
}

/**
 * generic_permission -  check for access rights on a Posix-like filesystem
 * @idmap:	idmap of the mount the inode was found from
 * @inode:	inode to check access rights for
 * @mask:	right to check for (%MAY_READ, %MAY_WRITE, %MAY_EXEC,
 *		%MAY_NOT_BLOCK ...)
 *
 * Used to check for read/write/execute permissions on a file.
 * We use "fsuid" for this, letting us set arbitrary permissions
 * for filesystem access without changing the "normal" uids which
 * are used for other things.
 *
 * generic_permission is rcu-walk aware. It returns -ECHILD in case an rcu-walk
 * request cannot be satisfied (eg. requires blocking or too much complexity).
 * It would then be called again in ref-walk mode.
 *
 * If the inode has been found through an idmapped mount the idmap of
 * the vfsmount must be passed through @idmap. This function will then take
 * care to map the inode according to @idmap before checking permissions.
 * On non-idmapped mounts or if permission checking is to be performed on the
 * raw inode simply pass @nop_mnt_idmap.
 */
int generic_permission(struct mnt_idmap *idmap, struct inode *inode,
		       int mask)
{
	int ret;

	/*
	 * Do the basic permission checks.
	 */
	ret = acl_permission_check(idmap, inode, mask);
	if (ret != -EACCES)
		return ret;

	if (S_ISDIR(inode->i_mode)) {
		/* DACs are overridable for directories */
		if (!(mask & MAY_WRITE))
			if (capable_wrt_inode_uidgid(idmap, inode,
						     CAP_DAC_READ_SEARCH))
				return 0;
		if (capable_wrt_inode_uidgid(idmap, inode,
					     CAP_DAC_OVERRIDE))
			return 0;
		return -EACCES;
	}

	/*
	 * Searching includes executable on directories, else just read.
	 */
	mask &= MAY_READ | MAY_WRITE | MAY_EXEC;
	if (mask == MAY_READ)
		if (capable_wrt_inode_uidgid(idmap, inode,
					     CAP_DAC_READ_SEARCH))
			return 0;
	/*
	 * Read/write DACs are always overridable.
	 * Executable DACs are overridable when there is
	 * at least one exec bit set.
	 */
	if (!(mask & MAY_EXEC) || (inode->i_mode & S_IXUGO))
		if (capable_wrt_inode_uidgid(idmap, inode,
					     CAP_DAC_OVERRIDE))
			return 0;

	return -EACCES;
}
EXPORT_SYMBOL(generic_permission);

/**
 * do_inode_permission - UNIX permission checking
 * @idmap:	idmap of the mount the inode was found from
 * @inode:	inode to check permissions on
 * @mask:	right to check for (%MAY_READ, %MAY_WRITE, %MAY_EXEC ...)
 *
 * We _really_ want to just do "generic_permission()" without
 * even looking at the inode->i_op values. So we keep a cache
 * flag in inode->i_opflags, that says "this has not special
 * permission function, use the fast case".
 */
static inline int do_inode_permission(struct mnt_idmap *idmap,
				      struct inode *inode, int mask)
{
	if (unlikely(!(inode->i_opflags & IOP_FASTPERM))) {
		if (likely(inode->i_op->permission))
			return inode->i_op->permission(idmap, inode, mask);

		/* This gets set once for the inode lifetime */
		spin_lock(&inode->i_lock);
		inode->i_opflags |= IOP_FASTPERM;
		spin_unlock(&inode->i_lock);
	}
	return generic_permission(idmap, inode, mask);
}

/**
 * sb_permission - Check superblock-level permissions
 * @sb: Superblock of inode to check permission on
 * @inode: Inode to check permission on
 * @mask: Right to check for (%MAY_READ, %MAY_WRITE, %MAY_EXEC)
 *
 * Separate out file-system wide checks from inode-specific permission checks.
 */
static int sb_permission(struct super_block *sb, struct inode *inode, int mask)
{
	if (unlikely(mask & MAY_WRITE)) {
		umode_t mode = inode->i_mode;

		/* Nobody gets write access to a read-only fs. */
		if (sb_rdonly(sb) && (S_ISREG(mode) || S_ISDIR(mode) || S_ISLNK(mode)))
			return -EROFS;
	}
	return 0;
}

/**
 * inode_permission - Check for access rights to a given inode
 * @idmap:	idmap of the mount the inode was found from
 * @inode:	Inode to check permission on
 * @mask:	Right to check for (%MAY_READ, %MAY_WRITE, %MAY_EXEC)
 *
 * Check for read/write/execute permissions on an inode.  We use fs[ug]id for
 * this, letting us set arbitrary permissions for filesystem access without
 * changing the "normal" UIDs which are used for other things.
 *
 * When checking for MAY_APPEND, MAY_WRITE must also be set in @mask.
 */
int inode_permission(struct mnt_idmap *idmap,
		     struct inode *inode, int mask)
{
	int retval;

	retval = sb_permission(inode->i_sb, inode, mask);
	if (retval)
		return retval;

	if (unlikely(mask & MAY_WRITE)) {
		/*
		 * Nobody gets write access to an immutable file.
		 */
		if (IS_IMMUTABLE(inode))
			return -EPERM;

		/*
		 * Updating mtime will likely cause i_uid and i_gid to be
		 * written back improperly if their true value is unknown
		 * to the vfs.
		 */
		if (HAS_UNMAPPED_ID(idmap, inode))
			return -EACCES;
	}

	retval = do_inode_permission(idmap, inode, mask);
	if (retval)
		return retval;

	retval = devcgroup_inode_permission(inode, mask);
	if (retval)
		return retval;

	return security_inode_permission(inode, mask);
}
EXPORT_SYMBOL(inode_permission);

/**
 * path_get - get a reference to a path
 * @path: path to get the reference to
 *
 * Given a path increment the reference count to the dentry and the vfsmount.
 */
void path_get(const struct path *path)
{
	mntget(path->mnt);
	dget(path->dentry);
}
EXPORT_SYMBOL(path_get);

/**
 * path_put - put a reference to a path
 * @path: path to put the reference to
 *
 * Given a path decrement the reference count to the dentry and the vfsmount.
 */
void path_put(const struct path *path)
{
	dput(path->dentry);
	mntput(path->mnt);
}
EXPORT_SYMBOL(path_put);

#define EMBEDDED_LEVELS 2
struct nameidata {
	struct path	path;
	struct qstr	last;
	struct path	root;
	struct inode	*inode; /* path.dentry.d_inode */
	unsigned int	flags, state;
	unsigned	seq, next_seq, m_seq, r_seq;
	int		last_type;
	unsigned	depth;
	int		total_link_count;
	struct saved {
		struct path link;
		struct delayed_call done;
		const char *name;
		unsigned seq;
	} *stack, internal[EMBEDDED_LEVELS];
	struct filename	*name;
	struct nameidata *saved;
	unsigned	root_seq;
	int		dfd;
	vfsuid_t	dir_vfsuid;
	umode_t		dir_mode;
} __randomize_layout;

#define ND_ROOT_PRESET 1
#define ND_ROOT_GRABBED 2
#define ND_JUMPED 4

static void __set_nameidata(struct nameidata *p, int dfd, struct filename *name)
{
	struct nameidata *old = current->nameidata;
	p->stack = p->internal;
	p->depth = 0;
	p->dfd = dfd;
	p->name = name;
	p->path.mnt = NULL;
	p->path.dentry = NULL;
	p->total_link_count = old ? old->total_link_count : 0;
	p->saved = old;
	current->nameidata = p;
}

static inline void set_nameidata(struct nameidata *p, int dfd, struct filename *name,
			  const struct path *root)
{
	__set_nameidata(p, dfd, name);
	p->state = 0;
	if (unlikely(root)) {
		p->state = ND_ROOT_PRESET;
		p->root = *root;
	}
}

static void restore_nameidata(void)
{
	struct nameidata *now = current->nameidata, *old = now->saved;

	current->nameidata = old;
	if (old)
		old->total_link_count = now->total_link_count;
	if (now->stack != now->internal)
		kfree(now->stack);
}

static bool nd_alloc_stack(struct nameidata *nd)
{
	struct saved *p;

	p= kmalloc_array(MAXSYMLINKS, sizeof(struct saved),
			 nd->flags & LOOKUP_RCU ? GFP_ATOMIC : GFP_KERNEL);
	if (unlikely(!p))
		return false;
	memcpy(p, nd->internal, sizeof(nd->internal));
	nd->stack = p;
	return true;
}

/**
 * path_connected - Verify that a dentry is below mnt.mnt_root
 * @mnt: The mountpoint to check.
 * @dentry: The dentry to check.
 *
 * Rename can sometimes move a file or directory outside of a bind
 * mount, path_connected allows those cases to be detected.
 */
static bool path_connected(struct vfsmount *mnt, struct dentry *dentry)
{
	struct super_block *sb = mnt->mnt_sb;

	/* Bind mounts can have disconnected paths */
	if (mnt->mnt_root == sb->s_root)
		return true;

	return is_subdir(dentry, mnt->mnt_root);
}

static void drop_links(struct nameidata *nd)
{
	int i = nd->depth;
	while (i--) {
		struct saved *last = nd->stack + i;
		do_delayed_call(&last->done);
		clear_delayed_call(&last->done);
	}
}

static void leave_rcu(struct nameidata *nd)
{
	nd->flags &= ~LOOKUP_RCU;
	nd->seq = nd->next_seq = 0;
	rcu_read_unlock();
}

static void terminate_walk(struct nameidata *nd)
{
	drop_links(nd);
	if (!(nd->flags & LOOKUP_RCU)) {
		int i;
		path_put(&nd->path);
		for (i = 0; i < nd->depth; i++)
			path_put(&nd->stack[i].link);
		if (nd->state & ND_ROOT_GRABBED) {
			path_put(&nd->root);
			nd->state &= ~ND_ROOT_GRABBED;
		}
	} else {
		leave_rcu(nd);
	}
	nd->depth = 0;
	nd->path.mnt = NULL;
	nd->path.dentry = NULL;
}

/* path_put is needed afterwards regardless of success or failure */
static bool __legitimize_path(struct path *path, unsigned seq, unsigned mseq)
{
	int res = __legitimize_mnt(path->mnt, mseq);
	if (unlikely(res)) {
		if (res > 0)
			path->mnt = NULL;
		path->dentry = NULL;
		return false;
	}
	if (unlikely(!lockref_get_not_dead(&path->dentry->d_lockref))) {
		path->dentry = NULL;
		return false;
	}
	return !read_seqcount_retry(&path->dentry->d_seq, seq);
}

static inline bool legitimize_path(struct nameidata *nd,
			    struct path *path, unsigned seq)
{
	return __legitimize_path(path, seq, nd->m_seq);
}

static bool legitimize_links(struct nameidata *nd)
{
	int i;
	if (unlikely(nd->flags & LOOKUP_CACHED)) {
		drop_links(nd);
		nd->depth = 0;
		return false;
	}
	for (i = 0; i < nd->depth; i++) {
		struct saved *last = nd->stack + i;
		if (unlikely(!legitimize_path(nd, &last->link, last->seq))) {
			drop_links(nd);
			nd->depth = i + 1;
			return false;
		}
	}
	return true;
}

static bool legitimize_root(struct nameidata *nd)
{
	/* Nothing to do if nd->root is zero or is managed by the VFS user. */
	if (!nd->root.mnt || (nd->state & ND_ROOT_PRESET))
		return true;
	nd->state |= ND_ROOT_GRABBED;
	return legitimize_path(nd, &nd->root, nd->root_seq);
}

/*
 * Path walking has 2 modes, rcu-walk and ref-walk (see
 * Documentation/filesystems/path-lookup.txt).  In situations when we can't
 * continue in RCU mode, we attempt to drop out of rcu-walk mode and grab
 * normal reference counts on dentries and vfsmounts to transition to ref-walk
 * mode.  Refcounts are grabbed at the last known good point before rcu-walk
 * got stuck, so ref-walk may continue from there. If this is not successful
 * (eg. a seqcount has changed), then failure is returned and it's up to caller
 * to restart the path walk from the beginning in ref-walk mode.
 */

/**
 * try_to_unlazy - try to switch to ref-walk mode.
 * @nd: nameidata pathwalk data
 * Returns: true on success, false on failure
 *
 * try_to_unlazy attempts to legitimize the current nd->path and nd->root
 * for ref-walk mode.
 * Must be called from rcu-walk context.
 * Nothing should touch nameidata between try_to_unlazy() failure and
 * terminate_walk().
 */
static bool try_to_unlazy(struct nameidata *nd)
{
	struct dentry *parent = nd->path.dentry;

	BUG_ON(!(nd->flags & LOOKUP_RCU));

	if (unlikely(!legitimize_links(nd)))
		goto out1;
	if (unlikely(!legitimize_path(nd, &nd->path, nd->seq)))
		goto out;
	if (unlikely(!legitimize_root(nd)))
		goto out;
	leave_rcu(nd);
	BUG_ON(nd->inode != parent->d_inode);
	return true;

out1:
	nd->path.mnt = NULL;
	nd->path.dentry = NULL;
out:
	leave_rcu(nd);
	return false;
}

/**
 * try_to_unlazy_next - try to switch to ref-walk mode.
 * @nd: nameidata pathwalk data
 * @dentry: next dentry to step into
 * Returns: true on success, false on failure
 *
 * Similar to try_to_unlazy(), but here we have the next dentry already
 * picked by rcu-walk and want to legitimize that in addition to the current
 * nd->path and nd->root for ref-walk mode.  Must be called from rcu-walk context.
 * Nothing should touch nameidata between try_to_unlazy_next() failure and
 * terminate_walk().
 */
static bool try_to_unlazy_next(struct nameidata *nd, struct dentry *dentry)
{
	int res;
	BUG_ON(!(nd->flags & LOOKUP_RCU));

	if (unlikely(!legitimize_links(nd)))
		goto out2;
	res = __legitimize_mnt(nd->path.mnt, nd->m_seq);
	if (unlikely(res)) {
		if (res > 0)
			goto out2;
		goto out1;
	}
	if (unlikely(!lockref_get_not_dead(&nd->path.dentry->d_lockref)))
		goto out1;

	/*
	 * We need to move both the parent and the dentry from the RCU domain
	 * to be properly refcounted. And the sequence number in the dentry
	 * validates *both* dentry counters, since we checked the sequence
	 * number of the parent after we got the child sequence number. So we
	 * know the parent must still be valid if the child sequence number is
	 */
	if (unlikely(!lockref_get_not_dead(&dentry->d_lockref)))
		goto out;
	if (read_seqcount_retry(&dentry->d_seq, nd->next_seq))
		goto out_dput;
	/*
	 * Sequence counts matched. Now make sure that the root is
	 * still valid and get it if required.
	 */
	if (unlikely(!legitimize_root(nd)))
		goto out_dput;
	leave_rcu(nd);
	return true;

out2:
	nd->path.mnt = NULL;
out1:
	nd->path.dentry = NULL;
out:
	leave_rcu(nd);
	return false;
out_dput:
	leave_rcu(nd);
	dput(dentry);
	return false;
}

static inline int d_revalidate(struct dentry *dentry, unsigned int flags)
{
	if (unlikely(dentry->d_flags & DCACHE_OP_REVALIDATE))
		return dentry->d_op->d_revalidate(dentry, flags);
	else
		return 1;
}

/**
 * complete_walk - successful completion of path walk
 * @nd:  pointer nameidata
 *
 * If we had been in RCU mode, drop out of it and legitimize nd->path.
 * Revalidate the final result, unless we'd already done that during
 * the path walk or the filesystem doesn't ask for it.  Return 0 on
 * success, -error on failure.  In case of failure caller does not
 * need to drop nd->path.
 */
static int complete_walk(struct nameidata *nd)
{
	struct dentry *dentry = nd->path.dentry;
	int status;

	if (nd->flags & LOOKUP_RCU) {
		/*
		 * We don't want to zero nd->root for scoped-lookups or
		 * externally-managed nd->root.
		 */
		if (!(nd->state & ND_ROOT_PRESET))
			if (!(nd->flags & LOOKUP_IS_SCOPED))
				nd->root.mnt = NULL;
		nd->flags &= ~LOOKUP_CACHED;
		if (!try_to_unlazy(nd))
			return -ECHILD;
	}

	if (unlikely(nd->flags & LOOKUP_IS_SCOPED)) {
		/*
		 * While the guarantee of LOOKUP_IS_SCOPED is (roughly) "don't
		 * ever step outside the root during lookup" and should already
		 * be guaranteed by the rest of namei, we want to avoid a namei
		 * BUG resulting in userspace being given a path that was not
		 * scoped within the root at some point during the lookup.
		 *
		 * So, do a final sanity-check to make sure that in the
		 * worst-case scenario (a complete bypass of LOOKUP_IS_SCOPED)
		 * we won't silently return an fd completely outside of the
		 * requested root to userspace.
		 *
		 * Userspace could move the path outside the root after this
		 * check, but as discussed elsewhere this is not a concern (the
		 * resolved file was inside the root at some point).
		 */
		if (!path_is_under(&nd->path, &nd->root))
			return -EXDEV;
	}

	if (likely(!(nd->state & ND_JUMPED)))
		return 0;

	if (likely(!(dentry->d_flags & DCACHE_OP_WEAK_REVALIDATE)))
		return 0;

	status = dentry->d_op->d_weak_revalidate(dentry, nd->flags);
	if (status > 0)
		return 0;

	if (!status)
		status = -ESTALE;

	return status;
}

static int set_root(struct nameidata *nd)
{
	struct fs_struct *fs = current->fs;

	/*
	 * Jumping to the real root in a scoped-lookup is a BUG in namei, but we
	 * still have to ensure it doesn't happen because it will cause a breakout
	 * from the dirfd.
	 */
	if (WARN_ON(nd->flags & LOOKUP_IS_SCOPED))
		return -ENOTRECOVERABLE;

	if (nd->flags & LOOKUP_RCU) {
		unsigned seq;

		do {
			seq = read_seqcount_begin(&fs->seq);
			nd->root = fs->root;
			nd->root_seq = __read_seqcount_begin(&nd->root.dentry->d_seq);
		} while (read_seqcount_retry(&fs->seq, seq));
	} else {
		get_fs_root(fs, &nd->root);
		nd->state |= ND_ROOT_GRABBED;
	}
	return 0;
}

static int nd_jump_root(struct nameidata *nd)
{
	if (unlikely(nd->flags & LOOKUP_BENEATH))
		return -EXDEV;
	if (unlikely(nd->flags & LOOKUP_NO_XDEV)) {
		/* Absolute path arguments to path_init() are allowed. */
		if (nd->path.mnt != NULL && nd->path.mnt != nd->root.mnt)
			return -EXDEV;
	}
	if (!nd->root.mnt) {
		int error = set_root(nd);
		if (error)
			return error;
	}
	if (nd->flags & LOOKUP_RCU) {
		struct dentry *d;
		nd->path = nd->root;
		d = nd->path.dentry;
		nd->inode = d->d_inode;
		nd->seq = nd->root_seq;
		if (read_seqcount_retry(&d->d_seq, nd->seq))
			return -ECHILD;
	} else {
		path_put(&nd->path);
		nd->path = nd->root;
		path_get(&nd->path);
		nd->inode = nd->path.dentry->d_inode;
	}
	nd->state |= ND_JUMPED;
	return 0;
}

/*
 * Helper to directly jump to a known parsed path from ->get_link,
 * caller must have taken a reference to path beforehand.
 */
int nd_jump_link(const struct path *path)
{
	int error = -ELOOP;
	struct nameidata *nd = current->nameidata;

	if (unlikely(nd->flags & LOOKUP_NO_MAGICLINKS))
		goto err;

	error = -EXDEV;
	if (unlikely(nd->flags & LOOKUP_NO_XDEV)) {
		if (nd->path.mnt != path->mnt)
			goto err;
	}
	/* Not currently safe for scoped-lookups. */
	if (unlikely(nd->flags & LOOKUP_IS_SCOPED))
		goto err;

	path_put(&nd->path);
	nd->path = *path;
	nd->inode = nd->path.dentry->d_inode;
	nd->state |= ND_JUMPED;
	return 0;

err:
	path_put(path);
	return error;
}

static inline void put_link(struct nameidata *nd)
{
	struct saved *last = nd->stack + --nd->depth;
	do_delayed_call(&last->done);
	if (!(nd->flags & LOOKUP_RCU))
		path_put(&last->link);
}

static int sysctl_protected_symlinks __read_mostly;
static int sysctl_protected_hardlinks __read_mostly;
static int sysctl_protected_fifos __read_mostly;
static int sysctl_protected_regular __read_mostly;

#ifdef CONFIG_SYSCTL
static struct ctl_table namei_sysctls[] = {
	{
		.procname	= "protected_symlinks",
		.data		= &sysctl_protected_symlinks,
		.maxlen		= sizeof(int),
		.mode		= 0644,
		.proc_handler	= proc_dointvec_minmax,
		.extra1		= SYSCTL_ZERO,
		.extra2		= SYSCTL_ONE,
	},
	{
		.procname	= "protected_hardlinks",
		.data		= &sysctl_protected_hardlinks,
		.maxlen		= sizeof(int),
		.mode		= 0644,
		.proc_handler	= proc_dointvec_minmax,
		.extra1		= SYSCTL_ZERO,
		.extra2		= SYSCTL_ONE,
	},
	{
		.procname	= "protected_fifos",
		.data		= &sysctl_protected_fifos,
		.maxlen		= sizeof(int),
		.mode		= 0644,
		.proc_handler	= proc_dointvec_minmax,
		.extra1		= SYSCTL_ZERO,
		.extra2		= SYSCTL_TWO,
	},
	{
		.procname	= "protected_regular",
		.data		= &sysctl_protected_regular,
		.maxlen		= sizeof(int),
		.mode		= 0644,
		.proc_handler	= proc_dointvec_minmax,
		.extra1		= SYSCTL_ZERO,
		.extra2		= SYSCTL_TWO,
	},
};

static int __init init_fs_namei_sysctls(void)
{
	register_sysctl_init("fs", namei_sysctls);
	return 0;
}
fs_initcall(init_fs_namei_sysctls);

#endif /* CONFIG_SYSCTL */

/**
 * may_follow_link - Check symlink following for unsafe situations
 * @nd: nameidata pathwalk data
 * @inode: Used for idmapping.
 *
 * In the case of the sysctl_protected_symlinks sysctl being enabled,
 * CAP_DAC_OVERRIDE needs to be specifically ignored if the symlink is
 * in a sticky world-writable directory. This is to protect privileged
 * processes from failing races against path names that may change out
 * from under them by way of other users creating malicious symlinks.
 * It will permit symlinks to be followed only when outside a sticky
 * world-writable directory, or when the uid of the symlink and follower
 * match, or when the directory owner matches the symlink's owner.
 *
 * Returns 0 if following the symlink is allowed, -ve on error.
 */
static inline int may_follow_link(struct nameidata *nd, const struct inode *inode)
{
	struct mnt_idmap *idmap;
	vfsuid_t vfsuid;

	if (!sysctl_protected_symlinks)
		return 0;

	idmap = mnt_idmap(nd->path.mnt);
	vfsuid = i_uid_into_vfsuid(idmap, inode);
	/* Allowed if owner and follower match. */
	if (vfsuid_eq_kuid(vfsuid, current_fsuid()))
		return 0;

	/* Allowed if parent directory not sticky and world-writable. */
	if ((nd->dir_mode & (S_ISVTX|S_IWOTH)) != (S_ISVTX|S_IWOTH))
		return 0;

	/* Allowed if parent directory and link owner match. */
	if (vfsuid_valid(nd->dir_vfsuid) && vfsuid_eq(nd->dir_vfsuid, vfsuid))
		return 0;

	if (nd->flags & LOOKUP_RCU)
		return -ECHILD;

	audit_inode(nd->name, nd->stack[0].link.dentry, 0);
	audit_log_path_denied(AUDIT_ANOM_LINK, "follow_link");
	return -EACCES;
}

/**
 * safe_hardlink_source - Check for safe hardlink conditions
 * @idmap: idmap of the mount the inode was found from
 * @inode: the source inode to hardlink from
 *
 * Return false if at least one of the following conditions:
 *    - inode is not a regular file
 *    - inode is setuid
 *    - inode is setgid and group-exec
 *    - access failure for read and write
 *
 * Otherwise returns true.
 */
static bool safe_hardlink_source(struct mnt_idmap *idmap,
				 struct inode *inode)
{
	umode_t mode = inode->i_mode;

	/* Special files should not get pinned to the filesystem. */
	if (!S_ISREG(mode))
		return false;

	/* Setuid files should not get pinned to the filesystem. */
	if (mode & S_ISUID)
		return false;

	/* Executable setgid files should not get pinned to the filesystem. */
	if ((mode & (S_ISGID | S_IXGRP)) == (S_ISGID | S_IXGRP))
		return false;

	/* Hardlinking to unreadable or unwritable sources is dangerous. */
	if (inode_permission(idmap, inode, MAY_READ | MAY_WRITE))
		return false;

	return true;
}

/**
 * may_linkat - Check permissions for creating a hardlink
 * @idmap: idmap of the mount the inode was found from
 * @link:  the source to hardlink from
 *
 * Block hardlink when all of:
 *  - sysctl_protected_hardlinks enabled
 *  - fsuid does not match inode
 *  - hardlink source is unsafe (see safe_hardlink_source() above)
 *  - not CAP_FOWNER in a namespace with the inode owner uid mapped
 *
 * If the inode has been found through an idmapped mount the idmap of
 * the vfsmount must be passed through @idmap. This function will then take
 * care to map the inode according to @idmap before checking permissions.
 * On non-idmapped mounts or if permission checking is to be performed on the
 * raw inode simply pass @nop_mnt_idmap.
 *
 * Returns 0 if successful, -ve on error.
 */
int may_linkat(struct mnt_idmap *idmap, const struct path *link)
{
	struct inode *inode = link->dentry->d_inode;

	/* Inode writeback is not safe when the uid or gid are invalid. */
	if (!vfsuid_valid(i_uid_into_vfsuid(idmap, inode)) ||
	    !vfsgid_valid(i_gid_into_vfsgid(idmap, inode)))
		return -EOVERFLOW;

	if (!sysctl_protected_hardlinks)
		return 0;

	/* Source inode owner (or CAP_FOWNER) can hardlink all they like,
	 * otherwise, it must be a safe source.
	 */
	if (safe_hardlink_source(idmap, inode) ||
	    inode_owner_or_capable(idmap, inode))
		return 0;

	audit_log_path_denied(AUDIT_ANOM_LINK, "linkat");
	return -EPERM;
}

/**
 * may_create_in_sticky - Check whether an O_CREAT open in a sticky directory
 *			  should be allowed, or not, on files that already
 *			  exist.
 * @idmap: idmap of the mount the inode was found from
 * @nd: nameidata pathwalk data
 * @inode: the inode of the file to open
 *
 * Block an O_CREAT open of a FIFO (or a regular file) when:
 *   - sysctl_protected_fifos (or sysctl_protected_regular) is enabled
 *   - the file already exists
 *   - we are in a sticky directory
 *   - we don't own the file
 *   - the owner of the directory doesn't own the file
 *   - the directory is world writable
 * If the sysctl_protected_fifos (or sysctl_protected_regular) is set to 2
 * the directory doesn't have to be world writable: being group writable will
 * be enough.
 *
 * If the inode has been found through an idmapped mount the idmap of
 * the vfsmount must be passed through @idmap. This function will then take
 * care to map the inode according to @idmap before checking permissions.
 * On non-idmapped mounts or if permission checking is to be performed on the
 * raw inode simply pass @nop_mnt_idmap.
 *
 * Returns 0 if the open is allowed, -ve on error.
 */
static int may_create_in_sticky(struct mnt_idmap *idmap, struct nameidata *nd,
				struct inode *const inode)
{
	umode_t dir_mode = nd->dir_mode;
	vfsuid_t dir_vfsuid = nd->dir_vfsuid, i_vfsuid;
<<<<<<< HEAD

	if (likely(!(dir_mode & S_ISVTX)))
		return 0;

	if (S_ISREG(inode->i_mode) && !sysctl_protected_regular)
		return 0;

	if (S_ISFIFO(inode->i_mode) && !sysctl_protected_fifos)
		return 0;

	i_vfsuid = i_uid_into_vfsuid(idmap, inode);

	if (vfsuid_eq(i_vfsuid, dir_vfsuid))
		return 0;

	if (vfsuid_eq_kuid(i_vfsuid, current_fsuid()))
		return 0;

=======

	if (likely(!(dir_mode & S_ISVTX)))
		return 0;

	if (S_ISREG(inode->i_mode) && !sysctl_protected_regular)
		return 0;

	if (S_ISFIFO(inode->i_mode) && !sysctl_protected_fifos)
		return 0;

	i_vfsuid = i_uid_into_vfsuid(idmap, inode);

	if (vfsuid_eq(i_vfsuid, dir_vfsuid))
		return 0;

	if (vfsuid_eq_kuid(i_vfsuid, current_fsuid()))
		return 0;

>>>>>>> 5f30e082
	if (likely(dir_mode & 0002)) {
		audit_log_path_denied(AUDIT_ANOM_CREAT, "sticky_create");
		return -EACCES;
	}

	if (dir_mode & 0020) {
		if (sysctl_protected_fifos >= 2 && S_ISFIFO(inode->i_mode)) {
			audit_log_path_denied(AUDIT_ANOM_CREAT,
					      "sticky_create_fifo");
			return -EACCES;
		}

		if (sysctl_protected_regular >= 2 && S_ISREG(inode->i_mode)) {
			audit_log_path_denied(AUDIT_ANOM_CREAT,
					      "sticky_create_regular");
			return -EACCES;
		}
	}

	return 0;
}

/*
 * follow_up - Find the mountpoint of path's vfsmount
 *
 * Given a path, find the mountpoint of its source file system.
 * Replace @path with the path of the mountpoint in the parent mount.
 * Up is towards /.
 *
 * Return 1 if we went up a level and 0 if we were already at the
 * root.
 */
int follow_up(struct path *path)
{
	struct mount *mnt = real_mount(path->mnt);
	struct mount *parent;
	struct dentry *mountpoint;

	read_seqlock_excl(&mount_lock);
	parent = mnt->mnt_parent;
	if (parent == mnt) {
		read_sequnlock_excl(&mount_lock);
		return 0;
	}
	mntget(&parent->mnt);
	mountpoint = dget(mnt->mnt_mountpoint);
	read_sequnlock_excl(&mount_lock);
	dput(path->dentry);
	path->dentry = mountpoint;
	mntput(path->mnt);
	path->mnt = &parent->mnt;
	return 1;
}
EXPORT_SYMBOL(follow_up);

static bool choose_mountpoint_rcu(struct mount *m, const struct path *root,
				  struct path *path, unsigned *seqp)
{
	while (mnt_has_parent(m)) {
		struct dentry *mountpoint = m->mnt_mountpoint;

		m = m->mnt_parent;
		if (unlikely(root->dentry == mountpoint &&
			     root->mnt == &m->mnt))
			break;
		if (mountpoint != m->mnt.mnt_root) {
			path->mnt = &m->mnt;
			path->dentry = mountpoint;
			*seqp = read_seqcount_begin(&mountpoint->d_seq);
			return true;
		}
	}
	return false;
}

static bool choose_mountpoint(struct mount *m, const struct path *root,
			      struct path *path)
{
	bool found;

	rcu_read_lock();
	while (1) {
		unsigned seq, mseq = read_seqbegin(&mount_lock);

		found = choose_mountpoint_rcu(m, root, path, &seq);
		if (unlikely(!found)) {
			if (!read_seqretry(&mount_lock, mseq))
				break;
		} else {
			if (likely(__legitimize_path(path, seq, mseq)))
				break;
			rcu_read_unlock();
			path_put(path);
			rcu_read_lock();
		}
	}
	rcu_read_unlock();
	return found;
}

/*
 * Perform an automount
 * - return -EISDIR to tell follow_managed() to stop and return the path we
 *   were called with.
 */
static int follow_automount(struct path *path, int *count, unsigned lookup_flags)
{
	struct dentry *dentry = path->dentry;

	/* We don't want to mount if someone's just doing a stat -
	 * unless they're stat'ing a directory and appended a '/' to
	 * the name.
	 *
	 * We do, however, want to mount if someone wants to open or
	 * create a file of any type under the mountpoint, wants to
	 * traverse through the mountpoint or wants to open the
	 * mounted directory.  Also, autofs may mark negative dentries
	 * as being automount points.  These will need the attentions
	 * of the daemon to instantiate them before they can be used.
	 */
	if (!(lookup_flags & (LOOKUP_PARENT | LOOKUP_DIRECTORY |
			   LOOKUP_OPEN | LOOKUP_CREATE | LOOKUP_AUTOMOUNT)) &&
	    dentry->d_inode)
		return -EISDIR;

	if (count && (*count)++ >= MAXSYMLINKS)
		return -ELOOP;

	return finish_automount(dentry->d_op->d_automount(path), path);
}

/*
 * mount traversal - out-of-line part.  One note on ->d_flags accesses -
 * dentries are pinned but not locked here, so negative dentry can go
 * positive right under us.  Use of smp_load_acquire() provides a barrier
 * sufficient for ->d_inode and ->d_flags consistency.
 */
static int __traverse_mounts(struct path *path, unsigned flags, bool *jumped,
			     int *count, unsigned lookup_flags)
{
	struct vfsmount *mnt = path->mnt;
	bool need_mntput = false;
	int ret = 0;

	while (flags & DCACHE_MANAGED_DENTRY) {
		/* Allow the filesystem to manage the transit without i_mutex
		 * being held. */
		if (flags & DCACHE_MANAGE_TRANSIT) {
			ret = path->dentry->d_op->d_manage(path, false);
			flags = smp_load_acquire(&path->dentry->d_flags);
			if (ret < 0)
				break;
		}

		if (flags & DCACHE_MOUNTED) {	// something's mounted on it..
			struct vfsmount *mounted = lookup_mnt(path);
			if (mounted) {		// ... in our namespace
				dput(path->dentry);
				if (need_mntput)
					mntput(path->mnt);
				path->mnt = mounted;
				path->dentry = dget(mounted->mnt_root);
				// here we know it's positive
				flags = path->dentry->d_flags;
				need_mntput = true;
				continue;
			}
		}

		if (!(flags & DCACHE_NEED_AUTOMOUNT))
			break;

		// uncovered automount point
		ret = follow_automount(path, count, lookup_flags);
		flags = smp_load_acquire(&path->dentry->d_flags);
		if (ret < 0)
			break;
	}

	if (ret == -EISDIR)
		ret = 0;
	// possible if you race with several mount --move
	if (need_mntput && path->mnt == mnt)
		mntput(path->mnt);
	if (!ret && unlikely(d_flags_negative(flags)))
		ret = -ENOENT;
	*jumped = need_mntput;
	return ret;
}

static inline int traverse_mounts(struct path *path, bool *jumped,
				  int *count, unsigned lookup_flags)
{
	unsigned flags = smp_load_acquire(&path->dentry->d_flags);

	/* fastpath */
	if (likely(!(flags & DCACHE_MANAGED_DENTRY))) {
		*jumped = false;
		if (unlikely(d_flags_negative(flags)))
			return -ENOENT;
		return 0;
	}
	return __traverse_mounts(path, flags, jumped, count, lookup_flags);
}

int follow_down_one(struct path *path)
{
	struct vfsmount *mounted;

	mounted = lookup_mnt(path);
	if (mounted) {
		dput(path->dentry);
		mntput(path->mnt);
		path->mnt = mounted;
		path->dentry = dget(mounted->mnt_root);
		return 1;
	}
	return 0;
}
EXPORT_SYMBOL(follow_down_one);

/*
 * Follow down to the covering mount currently visible to userspace.  At each
 * point, the filesystem owning that dentry may be queried as to whether the
 * caller is permitted to proceed or not.
 */
int follow_down(struct path *path, unsigned int flags)
{
	struct vfsmount *mnt = path->mnt;
	bool jumped;
	int ret = traverse_mounts(path, &jumped, NULL, flags);

	if (path->mnt != mnt)
		mntput(mnt);
	return ret;
}
EXPORT_SYMBOL(follow_down);

/*
 * Try to skip to top of mountpoint pile in rcuwalk mode.  Fail if
 * we meet a managed dentry that would need blocking.
 */
static bool __follow_mount_rcu(struct nameidata *nd, struct path *path)
{
	struct dentry *dentry = path->dentry;
	unsigned int flags = dentry->d_flags;

	if (likely(!(flags & DCACHE_MANAGED_DENTRY)))
		return true;

	if (unlikely(nd->flags & LOOKUP_NO_XDEV))
		return false;

	for (;;) {
		/*
		 * Don't forget we might have a non-mountpoint managed dentry
		 * that wants to block transit.
		 */
		if (unlikely(flags & DCACHE_MANAGE_TRANSIT)) {
			int res = dentry->d_op->d_manage(path, true);
			if (res)
				return res == -EISDIR;
			flags = dentry->d_flags;
		}

		if (flags & DCACHE_MOUNTED) {
			struct mount *mounted = __lookup_mnt(path->mnt, dentry);
			if (mounted) {
				path->mnt = &mounted->mnt;
				dentry = path->dentry = mounted->mnt.mnt_root;
				nd->state |= ND_JUMPED;
				nd->next_seq = read_seqcount_begin(&dentry->d_seq);
				flags = dentry->d_flags;
				// makes sure that non-RCU pathwalk could reach
				// this state.
				if (read_seqretry(&mount_lock, nd->m_seq))
					return false;
				continue;
			}
			if (read_seqretry(&mount_lock, nd->m_seq))
				return false;
		}
		return !(flags & DCACHE_NEED_AUTOMOUNT);
	}
}

static inline int handle_mounts(struct nameidata *nd, struct dentry *dentry,
			  struct path *path)
{
	bool jumped;
	int ret;

	path->mnt = nd->path.mnt;
	path->dentry = dentry;
	if (nd->flags & LOOKUP_RCU) {
		unsigned int seq = nd->next_seq;
		if (likely(__follow_mount_rcu(nd, path)))
			return 0;
		// *path and nd->next_seq might've been clobbered
		path->mnt = nd->path.mnt;
		path->dentry = dentry;
		nd->next_seq = seq;
		if (!try_to_unlazy_next(nd, dentry))
			return -ECHILD;
	}
	ret = traverse_mounts(path, &jumped, &nd->total_link_count, nd->flags);
	if (jumped) {
		if (unlikely(nd->flags & LOOKUP_NO_XDEV))
			ret = -EXDEV;
		else
			nd->state |= ND_JUMPED;
	}
	if (unlikely(ret)) {
		dput(path->dentry);
		if (path->mnt != nd->path.mnt)
			mntput(path->mnt);
	}
	return ret;
}

/*
 * This looks up the name in dcache and possibly revalidates the found dentry.
 * NULL is returned if the dentry does not exist in the cache.
 */
static struct dentry *lookup_dcache(const struct qstr *name,
				    struct dentry *dir,
				    unsigned int flags)
{
	struct dentry *dentry = d_lookup(dir, name);
	if (dentry) {
		int error = d_revalidate(dentry, flags);
		if (unlikely(error <= 0)) {
			if (!error)
				d_invalidate(dentry);
			dput(dentry);
			return ERR_PTR(error);
		}
	}
	return dentry;
}

/*
 * Parent directory has inode locked exclusive.  This is one
 * and only case when ->lookup() gets called on non in-lookup
 * dentries - as the matter of fact, this only gets called
 * when directory is guaranteed to have no in-lookup children
 * at all.
 */
struct dentry *lookup_one_qstr_excl(const struct qstr *name,
				    struct dentry *base,
				    unsigned int flags)
{
	struct dentry *dentry = lookup_dcache(name, base, flags);
	struct dentry *old;
	struct inode *dir = base->d_inode;

	if (dentry)
		return dentry;

	/* Don't create child dentry for a dead directory. */
	if (unlikely(IS_DEADDIR(dir)))
		return ERR_PTR(-ENOENT);

	dentry = d_alloc(base, name);
	if (unlikely(!dentry))
		return ERR_PTR(-ENOMEM);

	old = dir->i_op->lookup(dir, dentry, flags);
	if (unlikely(old)) {
		dput(dentry);
		dentry = old;
	}
	return dentry;
}
EXPORT_SYMBOL(lookup_one_qstr_excl);

static struct dentry *lookup_fast(struct nameidata *nd)
{
	struct dentry *dentry, *parent = nd->path.dentry;
	int status = 1;

	/*
	 * Rename seqlock is not required here because in the off chance
	 * of a false negative due to a concurrent rename, the caller is
	 * going to fall back to non-racy lookup.
	 */
	if (nd->flags & LOOKUP_RCU) {
		dentry = __d_lookup_rcu(parent, &nd->last, &nd->next_seq);
		if (unlikely(!dentry)) {
			if (!try_to_unlazy(nd))
				return ERR_PTR(-ECHILD);
			return NULL;
		}

		/*
		 * This sequence count validates that the parent had no
		 * changes while we did the lookup of the dentry above.
		 */
		if (read_seqcount_retry(&parent->d_seq, nd->seq))
			return ERR_PTR(-ECHILD);

		status = d_revalidate(dentry, nd->flags);
		if (likely(status > 0))
			return dentry;
		if (!try_to_unlazy_next(nd, dentry))
			return ERR_PTR(-ECHILD);
		if (status == -ECHILD)
			/* we'd been told to redo it in non-rcu mode */
			status = d_revalidate(dentry, nd->flags);
	} else {
		dentry = __d_lookup(parent, &nd->last);
		if (unlikely(!dentry))
			return NULL;
		status = d_revalidate(dentry, nd->flags);
	}
	if (unlikely(status <= 0)) {
		if (!status)
			d_invalidate(dentry);
		dput(dentry);
		return ERR_PTR(status);
	}
	return dentry;
}

/* Fast lookup failed, do it the slow way */
static struct dentry *__lookup_slow(const struct qstr *name,
				    struct dentry *dir,
				    unsigned int flags)
{
	struct dentry *dentry, *old;
	struct inode *inode = dir->d_inode;
	DECLARE_WAIT_QUEUE_HEAD_ONSTACK(wq);

	/* Don't go there if it's already dead */
	if (unlikely(IS_DEADDIR(inode)))
		return ERR_PTR(-ENOENT);
again:
	dentry = d_alloc_parallel(dir, name, &wq);
	if (IS_ERR(dentry))
		return dentry;
	if (unlikely(!d_in_lookup(dentry))) {
		int error = d_revalidate(dentry, flags);
		if (unlikely(error <= 0)) {
			if (!error) {
				d_invalidate(dentry);
				dput(dentry);
				goto again;
			}
			dput(dentry);
			dentry = ERR_PTR(error);
		}
	} else {
		old = inode->i_op->lookup(inode, dentry, flags);
		d_lookup_done(dentry);
		if (unlikely(old)) {
			dput(dentry);
			dentry = old;
		}
	}
	return dentry;
}

static struct dentry *lookup_slow(const struct qstr *name,
				  struct dentry *dir,
				  unsigned int flags)
{
	struct inode *inode = dir->d_inode;
	struct dentry *res;
	inode_lock_shared(inode);
	res = __lookup_slow(name, dir, flags);
	inode_unlock_shared(inode);
	return res;
}

static inline int may_lookup(struct mnt_idmap *idmap,
			     struct nameidata *restrict nd)
{
	int err, mask;

	mask = nd->flags & LOOKUP_RCU ? MAY_NOT_BLOCK : 0;
	err = inode_permission(idmap, nd->inode, mask | MAY_EXEC);
	if (likely(!err))
		return 0;

	// If we failed, and we weren't in LOOKUP_RCU, it's final
	if (!(nd->flags & LOOKUP_RCU))
		return err;

	// Drop out of RCU mode to make sure it wasn't transient
	if (!try_to_unlazy(nd))
		return -ECHILD;	// redo it all non-lazy

	if (err != -ECHILD)	// hard error
		return err;

	return inode_permission(idmap, nd->inode, MAY_EXEC);
}

static int reserve_stack(struct nameidata *nd, struct path *link)
{
	if (unlikely(nd->total_link_count++ >= MAXSYMLINKS))
		return -ELOOP;

	if (likely(nd->depth != EMBEDDED_LEVELS))
		return 0;
	if (likely(nd->stack != nd->internal))
		return 0;
	if (likely(nd_alloc_stack(nd)))
		return 0;

	if (nd->flags & LOOKUP_RCU) {
		// we need to grab link before we do unlazy.  And we can't skip
		// unlazy even if we fail to grab the link - cleanup needs it
		bool grabbed_link = legitimize_path(nd, link, nd->next_seq);

		if (!try_to_unlazy(nd) || !grabbed_link)
			return -ECHILD;

		if (nd_alloc_stack(nd))
			return 0;
	}
	return -ENOMEM;
}

enum {WALK_TRAILING = 1, WALK_MORE = 2, WALK_NOFOLLOW = 4};

static const char *pick_link(struct nameidata *nd, struct path *link,
		     struct inode *inode, int flags)
{
	struct saved *last;
	const char *res;
	int error = reserve_stack(nd, link);

	if (unlikely(error)) {
		if (!(nd->flags & LOOKUP_RCU))
			path_put(link);
		return ERR_PTR(error);
	}
	last = nd->stack + nd->depth++;
	last->link = *link;
	clear_delayed_call(&last->done);
	last->seq = nd->next_seq;

	if (flags & WALK_TRAILING) {
		error = may_follow_link(nd, inode);
		if (unlikely(error))
			return ERR_PTR(error);
	}

	if (unlikely(nd->flags & LOOKUP_NO_SYMLINKS) ||
			unlikely(link->mnt->mnt_flags & MNT_NOSYMFOLLOW))
		return ERR_PTR(-ELOOP);

	if (!(nd->flags & LOOKUP_RCU)) {
		touch_atime(&last->link);
		cond_resched();
	} else if (atime_needs_update(&last->link, inode)) {
		if (!try_to_unlazy(nd))
			return ERR_PTR(-ECHILD);
		touch_atime(&last->link);
	}

	error = security_inode_follow_link(link->dentry, inode,
					   nd->flags & LOOKUP_RCU);
	if (unlikely(error))
		return ERR_PTR(error);

	res = READ_ONCE(inode->i_link);
	if (!res) {
		const char * (*get)(struct dentry *, struct inode *,
				struct delayed_call *);
		get = inode->i_op->get_link;
		if (nd->flags & LOOKUP_RCU) {
			res = get(NULL, inode, &last->done);
			if (res == ERR_PTR(-ECHILD) && try_to_unlazy(nd))
				res = get(link->dentry, inode, &last->done);
		} else {
			res = get(link->dentry, inode, &last->done);
		}
		if (!res)
			goto all_done;
		if (IS_ERR(res))
			return res;
	}
	if (*res == '/') {
		error = nd_jump_root(nd);
		if (unlikely(error))
			return ERR_PTR(error);
		while (unlikely(*++res == '/'))
			;
	}
	if (*res)
		return res;
all_done: // pure jump
	put_link(nd);
	return NULL;
}

/*
 * Do we need to follow links? We _really_ want to be able
 * to do this check without having to look at inode->i_op,
 * so we keep a cache of "no, this doesn't need follow_link"
 * for the common case.
 *
 * NOTE: dentry must be what nd->next_seq had been sampled from.
 */
static const char *step_into(struct nameidata *nd, int flags,
		     struct dentry *dentry)
{
	struct path path;
	struct inode *inode;
	int err = handle_mounts(nd, dentry, &path);

	if (err < 0)
		return ERR_PTR(err);
	inode = path.dentry->d_inode;
	if (likely(!d_is_symlink(path.dentry)) ||
	   ((flags & WALK_TRAILING) && !(nd->flags & LOOKUP_FOLLOW)) ||
	   (flags & WALK_NOFOLLOW)) {
		/* not a symlink or should not follow */
		if (nd->flags & LOOKUP_RCU) {
			if (read_seqcount_retry(&path.dentry->d_seq, nd->next_seq))
				return ERR_PTR(-ECHILD);
			if (unlikely(!inode))
				return ERR_PTR(-ENOENT);
		} else {
			dput(nd->path.dentry);
			if (nd->path.mnt != path.mnt)
				mntput(nd->path.mnt);
		}
		nd->path = path;
		nd->inode = inode;
		nd->seq = nd->next_seq;
		return NULL;
	}
	if (nd->flags & LOOKUP_RCU) {
		/* make sure that d_is_symlink above matches inode */
		if (read_seqcount_retry(&path.dentry->d_seq, nd->next_seq))
			return ERR_PTR(-ECHILD);
	} else {
		if (path.mnt == nd->path.mnt)
			mntget(path.mnt);
	}
	return pick_link(nd, &path, inode, flags);
}

static struct dentry *follow_dotdot_rcu(struct nameidata *nd)
{
	struct dentry *parent, *old;

	if (path_equal(&nd->path, &nd->root))
		goto in_root;
	if (unlikely(nd->path.dentry == nd->path.mnt->mnt_root)) {
		struct path path;
		unsigned seq;
		if (!choose_mountpoint_rcu(real_mount(nd->path.mnt),
					   &nd->root, &path, &seq))
			goto in_root;
		if (unlikely(nd->flags & LOOKUP_NO_XDEV))
			return ERR_PTR(-ECHILD);
		nd->path = path;
		nd->inode = path.dentry->d_inode;
		nd->seq = seq;
		// makes sure that non-RCU pathwalk could reach this state
		if (read_seqretry(&mount_lock, nd->m_seq))
			return ERR_PTR(-ECHILD);
		/* we know that mountpoint was pinned */
	}
	old = nd->path.dentry;
	parent = old->d_parent;
	nd->next_seq = read_seqcount_begin(&parent->d_seq);
	// makes sure that non-RCU pathwalk could reach this state
	if (read_seqcount_retry(&old->d_seq, nd->seq))
		return ERR_PTR(-ECHILD);
	if (unlikely(!path_connected(nd->path.mnt, parent)))
		return ERR_PTR(-ECHILD);
	return parent;
in_root:
	if (read_seqretry(&mount_lock, nd->m_seq))
		return ERR_PTR(-ECHILD);
	if (unlikely(nd->flags & LOOKUP_BENEATH))
		return ERR_PTR(-ECHILD);
	nd->next_seq = nd->seq;
	return nd->path.dentry;
}

static struct dentry *follow_dotdot(struct nameidata *nd)
{
	struct dentry *parent;

	if (path_equal(&nd->path, &nd->root))
		goto in_root;
	if (unlikely(nd->path.dentry == nd->path.mnt->mnt_root)) {
		struct path path;

		if (!choose_mountpoint(real_mount(nd->path.mnt),
				       &nd->root, &path))
			goto in_root;
		path_put(&nd->path);
		nd->path = path;
		nd->inode = path.dentry->d_inode;
		if (unlikely(nd->flags & LOOKUP_NO_XDEV))
			return ERR_PTR(-EXDEV);
	}
	/* rare case of legitimate dget_parent()... */
	parent = dget_parent(nd->path.dentry);
	if (unlikely(!path_connected(nd->path.mnt, parent))) {
		dput(parent);
		return ERR_PTR(-ENOENT);
	}
	return parent;

in_root:
	if (unlikely(nd->flags & LOOKUP_BENEATH))
		return ERR_PTR(-EXDEV);
	return dget(nd->path.dentry);
}

static const char *handle_dots(struct nameidata *nd, int type)
{
	if (type == LAST_DOTDOT) {
		const char *error = NULL;
		struct dentry *parent;

		if (!nd->root.mnt) {
			error = ERR_PTR(set_root(nd));
			if (error)
				return error;
		}
		if (nd->flags & LOOKUP_RCU)
			parent = follow_dotdot_rcu(nd);
		else
			parent = follow_dotdot(nd);
		if (IS_ERR(parent))
			return ERR_CAST(parent);
		error = step_into(nd, WALK_NOFOLLOW, parent);
		if (unlikely(error))
			return error;

		if (unlikely(nd->flags & LOOKUP_IS_SCOPED)) {
			/*
			 * If there was a racing rename or mount along our
			 * path, then we can't be sure that ".." hasn't jumped
			 * above nd->root (and so userspace should retry or use
			 * some fallback).
			 */
			smp_rmb();
			if (__read_seqcount_retry(&mount_lock.seqcount, nd->m_seq))
				return ERR_PTR(-EAGAIN);
			if (__read_seqcount_retry(&rename_lock.seqcount, nd->r_seq))
				return ERR_PTR(-EAGAIN);
		}
	}
	return NULL;
}

static const char *walk_component(struct nameidata *nd, int flags)
{
	struct dentry *dentry;
	/*
	 * "." and ".." are special - ".." especially so because it has
	 * to be able to know about the current root directory and
	 * parent relationships.
	 */
	if (unlikely(nd->last_type != LAST_NORM)) {
		if (!(flags & WALK_MORE) && nd->depth)
			put_link(nd);
		return handle_dots(nd, nd->last_type);
	}
	dentry = lookup_fast(nd);
	if (IS_ERR(dentry))
		return ERR_CAST(dentry);
	if (unlikely(!dentry)) {
		dentry = lookup_slow(&nd->last, nd->path.dentry, nd->flags);
		if (IS_ERR(dentry))
			return ERR_CAST(dentry);
	}
	if (!(flags & WALK_MORE) && nd->depth)
		put_link(nd);
	return step_into(nd, flags, dentry);
}

/*
 * We can do the critical dentry name comparison and hashing
 * operations one word at a time, but we are limited to:
 *
 * - Architectures with fast unaligned word accesses. We could
 *   do a "get_unaligned()" if this helps and is sufficiently
 *   fast.
 *
 * - non-CONFIG_DEBUG_PAGEALLOC configurations (so that we
 *   do not trap on the (extremely unlikely) case of a page
 *   crossing operation.
 *
 * - Furthermore, we need an efficient 64-bit compile for the
 *   64-bit case in order to generate the "number of bytes in
 *   the final mask". Again, that could be replaced with a
 *   efficient population count instruction or similar.
 */
#ifdef CONFIG_DCACHE_WORD_ACCESS

#include <asm/word-at-a-time.h>

#ifdef HASH_MIX

/* Architecture provides HASH_MIX and fold_hash() in <asm/hash.h> */

#elif defined(CONFIG_64BIT)
/*
 * Register pressure in the mixing function is an issue, particularly
 * on 32-bit x86, but almost any function requires one state value and
 * one temporary.  Instead, use a function designed for two state values
 * and no temporaries.
 *
 * This function cannot create a collision in only two iterations, so
 * we have two iterations to achieve avalanche.  In those two iterations,
 * we have six layers of mixing, which is enough to spread one bit's
 * influence out to 2^6 = 64 state bits.
 *
 * Rotate constants are scored by considering either 64 one-bit input
 * deltas or 64*63/2 = 2016 two-bit input deltas, and finding the
 * probability of that delta causing a change to each of the 128 output
 * bits, using a sample of random initial states.
 *
 * The Shannon entropy of the computed probabilities is then summed
 * to produce a score.  Ideally, any input change has a 50% chance of
 * toggling any given output bit.
 *
 * Mixing scores (in bits) for (12,45):
 * Input delta: 1-bit      2-bit
 * 1 round:     713.3    42542.6
 * 2 rounds:   2753.7   140389.8
 * 3 rounds:   5954.1   233458.2
 * 4 rounds:   7862.6   256672.2
 * Perfect:    8192     258048
 *            (64*128) (64*63/2 * 128)
 */
#define HASH_MIX(x, y, a)	\
	(	x ^= (a),	\
	y ^= x,	x = rol64(x,12),\
	x += y,	y = rol64(y,45),\
	y *= 9			)

/*
 * Fold two longs into one 32-bit hash value.  This must be fast, but
 * latency isn't quite as critical, as there is a fair bit of additional
 * work done before the hash value is used.
 */
static inline unsigned int fold_hash(unsigned long x, unsigned long y)
{
	y ^= x * GOLDEN_RATIO_64;
	y *= GOLDEN_RATIO_64;
	return y >> 32;
}

#else	/* 32-bit case */

/*
 * Mixing scores (in bits) for (7,20):
 * Input delta: 1-bit      2-bit
 * 1 round:     330.3     9201.6
 * 2 rounds:   1246.4    25475.4
 * 3 rounds:   1907.1    31295.1
 * 4 rounds:   2042.3    31718.6
 * Perfect:    2048      31744
 *            (32*64)   (32*31/2 * 64)
 */
#define HASH_MIX(x, y, a)	\
	(	x ^= (a),	\
	y ^= x,	x = rol32(x, 7),\
	x += y,	y = rol32(y,20),\
	y *= 9			)

static inline unsigned int fold_hash(unsigned long x, unsigned long y)
{
	/* Use arch-optimized multiply if one exists */
	return __hash_32(y ^ __hash_32(x));
}

#endif

/*
 * Return the hash of a string of known length.  This is carfully
 * designed to match hash_name(), which is the more critical function.
 * In particular, we must end by hashing a final word containing 0..7
 * payload bytes, to match the way that hash_name() iterates until it
 * finds the delimiter after the name.
 */
unsigned int full_name_hash(const void *salt, const char *name, unsigned int len)
{
	unsigned long a, x = 0, y = (unsigned long)salt;

	for (;;) {
		if (!len)
			goto done;
		a = load_unaligned_zeropad(name);
		if (len < sizeof(unsigned long))
			break;
		HASH_MIX(x, y, a);
		name += sizeof(unsigned long);
		len -= sizeof(unsigned long);
	}
	x ^= a & bytemask_from_count(len);
done:
	return fold_hash(x, y);
}
EXPORT_SYMBOL(full_name_hash);

/* Return the "hash_len" (hash and length) of a null-terminated string */
u64 hashlen_string(const void *salt, const char *name)
{
	unsigned long a = 0, x = 0, y = (unsigned long)salt;
	unsigned long adata, mask, len;
	const struct word_at_a_time constants = WORD_AT_A_TIME_CONSTANTS;

	len = 0;
	goto inside;

	do {
		HASH_MIX(x, y, a);
		len += sizeof(unsigned long);
inside:
		a = load_unaligned_zeropad(name+len);
	} while (!has_zero(a, &adata, &constants));

	adata = prep_zero_mask(a, adata, &constants);
	mask = create_zero_mask(adata);
	x ^= a & zero_bytemask(mask);

	return hashlen_create(fold_hash(x, y), len + find_zero(mask));
}
EXPORT_SYMBOL(hashlen_string);

/*
 * Calculate the length and hash of the path component, and
 * return the length as the result.
 */
static inline const char *hash_name(struct nameidata *nd,
				    const char *name,
				    unsigned long *lastword)
{
	unsigned long a, b, x, y = (unsigned long)nd->path.dentry;
	unsigned long adata, bdata, mask, len;
	const struct word_at_a_time constants = WORD_AT_A_TIME_CONSTANTS;

	/*
	 * The first iteration is special, because it can result in
	 * '.' and '..' and has no mixing other than the final fold.
	 */
	a = load_unaligned_zeropad(name);
	b = a ^ REPEAT_BYTE('/');
	if (has_zero(a, &adata, &constants) | has_zero(b, &bdata, &constants)) {
		adata = prep_zero_mask(a, adata, &constants);
		bdata = prep_zero_mask(b, bdata, &constants);
		mask = create_zero_mask(adata | bdata);
		a &= zero_bytemask(mask);
		*lastword = a;
		len = find_zero(mask);
		nd->last.hash = fold_hash(a, y);
		nd->last.len = len;
		return name + len;
	}

	len = 0;
	x = 0;
	do {
		HASH_MIX(x, y, a);
		len += sizeof(unsigned long);
		a = load_unaligned_zeropad(name+len);
		b = a ^ REPEAT_BYTE('/');
	} while (!(has_zero(a, &adata, &constants) | has_zero(b, &bdata, &constants)));

	adata = prep_zero_mask(a, adata, &constants);
	bdata = prep_zero_mask(b, bdata, &constants);
	mask = create_zero_mask(adata | bdata);
	a &= zero_bytemask(mask);
	x ^= a;
	len += find_zero(mask);
	*lastword = 0;		// Multi-word components cannot be DOT or DOTDOT

	nd->last.hash = fold_hash(x, y);
	nd->last.len = len;
	return name + len;
}

/*
 * Note that the 'last' word is always zero-masked, but
 * was loaded as a possibly big-endian word.
 */
#ifdef __BIG_ENDIAN
  #define LAST_WORD_IS_DOT	(0x2eul << (BITS_PER_LONG-8))
  #define LAST_WORD_IS_DOTDOT	(0x2e2eul << (BITS_PER_LONG-16))
#endif

#else	/* !CONFIG_DCACHE_WORD_ACCESS: Slow, byte-at-a-time version */

/* Return the hash of a string of known length */
unsigned int full_name_hash(const void *salt, const char *name, unsigned int len)
{
	unsigned long hash = init_name_hash(salt);
	while (len--)
		hash = partial_name_hash((unsigned char)*name++, hash);
	return end_name_hash(hash);
}
EXPORT_SYMBOL(full_name_hash);

/* Return the "hash_len" (hash and length) of a null-terminated string */
u64 hashlen_string(const void *salt, const char *name)
{
	unsigned long hash = init_name_hash(salt);
	unsigned long len = 0, c;

	c = (unsigned char)*name;
	while (c) {
		len++;
		hash = partial_name_hash(c, hash);
		c = (unsigned char)name[len];
	}
	return hashlen_create(end_name_hash(hash), len);
}
EXPORT_SYMBOL(hashlen_string);

/*
 * We know there's a real path component here of at least
 * one character.
 */
static inline const char *hash_name(struct nameidata *nd, const char *name, unsigned long *lastword)
{
	unsigned long hash = init_name_hash(nd->path.dentry);
	unsigned long len = 0, c, last = 0;

	c = (unsigned char)*name;
	do {
		last = (last << 8) + c;
		len++;
		hash = partial_name_hash(c, hash);
		c = (unsigned char)name[len];
	} while (c && c != '/');

	// This is reliable for DOT or DOTDOT, since the component
	// cannot contain NUL characters - top bits being zero means
	// we cannot have had any other pathnames.
	*lastword = last;
	nd->last.hash = end_name_hash(hash);
	nd->last.len = len;
	return name + len;
}

#endif

#ifndef LAST_WORD_IS_DOT
  #define LAST_WORD_IS_DOT	0x2e
  #define LAST_WORD_IS_DOTDOT	0x2e2e
#endif

/*
 * Name resolution.
 * This is the basic name resolution function, turning a pathname into
 * the final dentry. We expect 'base' to be positive and a directory.
 *
 * Returns 0 and nd will have valid dentry and mnt on success.
 * Returns error and drops reference to input namei data on failure.
 */
static int link_path_walk(const char *name, struct nameidata *nd)
{
	int depth = 0; // depth <= nd->depth
	int err;

	nd->last_type = LAST_ROOT;
	nd->flags |= LOOKUP_PARENT;
	if (IS_ERR(name))
		return PTR_ERR(name);
	while (*name=='/')
		name++;
	if (!*name) {
		nd->dir_mode = 0; // short-circuit the 'hardening' idiocy
		return 0;
	}

	/* At this point we know we have a real path component. */
	for(;;) {
		struct mnt_idmap *idmap;
		const char *link;
		unsigned long lastword;

		idmap = mnt_idmap(nd->path.mnt);
		err = may_lookup(idmap, nd);
		if (err)
			return err;

		nd->last.name = name;
		name = hash_name(nd, name, &lastword);

		switch(lastword) {
		case LAST_WORD_IS_DOTDOT:
			nd->last_type = LAST_DOTDOT;
			nd->state |= ND_JUMPED;
			break;

		case LAST_WORD_IS_DOT:
			nd->last_type = LAST_DOT;
			break;

		default:
			nd->last_type = LAST_NORM;
			nd->state &= ~ND_JUMPED;

			struct dentry *parent = nd->path.dentry;
			if (unlikely(parent->d_flags & DCACHE_OP_HASH)) {
				err = parent->d_op->d_hash(parent, &nd->last);
				if (err < 0)
					return err;
			}
		}

		if (!*name)
			goto OK;
		/*
		 * If it wasn't NUL, we know it was '/'. Skip that
		 * slash, and continue until no more slashes.
		 */
		do {
			name++;
		} while (unlikely(*name == '/'));
		if (unlikely(!*name)) {
OK:
			/* pathname or trailing symlink, done */
			if (!depth) {
				nd->dir_vfsuid = i_uid_into_vfsuid(idmap, nd->inode);
				nd->dir_mode = nd->inode->i_mode;
				nd->flags &= ~LOOKUP_PARENT;
				return 0;
			}
			/* last component of nested symlink */
			name = nd->stack[--depth].name;
			link = walk_component(nd, 0);
		} else {
			/* not the last component */
			link = walk_component(nd, WALK_MORE);
		}
		if (unlikely(link)) {
			if (IS_ERR(link))
				return PTR_ERR(link);
			/* a symlink to follow */
			nd->stack[depth++].name = name;
			name = link;
			continue;
		}
		if (unlikely(!d_can_lookup(nd->path.dentry))) {
			if (nd->flags & LOOKUP_RCU) {
				if (!try_to_unlazy(nd))
					return -ECHILD;
			}
			return -ENOTDIR;
		}
	}
}

/* must be paired with terminate_walk() */
static const char *path_init(struct nameidata *nd, unsigned flags)
{
	int error;
	const char *s = nd->name->name;

	/* LOOKUP_CACHED requires RCU, ask caller to retry */
	if ((flags & (LOOKUP_RCU | LOOKUP_CACHED)) == LOOKUP_CACHED)
		return ERR_PTR(-EAGAIN);

	if (!*s)
		flags &= ~LOOKUP_RCU;
	if (flags & LOOKUP_RCU)
		rcu_read_lock();
	else
		nd->seq = nd->next_seq = 0;

	nd->flags = flags;
	nd->state |= ND_JUMPED;

	nd->m_seq = __read_seqcount_begin(&mount_lock.seqcount);
	nd->r_seq = __read_seqcount_begin(&rename_lock.seqcount);
	smp_rmb();

	if (nd->state & ND_ROOT_PRESET) {
		struct dentry *root = nd->root.dentry;
		struct inode *inode = root->d_inode;
		if (*s && unlikely(!d_can_lookup(root)))
			return ERR_PTR(-ENOTDIR);
		nd->path = nd->root;
		nd->inode = inode;
		if (flags & LOOKUP_RCU) {
			nd->seq = read_seqcount_begin(&nd->path.dentry->d_seq);
			nd->root_seq = nd->seq;
		} else {
			path_get(&nd->path);
		}
		return s;
	}

	nd->root.mnt = NULL;

	/* Absolute pathname -- fetch the root (LOOKUP_IN_ROOT uses nd->dfd). */
	if (*s == '/' && !(flags & LOOKUP_IN_ROOT)) {
		error = nd_jump_root(nd);
		if (unlikely(error))
			return ERR_PTR(error);
		return s;
	}

	/* Relative pathname -- get the starting-point it is relative to. */
	if (nd->dfd == AT_FDCWD) {
		if (flags & LOOKUP_RCU) {
			struct fs_struct *fs = current->fs;
			unsigned seq;

			do {
				seq = read_seqcount_begin(&fs->seq);
				nd->path = fs->pwd;
				nd->inode = nd->path.dentry->d_inode;
				nd->seq = __read_seqcount_begin(&nd->path.dentry->d_seq);
			} while (read_seqcount_retry(&fs->seq, seq));
		} else {
			get_fs_pwd(current->fs, &nd->path);
			nd->inode = nd->path.dentry->d_inode;
		}
	} else {
		/* Caller must check execute permissions on the starting path component */
		struct fd f;
		struct dentry *dentry;

		if ((flags & LOOKUP_NO_FMODE_PATH) && !*s)
			f = fdget(nd->dfd);
		else
			f = fdget_raw(nd->dfd);
		if (!f.file)
			return ERR_PTR(-EBADF);

		if (flags & LOOKUP_LINKAT_EMPTY) {
			if (f.file->f_cred != current_cred() &&
			    !ns_capable(f.file->f_cred->user_ns, CAP_DAC_READ_SEARCH)) {
				fdput(f);
				return ERR_PTR(-ENOENT);
			}
		}

		dentry = f.file->f_path.dentry;

		if (*s && unlikely(!d_can_lookup(dentry))) {
			fdput(f);
			return ERR_PTR(-ENOTDIR);
		}

		nd->path = f.file->f_path;
		if (flags & LOOKUP_RCU) {
			nd->inode = nd->path.dentry->d_inode;
			nd->seq = read_seqcount_begin(&nd->path.dentry->d_seq);
		} else {
			path_get(&nd->path);
			nd->inode = nd->path.dentry->d_inode;
		}
		fdput(f);
	}

	/* For scoped-lookups we need to set the root to the dirfd as well. */
	if (flags & LOOKUP_IS_SCOPED) {
		nd->root = nd->path;
		if (flags & LOOKUP_RCU) {
			nd->root_seq = nd->seq;
		} else {
			path_get(&nd->root);
			nd->state |= ND_ROOT_GRABBED;
		}
	}
	return s;
}

static inline const char *lookup_last(struct nameidata *nd)
{
	if (nd->last_type == LAST_NORM && nd->last.name[nd->last.len])
		nd->flags |= LOOKUP_FOLLOW | LOOKUP_DIRECTORY;

	return walk_component(nd, WALK_TRAILING);
}

static int handle_lookup_down(struct nameidata *nd)
{
	if (!(nd->flags & LOOKUP_RCU))
		dget(nd->path.dentry);
	nd->next_seq = nd->seq;
	return PTR_ERR(step_into(nd, WALK_NOFOLLOW, nd->path.dentry));
}

/* Returns 0 and nd will be valid on success; Returns error, otherwise. */
static int path_lookupat(struct nameidata *nd, unsigned flags, struct path *path)
{
	const char *s = path_init(nd, flags);
	int err;

	if (unlikely(flags & LOOKUP_DOWN) && !IS_ERR(s)) {
		err = handle_lookup_down(nd);
		if (unlikely(err < 0))
			s = ERR_PTR(err);
	}

	while (!(err = link_path_walk(s, nd)) &&
	       (s = lookup_last(nd)) != NULL)
		;
	if (!err && unlikely(nd->flags & LOOKUP_MOUNTPOINT)) {
		err = handle_lookup_down(nd);
		nd->state &= ~ND_JUMPED; // no d_weak_revalidate(), please...
	}
	if (!err)
		err = complete_walk(nd);

	if (!err && nd->flags & LOOKUP_DIRECTORY)
		if (!d_can_lookup(nd->path.dentry))
			err = -ENOTDIR;
	if (!err) {
		*path = nd->path;
		nd->path.mnt = NULL;
		nd->path.dentry = NULL;
	}
	terminate_walk(nd);
	return err;
}

int filename_lookup(int dfd, struct filename *name, unsigned flags,
		    struct path *path, struct path *root)
{
	int retval;
	struct nameidata nd;
	if (IS_ERR(name))
		return PTR_ERR(name);
	set_nameidata(&nd, dfd, name, root);
	retval = path_lookupat(&nd, flags | LOOKUP_RCU, path);
	if (unlikely(retval == -ECHILD))
		retval = path_lookupat(&nd, flags, path);
	if (unlikely(retval == -ESTALE))
		retval = path_lookupat(&nd, flags | LOOKUP_REVAL, path);

	if (likely(!retval))
		audit_inode(name, path->dentry,
			    flags & LOOKUP_MOUNTPOINT ? AUDIT_INODE_NOEVAL : 0);
	restore_nameidata();
	return retval;
}

/* Returns 0 and nd will be valid on success; Returns error, otherwise. */
static int path_parentat(struct nameidata *nd, unsigned flags,
				struct path *parent)
{
	const char *s = path_init(nd, flags);
	int err = link_path_walk(s, nd);
	if (!err)
		err = complete_walk(nd);
	if (!err) {
		*parent = nd->path;
		nd->path.mnt = NULL;
		nd->path.dentry = NULL;
	}
	terminate_walk(nd);
	return err;
}

/* Note: this does not consume "name" */
static int __filename_parentat(int dfd, struct filename *name,
			       unsigned int flags, struct path *parent,
			       struct qstr *last, int *type,
			       const struct path *root)
{
	int retval;
	struct nameidata nd;

	if (IS_ERR(name))
		return PTR_ERR(name);
	set_nameidata(&nd, dfd, name, root);
	retval = path_parentat(&nd, flags | LOOKUP_RCU, parent);
	if (unlikely(retval == -ECHILD))
		retval = path_parentat(&nd, flags, parent);
	if (unlikely(retval == -ESTALE))
		retval = path_parentat(&nd, flags | LOOKUP_REVAL, parent);
	if (likely(!retval)) {
		*last = nd.last;
		*type = nd.last_type;
		audit_inode(name, parent->dentry, AUDIT_INODE_PARENT);
	}
	restore_nameidata();
	return retval;
}

static int filename_parentat(int dfd, struct filename *name,
			     unsigned int flags, struct path *parent,
			     struct qstr *last, int *type)
{
	return __filename_parentat(dfd, name, flags, parent, last, type, NULL);
}

/* does lookup, returns the object with parent locked */
static struct dentry *__kern_path_locked(int dfd, struct filename *name, struct path *path)
{
	struct dentry *d;
	struct qstr last;
	int type, error;

	error = filename_parentat(dfd, name, 0, path, &last, &type);
	if (error)
		return ERR_PTR(error);
	if (unlikely(type != LAST_NORM)) {
		path_put(path);
		return ERR_PTR(-EINVAL);
	}
	inode_lock_nested(path->dentry->d_inode, I_MUTEX_PARENT);
	d = lookup_one_qstr_excl(&last, path->dentry, 0);
	if (IS_ERR(d)) {
		inode_unlock(path->dentry->d_inode);
		path_put(path);
	}
	return d;
}

struct dentry *kern_path_locked(const char *name, struct path *path)
{
	struct filename *filename = getname_kernel(name);
	struct dentry *res = __kern_path_locked(AT_FDCWD, filename, path);

	putname(filename);
	return res;
}

struct dentry *user_path_locked_at(int dfd, const char __user *name, struct path *path)
{
	struct filename *filename = getname(name);
	struct dentry *res = __kern_path_locked(dfd, filename, path);

	putname(filename);
	return res;
}
EXPORT_SYMBOL(user_path_locked_at);

int kern_path(const char *name, unsigned int flags, struct path *path)
{
	struct filename *filename = getname_kernel(name);
	int ret = filename_lookup(AT_FDCWD, filename, flags, path, NULL);

	putname(filename);
	return ret;

}
EXPORT_SYMBOL(kern_path);

/**
 * vfs_path_parent_lookup - lookup a parent path relative to a dentry-vfsmount pair
 * @filename: filename structure
 * @flags: lookup flags
 * @parent: pointer to struct path to fill
 * @last: last component
 * @type: type of the last component
 * @root: pointer to struct path of the base directory
 */
int vfs_path_parent_lookup(struct filename *filename, unsigned int flags,
			   struct path *parent, struct qstr *last, int *type,
			   const struct path *root)
{
	return  __filename_parentat(AT_FDCWD, filename, flags, parent, last,
				    type, root);
}
EXPORT_SYMBOL(vfs_path_parent_lookup);

/**
 * vfs_path_lookup - lookup a file path relative to a dentry-vfsmount pair
 * @dentry:  pointer to dentry of the base directory
 * @mnt: pointer to vfs mount of the base directory
 * @name: pointer to file name
 * @flags: lookup flags
 * @path: pointer to struct path to fill
 */
int vfs_path_lookup(struct dentry *dentry, struct vfsmount *mnt,
		    const char *name, unsigned int flags,
		    struct path *path)
{
	struct filename *filename;
	struct path root = {.mnt = mnt, .dentry = dentry};
	int ret;

	filename = getname_kernel(name);
	/* the first argument of filename_lookup() is ignored with root */
	ret = filename_lookup(AT_FDCWD, filename, flags, path, &root);
	putname(filename);
	return ret;
}
EXPORT_SYMBOL(vfs_path_lookup);

static int lookup_one_common(struct mnt_idmap *idmap,
			     const char *name, struct dentry *base, int len,
			     struct qstr *this)
{
	this->name = name;
	this->len = len;
	this->hash = full_name_hash(base, name, len);
	if (!len)
		return -EACCES;

	if (is_dot_dotdot(name, len))
		return -EACCES;

	while (len--) {
		unsigned int c = *(const unsigned char *)name++;
		if (c == '/' || c == '\0')
			return -EACCES;
	}
	/*
	 * See if the low-level filesystem might want
	 * to use its own hash..
	 */
	if (base->d_flags & DCACHE_OP_HASH) {
		int err = base->d_op->d_hash(base, this);
		if (err < 0)
			return err;
	}

	return inode_permission(idmap, base->d_inode, MAY_EXEC);
}

/**
 * try_lookup_one_len - filesystem helper to lookup single pathname component
 * @name:	pathname component to lookup
 * @base:	base directory to lookup from
 * @len:	maximum length @len should be interpreted to
 *
 * Look up a dentry by name in the dcache, returning NULL if it does not
 * currently exist.  The function does not try to create a dentry.
 *
 * Note that this routine is purely a helper for filesystem usage and should
 * not be called by generic code.
 *
 * The caller must hold base->i_mutex.
 */
struct dentry *try_lookup_one_len(const char *name, struct dentry *base, int len)
{
	struct qstr this;
	int err;

	WARN_ON_ONCE(!inode_is_locked(base->d_inode));

	err = lookup_one_common(&nop_mnt_idmap, name, base, len, &this);
	if (err)
		return ERR_PTR(err);

	return lookup_dcache(&this, base, 0);
}
EXPORT_SYMBOL(try_lookup_one_len);

/**
 * lookup_one_len - filesystem helper to lookup single pathname component
 * @name:	pathname component to lookup
 * @base:	base directory to lookup from
 * @len:	maximum length @len should be interpreted to
 *
 * Note that this routine is purely a helper for filesystem usage and should
 * not be called by generic code.
 *
 * The caller must hold base->i_mutex.
 */
struct dentry *lookup_one_len(const char *name, struct dentry *base, int len)
{
	struct dentry *dentry;
	struct qstr this;
	int err;

	WARN_ON_ONCE(!inode_is_locked(base->d_inode));

	err = lookup_one_common(&nop_mnt_idmap, name, base, len, &this);
	if (err)
		return ERR_PTR(err);

	dentry = lookup_dcache(&this, base, 0);
	return dentry ? dentry : __lookup_slow(&this, base, 0);
}
EXPORT_SYMBOL(lookup_one_len);

/**
 * lookup_one - filesystem helper to lookup single pathname component
 * @idmap:	idmap of the mount the lookup is performed from
 * @name:	pathname component to lookup
 * @base:	base directory to lookup from
 * @len:	maximum length @len should be interpreted to
 *
 * Note that this routine is purely a helper for filesystem usage and should
 * not be called by generic code.
 *
 * The caller must hold base->i_mutex.
 */
struct dentry *lookup_one(struct mnt_idmap *idmap, const char *name,
			  struct dentry *base, int len)
{
	struct dentry *dentry;
	struct qstr this;
	int err;

	WARN_ON_ONCE(!inode_is_locked(base->d_inode));

	err = lookup_one_common(idmap, name, base, len, &this);
	if (err)
		return ERR_PTR(err);

	dentry = lookup_dcache(&this, base, 0);
	return dentry ? dentry : __lookup_slow(&this, base, 0);
}
EXPORT_SYMBOL(lookup_one);

/**
 * lookup_one_unlocked - filesystem helper to lookup single pathname component
 * @idmap:	idmap of the mount the lookup is performed from
 * @name:	pathname component to lookup
 * @base:	base directory to lookup from
 * @len:	maximum length @len should be interpreted to
 *
 * Note that this routine is purely a helper for filesystem usage and should
 * not be called by generic code.
 *
 * Unlike lookup_one_len, it should be called without the parent
 * i_mutex held, and will take the i_mutex itself if necessary.
 */
struct dentry *lookup_one_unlocked(struct mnt_idmap *idmap,
				   const char *name, struct dentry *base,
				   int len)
{
	struct qstr this;
	int err;
	struct dentry *ret;

	err = lookup_one_common(idmap, name, base, len, &this);
	if (err)
		return ERR_PTR(err);

	ret = lookup_dcache(&this, base, 0);
	if (!ret)
		ret = lookup_slow(&this, base, 0);
	return ret;
}
EXPORT_SYMBOL(lookup_one_unlocked);

/**
 * lookup_one_positive_unlocked - filesystem helper to lookup single
 *				  pathname component
 * @idmap:	idmap of the mount the lookup is performed from
 * @name:	pathname component to lookup
 * @base:	base directory to lookup from
 * @len:	maximum length @len should be interpreted to
 *
 * This helper will yield ERR_PTR(-ENOENT) on negatives. The helper returns
 * known positive or ERR_PTR(). This is what most of the users want.
 *
 * Note that pinned negative with unlocked parent _can_ become positive at any
 * time, so callers of lookup_one_unlocked() need to be very careful; pinned
 * positives have >d_inode stable, so this one avoids such problems.
 *
 * Note that this routine is purely a helper for filesystem usage and should
 * not be called by generic code.
 *
 * The helper should be called without i_mutex held.
 */
struct dentry *lookup_one_positive_unlocked(struct mnt_idmap *idmap,
					    const char *name,
					    struct dentry *base, int len)
{
	struct dentry *ret = lookup_one_unlocked(idmap, name, base, len);

	if (!IS_ERR(ret) && d_flags_negative(smp_load_acquire(&ret->d_flags))) {
		dput(ret);
		ret = ERR_PTR(-ENOENT);
	}
	return ret;
}
EXPORT_SYMBOL(lookup_one_positive_unlocked);

/**
 * lookup_one_len_unlocked - filesystem helper to lookup single pathname component
 * @name:	pathname component to lookup
 * @base:	base directory to lookup from
 * @len:	maximum length @len should be interpreted to
 *
 * Note that this routine is purely a helper for filesystem usage and should
 * not be called by generic code.
 *
 * Unlike lookup_one_len, it should be called without the parent
 * i_mutex held, and will take the i_mutex itself if necessary.
 */
struct dentry *lookup_one_len_unlocked(const char *name,
				       struct dentry *base, int len)
{
	return lookup_one_unlocked(&nop_mnt_idmap, name, base, len);
}
EXPORT_SYMBOL(lookup_one_len_unlocked);

/*
 * Like lookup_one_len_unlocked(), except that it yields ERR_PTR(-ENOENT)
 * on negatives.  Returns known positive or ERR_PTR(); that's what
 * most of the users want.  Note that pinned negative with unlocked parent
 * _can_ become positive at any time, so callers of lookup_one_len_unlocked()
 * need to be very careful; pinned positives have ->d_inode stable, so
 * this one avoids such problems.
 */
struct dentry *lookup_positive_unlocked(const char *name,
				       struct dentry *base, int len)
{
	return lookup_one_positive_unlocked(&nop_mnt_idmap, name, base, len);
}
EXPORT_SYMBOL(lookup_positive_unlocked);

#ifdef CONFIG_UNIX98_PTYS
int path_pts(struct path *path)
{
	/* Find something mounted on "pts" in the same directory as
	 * the input path.
	 */
	struct dentry *parent = dget_parent(path->dentry);
	struct dentry *child;
	struct qstr this = QSTR_INIT("pts", 3);

	if (unlikely(!path_connected(path->mnt, parent))) {
		dput(parent);
		return -ENOENT;
	}
	dput(path->dentry);
	path->dentry = parent;
	child = d_hash_and_lookup(parent, &this);
	if (IS_ERR_OR_NULL(child))
		return -ENOENT;

	path->dentry = child;
	dput(parent);
	follow_down(path, 0);
	return 0;
}
#endif

int user_path_at(int dfd, const char __user *name, unsigned flags,
		 struct path *path)
{
	struct filename *filename = getname_flags(name, flags);
	int ret = filename_lookup(dfd, filename, flags, path, NULL);

	putname(filename);
	return ret;
}
EXPORT_SYMBOL(user_path_at);

int __check_sticky(struct mnt_idmap *idmap, struct inode *dir,
		   struct inode *inode)
{
	kuid_t fsuid = current_fsuid();

	if (vfsuid_eq_kuid(i_uid_into_vfsuid(idmap, inode), fsuid))
		return 0;
	if (vfsuid_eq_kuid(i_uid_into_vfsuid(idmap, dir), fsuid))
		return 0;
	return !capable_wrt_inode_uidgid(idmap, inode, CAP_FOWNER);
}
EXPORT_SYMBOL(__check_sticky);

/*
 *	Check whether we can remove a link victim from directory dir, check
 *  whether the type of victim is right.
 *  1. We can't do it if dir is read-only (done in permission())
 *  2. We should have write and exec permissions on dir
 *  3. We can't remove anything from append-only dir
 *  4. We can't do anything with immutable dir (done in permission())
 *  5. If the sticky bit on dir is set we should either
 *	a. be owner of dir, or
 *	b. be owner of victim, or
 *	c. have CAP_FOWNER capability
 *  6. If the victim is append-only or immutable we can't do antyhing with
 *     links pointing to it.
 *  7. If the victim has an unknown uid or gid we can't change the inode.
 *  8. If we were asked to remove a directory and victim isn't one - ENOTDIR.
 *  9. If we were asked to remove a non-directory and victim isn't one - EISDIR.
 * 10. We can't remove a root or mountpoint.
 * 11. We don't allow removal of NFS sillyrenamed files; it's handled by
 *     nfs_async_unlink().
 */
static int may_delete(struct mnt_idmap *idmap, struct inode *dir,
		      struct dentry *victim, bool isdir)
{
	struct inode *inode = d_backing_inode(victim);
	int error;

	if (d_is_negative(victim))
		return -ENOENT;
	BUG_ON(!inode);

	BUG_ON(victim->d_parent->d_inode != dir);

	/* Inode writeback is not safe when the uid or gid are invalid. */
	if (!vfsuid_valid(i_uid_into_vfsuid(idmap, inode)) ||
	    !vfsgid_valid(i_gid_into_vfsgid(idmap, inode)))
		return -EOVERFLOW;

	audit_inode_child(dir, victim, AUDIT_TYPE_CHILD_DELETE);

	error = inode_permission(idmap, dir, MAY_WRITE | MAY_EXEC);
	if (error)
		return error;
	if (IS_APPEND(dir))
		return -EPERM;

	if (check_sticky(idmap, dir, inode) || IS_APPEND(inode) ||
	    IS_IMMUTABLE(inode) || IS_SWAPFILE(inode) ||
	    HAS_UNMAPPED_ID(idmap, inode))
		return -EPERM;
	if (isdir) {
		if (!d_is_dir(victim))
			return -ENOTDIR;
		if (IS_ROOT(victim))
			return -EBUSY;
	} else if (d_is_dir(victim))
		return -EISDIR;
	if (IS_DEADDIR(dir))
		return -ENOENT;
	if (victim->d_flags & DCACHE_NFSFS_RENAMED)
		return -EBUSY;
	return 0;
}

/*	Check whether we can create an object with dentry child in directory
 *  dir.
 *  1. We can't do it if child already exists (open has special treatment for
 *     this case, but since we are inlined it's OK)
 *  2. We can't do it if dir is read-only (done in permission())
 *  3. We can't do it if the fs can't represent the fsuid or fsgid.
 *  4. We should have write and exec permissions on dir
 *  5. We can't do it if dir is immutable (done in permission())
 */
static inline int may_create(struct mnt_idmap *idmap,
			     struct inode *dir, struct dentry *child)
{
	audit_inode_child(dir, child, AUDIT_TYPE_CHILD_CREATE);
	if (child->d_inode)
		return -EEXIST;
	if (IS_DEADDIR(dir))
		return -ENOENT;
	if (!fsuidgid_has_mapping(dir->i_sb, idmap))
		return -EOVERFLOW;

	return inode_permission(idmap, dir, MAY_WRITE | MAY_EXEC);
}

// p1 != p2, both are on the same filesystem, ->s_vfs_rename_mutex is held
static struct dentry *lock_two_directories(struct dentry *p1, struct dentry *p2)
{
	struct dentry *p = p1, *q = p2, *r;

	while ((r = p->d_parent) != p2 && r != p)
		p = r;
	if (r == p2) {
		// p is a child of p2 and an ancestor of p1 or p1 itself
		inode_lock_nested(p2->d_inode, I_MUTEX_PARENT);
		inode_lock_nested(p1->d_inode, I_MUTEX_PARENT2);
		return p;
	}
	// p is the root of connected component that contains p1
	// p2 does not occur on the path from p to p1
	while ((r = q->d_parent) != p1 && r != p && r != q)
		q = r;
	if (r == p1) {
		// q is a child of p1 and an ancestor of p2 or p2 itself
		inode_lock_nested(p1->d_inode, I_MUTEX_PARENT);
		inode_lock_nested(p2->d_inode, I_MUTEX_PARENT2);
		return q;
	} else if (likely(r == p)) {
		// both p2 and p1 are descendents of p
		inode_lock_nested(p1->d_inode, I_MUTEX_PARENT);
		inode_lock_nested(p2->d_inode, I_MUTEX_PARENT2);
		return NULL;
	} else { // no common ancestor at the time we'd been called
		mutex_unlock(&p1->d_sb->s_vfs_rename_mutex);
		return ERR_PTR(-EXDEV);
	}
}

/*
 * p1 and p2 should be directories on the same fs.
 */
struct dentry *lock_rename(struct dentry *p1, struct dentry *p2)
{
	if (p1 == p2) {
		inode_lock_nested(p1->d_inode, I_MUTEX_PARENT);
		return NULL;
	}

	mutex_lock(&p1->d_sb->s_vfs_rename_mutex);
	return lock_two_directories(p1, p2);
}
EXPORT_SYMBOL(lock_rename);

/*
 * c1 and p2 should be on the same fs.
 */
struct dentry *lock_rename_child(struct dentry *c1, struct dentry *p2)
{
	if (READ_ONCE(c1->d_parent) == p2) {
		/*
		 * hopefully won't need to touch ->s_vfs_rename_mutex at all.
		 */
		inode_lock_nested(p2->d_inode, I_MUTEX_PARENT);
		/*
		 * now that p2 is locked, nobody can move in or out of it,
		 * so the test below is safe.
		 */
		if (likely(c1->d_parent == p2))
			return NULL;

		/*
		 * c1 got moved out of p2 while we'd been taking locks;
		 * unlock and fall back to slow case.
		 */
		inode_unlock(p2->d_inode);
	}

	mutex_lock(&c1->d_sb->s_vfs_rename_mutex);
	/*
	 * nobody can move out of any directories on this fs.
	 */
	if (likely(c1->d_parent != p2))
		return lock_two_directories(c1->d_parent, p2);

	/*
	 * c1 got moved into p2 while we were taking locks;
	 * we need p2 locked and ->s_vfs_rename_mutex unlocked,
	 * for consistency with lock_rename().
	 */
	inode_lock_nested(p2->d_inode, I_MUTEX_PARENT);
	mutex_unlock(&c1->d_sb->s_vfs_rename_mutex);
	return NULL;
}
EXPORT_SYMBOL(lock_rename_child);

void unlock_rename(struct dentry *p1, struct dentry *p2)
{
	inode_unlock(p1->d_inode);
	if (p1 != p2) {
		inode_unlock(p2->d_inode);
		mutex_unlock(&p1->d_sb->s_vfs_rename_mutex);
	}
}
EXPORT_SYMBOL(unlock_rename);

/**
 * vfs_prepare_mode - prepare the mode to be used for a new inode
 * @idmap:	idmap of the mount the inode was found from
 * @dir:	parent directory of the new inode
 * @mode:	mode of the new inode
 * @mask_perms:	allowed permission by the vfs
 * @type:	type of file to be created
 *
 * This helper consolidates and enforces vfs restrictions on the @mode of a new
 * object to be created.
 *
 * Umask stripping depends on whether the filesystem supports POSIX ACLs (see
 * the kernel documentation for mode_strip_umask()). Moving umask stripping
 * after setgid stripping allows the same ordering for both non-POSIX ACL and
 * POSIX ACL supporting filesystems.
 *
 * Note that it's currently valid for @type to be 0 if a directory is created.
 * Filesystems raise that flag individually and we need to check whether each
 * filesystem can deal with receiving S_IFDIR from the vfs before we enforce a
 * non-zero type.
 *
 * Returns: mode to be passed to the filesystem
 */
static inline umode_t vfs_prepare_mode(struct mnt_idmap *idmap,
				       const struct inode *dir, umode_t mode,
				       umode_t mask_perms, umode_t type)
{
	mode = mode_strip_sgid(idmap, dir, mode);
	mode = mode_strip_umask(dir, mode);

	/*
	 * Apply the vfs mandated allowed permission mask and set the type of
	 * file to be created before we call into the filesystem.
	 */
	mode &= (mask_perms & ~S_IFMT);
	mode |= (type & S_IFMT);

	return mode;
}

/**
 * vfs_create - create new file
 * @idmap:	idmap of the mount the inode was found from
 * @dir:	inode of @dentry
 * @dentry:	pointer to dentry of the base directory
 * @mode:	mode of the new file
 * @want_excl:	whether the file must not yet exist
 *
 * Create a new file.
 *
 * If the inode has been found through an idmapped mount the idmap of
 * the vfsmount must be passed through @idmap. This function will then take
 * care to map the inode according to @idmap before checking permissions.
 * On non-idmapped mounts or if permission checking is to be performed on the
 * raw inode simply pass @nop_mnt_idmap.
 */
int vfs_create(struct mnt_idmap *idmap, struct inode *dir,
	       struct dentry *dentry, umode_t mode, bool want_excl)
{
	int error;

	error = may_create(idmap, dir, dentry);
	if (error)
		return error;

	if (!dir->i_op->create)
		return -EACCES;	/* shouldn't it be ENOSYS? */

	mode = vfs_prepare_mode(idmap, dir, mode, S_IALLUGO, S_IFREG);
	error = security_inode_create(dir, dentry, mode);
	if (error)
		return error;
	error = dir->i_op->create(idmap, dir, dentry, mode, want_excl);
	if (!error)
		fsnotify_create(dir, dentry);
	return error;
}
EXPORT_SYMBOL(vfs_create);

int vfs_mkobj(struct dentry *dentry, umode_t mode,
		int (*f)(struct dentry *, umode_t, void *),
		void *arg)
{
	struct inode *dir = dentry->d_parent->d_inode;
	int error = may_create(&nop_mnt_idmap, dir, dentry);
	if (error)
		return error;

	mode &= S_IALLUGO;
	mode |= S_IFREG;
	error = security_inode_create(dir, dentry, mode);
	if (error)
		return error;
	error = f(dentry, mode, arg);
	if (!error)
		fsnotify_create(dir, dentry);
	return error;
}
EXPORT_SYMBOL(vfs_mkobj);

bool may_open_dev(const struct path *path)
{
	return !(path->mnt->mnt_flags & MNT_NODEV) &&
		!(path->mnt->mnt_sb->s_iflags & SB_I_NODEV);
}

static int may_open(struct mnt_idmap *idmap, const struct path *path,
		    int acc_mode, int flag)
{
	struct dentry *dentry = path->dentry;
	struct inode *inode = dentry->d_inode;
	int error;

	if (!inode)
		return -ENOENT;

	switch (inode->i_mode & S_IFMT) {
	case S_IFLNK:
		return -ELOOP;
	case S_IFDIR:
		if (acc_mode & MAY_WRITE)
			return -EISDIR;
		if (acc_mode & MAY_EXEC)
			return -EACCES;
		break;
	case S_IFBLK:
	case S_IFCHR:
		if (!may_open_dev(path))
			return -EACCES;
		fallthrough;
	case S_IFIFO:
	case S_IFSOCK:
		if (acc_mode & MAY_EXEC)
			return -EACCES;
		flag &= ~O_TRUNC;
		break;
	case S_IFREG:
		if ((acc_mode & MAY_EXEC) && path_noexec(path))
			return -EACCES;
		break;
	}

	error = inode_permission(idmap, inode, MAY_OPEN | acc_mode);
	if (error)
		return error;

	/*
	 * An append-only file must be opened in append mode for writing.
	 */
	if (IS_APPEND(inode)) {
		if  ((flag & O_ACCMODE) != O_RDONLY && !(flag & O_APPEND))
			return -EPERM;
		if (flag & O_TRUNC)
			return -EPERM;
	}

	/* O_NOATIME can only be set by the owner or superuser */
	if (flag & O_NOATIME && !inode_owner_or_capable(idmap, inode))
		return -EPERM;

	return 0;
}

static int handle_truncate(struct mnt_idmap *idmap, struct file *filp)
{
	const struct path *path = &filp->f_path;
	struct inode *inode = path->dentry->d_inode;
	int error = get_write_access(inode);
	if (error)
		return error;

	error = security_file_truncate(filp);
	if (!error) {
		error = do_truncate(idmap, path->dentry, 0,
				    ATTR_MTIME|ATTR_CTIME|ATTR_OPEN,
				    filp);
	}
	put_write_access(inode);
	return error;
}

static inline int open_to_namei_flags(int flag)
{
	if ((flag & O_ACCMODE) == 3)
		flag--;
	return flag;
}

static int may_o_create(struct mnt_idmap *idmap,
			const struct path *dir, struct dentry *dentry,
			umode_t mode)
{
	int error = security_path_mknod(dir, dentry, mode, 0);
	if (error)
		return error;

	if (!fsuidgid_has_mapping(dir->dentry->d_sb, idmap))
		return -EOVERFLOW;

	error = inode_permission(idmap, dir->dentry->d_inode,
				 MAY_WRITE | MAY_EXEC);
	if (error)
		return error;

	return security_inode_create(dir->dentry->d_inode, dentry, mode);
}

/*
 * Attempt to atomically look up, create and open a file from a negative
 * dentry.
 *
 * Returns 0 if successful.  The file will have been created and attached to
 * @file by the filesystem calling finish_open().
 *
 * If the file was looked up only or didn't need creating, FMODE_OPENED won't
 * be set.  The caller will need to perform the open themselves.  @path will
 * have been updated to point to the new dentry.  This may be negative.
 *
 * Returns an error code otherwise.
 */
static struct dentry *atomic_open(struct nameidata *nd, struct dentry *dentry,
				  struct file *file,
				  int open_flag, umode_t mode)
{
	struct dentry *const DENTRY_NOT_SET = (void *) -1UL;
	struct inode *dir =  nd->path.dentry->d_inode;
	int error;

	if (nd->flags & LOOKUP_DIRECTORY)
		open_flag |= O_DIRECTORY;

	file->f_path.dentry = DENTRY_NOT_SET;
	file->f_path.mnt = nd->path.mnt;
	error = dir->i_op->atomic_open(dir, dentry, file,
				       open_to_namei_flags(open_flag), mode);
	d_lookup_done(dentry);
	if (!error) {
		if (file->f_mode & FMODE_OPENED) {
			if (unlikely(dentry != file->f_path.dentry)) {
				dput(dentry);
				dentry = dget(file->f_path.dentry);
			}
		} else if (WARN_ON(file->f_path.dentry == DENTRY_NOT_SET)) {
			error = -EIO;
		} else {
			if (file->f_path.dentry) {
				dput(dentry);
				dentry = file->f_path.dentry;
			}
			if (unlikely(d_is_negative(dentry)))
				error = -ENOENT;
		}
	}
	if (error) {
		dput(dentry);
		dentry = ERR_PTR(error);
	}
	return dentry;
}

/*
 * Look up and maybe create and open the last component.
 *
 * Must be called with parent locked (exclusive in O_CREAT case).
 *
 * Returns 0 on success, that is, if
 *  the file was successfully atomically created (if necessary) and opened, or
 *  the file was not completely opened at this time, though lookups and
 *  creations were performed.
 * These case are distinguished by presence of FMODE_OPENED on file->f_mode.
 * In the latter case dentry returned in @path might be negative if O_CREAT
 * hadn't been specified.
 *
 * An error code is returned on failure.
 */
static struct dentry *lookup_open(struct nameidata *nd, struct file *file,
				  const struct open_flags *op,
				  bool got_write)
{
	struct mnt_idmap *idmap;
	struct dentry *dir = nd->path.dentry;
	struct inode *dir_inode = dir->d_inode;
	int open_flag = op->open_flag;
	struct dentry *dentry;
	int error, create_error = 0;
	umode_t mode = op->mode;
	DECLARE_WAIT_QUEUE_HEAD_ONSTACK(wq);

	if (unlikely(IS_DEADDIR(dir_inode)))
		return ERR_PTR(-ENOENT);

	file->f_mode &= ~FMODE_CREATED;
	dentry = d_lookup(dir, &nd->last);
	for (;;) {
		if (!dentry) {
			dentry = d_alloc_parallel(dir, &nd->last, &wq);
			if (IS_ERR(dentry))
				return dentry;
		}
		if (d_in_lookup(dentry))
			break;

		error = d_revalidate(dentry, nd->flags);
		if (likely(error > 0))
			break;
		if (error)
			goto out_dput;
		d_invalidate(dentry);
		dput(dentry);
		dentry = NULL;
	}
	if (dentry->d_inode) {
		/* Cached positive dentry: will open in f_op->open */
		return dentry;
	}

	/*
	 * Checking write permission is tricky, bacuse we don't know if we are
	 * going to actually need it: O_CREAT opens should work as long as the
	 * file exists.  But checking existence breaks atomicity.  The trick is
	 * to check access and if not granted clear O_CREAT from the flags.
	 *
	 * Another problem is returing the "right" error value (e.g. for an
	 * O_EXCL open we want to return EEXIST not EROFS).
	 */
	if (unlikely(!got_write))
		open_flag &= ~O_TRUNC;
	idmap = mnt_idmap(nd->path.mnt);
	if (open_flag & O_CREAT) {
		if (open_flag & O_EXCL)
			open_flag &= ~O_TRUNC;
		mode = vfs_prepare_mode(idmap, dir->d_inode, mode, mode, mode);
		if (likely(got_write))
			create_error = may_o_create(idmap, &nd->path,
						    dentry, mode);
		else
			create_error = -EROFS;
	}
	if (create_error)
		open_flag &= ~O_CREAT;
	if (dir_inode->i_op->atomic_open) {
		dentry = atomic_open(nd, dentry, file, open_flag, mode);
		if (unlikely(create_error) && dentry == ERR_PTR(-ENOENT))
			dentry = ERR_PTR(create_error);
		return dentry;
	}

	if (d_in_lookup(dentry)) {
		struct dentry *res = dir_inode->i_op->lookup(dir_inode, dentry,
							     nd->flags);
		d_lookup_done(dentry);
		if (unlikely(res)) {
			if (IS_ERR(res)) {
				error = PTR_ERR(res);
				goto out_dput;
			}
			dput(dentry);
			dentry = res;
		}
	}

	/* Negative dentry, just create the file */
	if (!dentry->d_inode && (open_flag & O_CREAT)) {
		file->f_mode |= FMODE_CREATED;
		audit_inode_child(dir_inode, dentry, AUDIT_TYPE_CHILD_CREATE);
		if (!dir_inode->i_op->create) {
			error = -EACCES;
			goto out_dput;
		}

		error = dir_inode->i_op->create(idmap, dir_inode, dentry,
						mode, open_flag & O_EXCL);
		if (error)
			goto out_dput;
	}
	if (unlikely(create_error) && !dentry->d_inode) {
		error = create_error;
		goto out_dput;
	}
	return dentry;

out_dput:
	dput(dentry);
	return ERR_PTR(error);
}

static const char *open_last_lookups(struct nameidata *nd,
		   struct file *file, const struct open_flags *op)
{
	struct dentry *dir = nd->path.dentry;
	int open_flag = op->open_flag;
	bool got_write = false;
	struct dentry *dentry;
	const char *res;

	nd->flags |= op->intent;

	if (nd->last_type != LAST_NORM) {
		if (nd->depth)
			put_link(nd);
		return handle_dots(nd, nd->last_type);
	}

	if (!(open_flag & O_CREAT)) {
		if (nd->last.name[nd->last.len])
			nd->flags |= LOOKUP_FOLLOW | LOOKUP_DIRECTORY;
		/* we _can_ be in RCU mode here */
		dentry = lookup_fast(nd);
		if (IS_ERR(dentry))
			return ERR_CAST(dentry);
		if (likely(dentry))
			goto finish_lookup;

		if (WARN_ON_ONCE(nd->flags & LOOKUP_RCU))
			return ERR_PTR(-ECHILD);
	} else {
		/* create side of things */
		if (nd->flags & LOOKUP_RCU) {
			if (!try_to_unlazy(nd))
				return ERR_PTR(-ECHILD);
		}
		audit_inode(nd->name, dir, AUDIT_INODE_PARENT);
		/* trailing slashes? */
		if (unlikely(nd->last.name[nd->last.len]))
			return ERR_PTR(-EISDIR);
	}

	if (open_flag & (O_CREAT | O_TRUNC | O_WRONLY | O_RDWR)) {
		got_write = !mnt_want_write(nd->path.mnt);
		/*
		 * do _not_ fail yet - we might not need that or fail with
		 * a different error; let lookup_open() decide; we'll be
		 * dropping this one anyway.
		 */
	}
	if (open_flag & O_CREAT)
		inode_lock(dir->d_inode);
	else
		inode_lock_shared(dir->d_inode);
	dentry = lookup_open(nd, file, op, got_write);
	if (!IS_ERR(dentry)) {
		if (file->f_mode & FMODE_CREATED)
			fsnotify_create(dir->d_inode, dentry);
		if (file->f_mode & FMODE_OPENED)
			fsnotify_open(file);
	}
	if (open_flag & O_CREAT)
		inode_unlock(dir->d_inode);
	else
		inode_unlock_shared(dir->d_inode);

	if (got_write)
		mnt_drop_write(nd->path.mnt);

	if (IS_ERR(dentry))
		return ERR_CAST(dentry);

	if (file->f_mode & (FMODE_OPENED | FMODE_CREATED)) {
		dput(nd->path.dentry);
		nd->path.dentry = dentry;
		return NULL;
	}

finish_lookup:
	if (nd->depth)
		put_link(nd);
	res = step_into(nd, WALK_TRAILING, dentry);
	if (unlikely(res))
		nd->flags &= ~(LOOKUP_OPEN|LOOKUP_CREATE|LOOKUP_EXCL);
	return res;
}

/*
 * Handle the last step of open()
 */
static int do_open(struct nameidata *nd,
		   struct file *file, const struct open_flags *op)
{
	struct mnt_idmap *idmap;
	int open_flag = op->open_flag;
	bool do_truncate;
	int acc_mode;
	int error;

	if (!(file->f_mode & (FMODE_OPENED | FMODE_CREATED))) {
		error = complete_walk(nd);
		if (error)
			return error;
	}
	if (!(file->f_mode & FMODE_CREATED))
		audit_inode(nd->name, nd->path.dentry, 0);
	idmap = mnt_idmap(nd->path.mnt);
	if (open_flag & O_CREAT) {
		if ((open_flag & O_EXCL) && !(file->f_mode & FMODE_CREATED))
			return -EEXIST;
		if (d_is_dir(nd->path.dentry))
			return -EISDIR;
		error = may_create_in_sticky(idmap, nd,
					     d_backing_inode(nd->path.dentry));
		if (unlikely(error))
			return error;
	}
	if ((nd->flags & LOOKUP_DIRECTORY) && !d_can_lookup(nd->path.dentry))
		return -ENOTDIR;

	do_truncate = false;
	acc_mode = op->acc_mode;
	if (file->f_mode & FMODE_CREATED) {
		/* Don't check for write permission, don't truncate */
		open_flag &= ~O_TRUNC;
		acc_mode = 0;
	} else if (d_is_reg(nd->path.dentry) && open_flag & O_TRUNC) {
		error = mnt_want_write(nd->path.mnt);
		if (error)
			return error;
		do_truncate = true;
	}
	error = may_open(idmap, &nd->path, acc_mode, open_flag);
	if (!error && !(file->f_mode & FMODE_OPENED))
		error = vfs_open(&nd->path, file);
	if (!error)
		error = security_file_post_open(file, op->acc_mode);
	if (!error && do_truncate)
		error = handle_truncate(idmap, file);
	if (unlikely(error > 0)) {
		WARN_ON(1);
		error = -EINVAL;
	}
	if (do_truncate)
		mnt_drop_write(nd->path.mnt);
	return error;
}

/**
 * vfs_tmpfile - create tmpfile
 * @idmap:	idmap of the mount the inode was found from
 * @parentpath:	pointer to the path of the base directory
 * @file:	file descriptor of the new tmpfile
 * @mode:	mode of the new tmpfile
 *
 * Create a temporary file.
 *
 * If the inode has been found through an idmapped mount the idmap of
 * the vfsmount must be passed through @idmap. This function will then take
 * care to map the inode according to @idmap before checking permissions.
 * On non-idmapped mounts or if permission checking is to be performed on the
 * raw inode simply pass @nop_mnt_idmap.
 */
int vfs_tmpfile(struct mnt_idmap *idmap,
		const struct path *parentpath,
		struct file *file, umode_t mode)
{
	struct dentry *child;
	struct inode *dir = d_inode(parentpath->dentry);
	struct inode *inode;
	int error;
	int open_flag = file->f_flags;

	/* we want directory to be writable */
	error = inode_permission(idmap, dir, MAY_WRITE | MAY_EXEC);
	if (error)
		return error;
	if (!dir->i_op->tmpfile)
		return -EOPNOTSUPP;
	child = d_alloc(parentpath->dentry, &slash_name);
	if (unlikely(!child))
		return -ENOMEM;
	file->f_path.mnt = parentpath->mnt;
	file->f_path.dentry = child;
	mode = vfs_prepare_mode(idmap, dir, mode, mode, mode);
	error = dir->i_op->tmpfile(idmap, dir, file, mode);
	dput(child);
	if (file->f_mode & FMODE_OPENED)
		fsnotify_open(file);
	if (error)
		return error;
	/* Don't check for other permissions, the inode was just created */
	error = may_open(idmap, &file->f_path, 0, file->f_flags);
	if (error)
		return error;
	inode = file_inode(file);
	if (!(open_flag & O_EXCL)) {
		spin_lock(&inode->i_lock);
		inode->i_state |= I_LINKABLE;
		spin_unlock(&inode->i_lock);
	}
	security_inode_post_create_tmpfile(idmap, inode);
	return 0;
}

/**
 * kernel_tmpfile_open - open a tmpfile for kernel internal use
 * @idmap:	idmap of the mount the inode was found from
 * @parentpath:	path of the base directory
 * @mode:	mode of the new tmpfile
 * @open_flag:	flags
 * @cred:	credentials for open
 *
 * Create and open a temporary file.  The file is not accounted in nr_files,
 * hence this is only for kernel internal use, and must not be installed into
 * file tables or such.
 */
struct file *kernel_tmpfile_open(struct mnt_idmap *idmap,
				 const struct path *parentpath,
				 umode_t mode, int open_flag,
				 const struct cred *cred)
{
	struct file *file;
	int error;

	file = alloc_empty_file_noaccount(open_flag, cred);
	if (IS_ERR(file))
		return file;

	error = vfs_tmpfile(idmap, parentpath, file, mode);
	if (error) {
		fput(file);
		file = ERR_PTR(error);
	}
	return file;
}
EXPORT_SYMBOL(kernel_tmpfile_open);

static int do_tmpfile(struct nameidata *nd, unsigned flags,
		const struct open_flags *op,
		struct file *file)
{
	struct path path;
	int error = path_lookupat(nd, flags | LOOKUP_DIRECTORY, &path);

	if (unlikely(error))
		return error;
	error = mnt_want_write(path.mnt);
	if (unlikely(error))
		goto out;
	error = vfs_tmpfile(mnt_idmap(path.mnt), &path, file, op->mode);
	if (error)
		goto out2;
	audit_inode(nd->name, file->f_path.dentry, 0);
out2:
	mnt_drop_write(path.mnt);
out:
	path_put(&path);
	return error;
}

static int do_o_path(struct nameidata *nd, unsigned flags, struct file *file)
{
	struct path path;
	int error = path_lookupat(nd, flags, &path);
	if (!error) {
		audit_inode(nd->name, path.dentry, 0);
		error = vfs_open(&path, file);
		path_put(&path);
	}
	return error;
}

static struct file *path_openat(struct nameidata *nd,
			const struct open_flags *op, unsigned flags)
{
	struct file *file;
	int error;

	file = alloc_empty_file(op->open_flag, current_cred());
	if (IS_ERR(file))
		return file;

	if (unlikely(file->f_flags & __O_TMPFILE)) {
		error = do_tmpfile(nd, flags, op, file);
	} else if (unlikely(file->f_flags & O_PATH)) {
		error = do_o_path(nd, flags, file);
	} else {
		const char *s = path_init(nd, flags);
		while (!(error = link_path_walk(s, nd)) &&
		       (s = open_last_lookups(nd, file, op)) != NULL)
			;
		if (!error)
			error = do_open(nd, file, op);
		terminate_walk(nd);
	}
	if (likely(!error)) {
		if (likely(file->f_mode & FMODE_OPENED))
			return file;
		WARN_ON(1);
		error = -EINVAL;
	}
	fput(file);
	if (error == -EOPENSTALE) {
		if (flags & LOOKUP_RCU)
			error = -ECHILD;
		else
			error = -ESTALE;
	}
	return ERR_PTR(error);
}

struct file *do_filp_open(int dfd, struct filename *pathname,
		const struct open_flags *op)
{
	struct nameidata nd;
	int flags = op->lookup_flags;
	struct file *filp;

	set_nameidata(&nd, dfd, pathname, NULL);
	filp = path_openat(&nd, op, flags | LOOKUP_RCU);
	if (unlikely(filp == ERR_PTR(-ECHILD)))
		filp = path_openat(&nd, op, flags);
	if (unlikely(filp == ERR_PTR(-ESTALE)))
		filp = path_openat(&nd, op, flags | LOOKUP_REVAL);
	restore_nameidata();
	return filp;
}

struct file *do_file_open_root(const struct path *root,
		const char *name, const struct open_flags *op)
{
	struct nameidata nd;
	struct file *file;
	struct filename *filename;
	int flags = op->lookup_flags;

	if (d_is_symlink(root->dentry) && op->intent & LOOKUP_OPEN)
		return ERR_PTR(-ELOOP);

	filename = getname_kernel(name);
	if (IS_ERR(filename))
		return ERR_CAST(filename);

	set_nameidata(&nd, -1, filename, root);
	file = path_openat(&nd, op, flags | LOOKUP_RCU);
	if (unlikely(file == ERR_PTR(-ECHILD)))
		file = path_openat(&nd, op, flags);
	if (unlikely(file == ERR_PTR(-ESTALE)))
		file = path_openat(&nd, op, flags | LOOKUP_REVAL);
	restore_nameidata();
	putname(filename);
	return file;
}

static struct dentry *filename_create(int dfd, struct filename *name,
				      struct path *path, unsigned int lookup_flags)
{
	struct dentry *dentry = ERR_PTR(-EEXIST);
	struct qstr last;
	bool want_dir = lookup_flags & LOOKUP_DIRECTORY;
	unsigned int reval_flag = lookup_flags & LOOKUP_REVAL;
	unsigned int create_flags = LOOKUP_CREATE | LOOKUP_EXCL;
	int type;
	int err2;
	int error;

	error = filename_parentat(dfd, name, reval_flag, path, &last, &type);
	if (error)
		return ERR_PTR(error);

	/*
	 * Yucky last component or no last component at all?
	 * (foo/., foo/.., /////)
	 */
	if (unlikely(type != LAST_NORM))
		goto out;

	/* don't fail immediately if it's r/o, at least try to report other errors */
	err2 = mnt_want_write(path->mnt);
	/*
	 * Do the final lookup.  Suppress 'create' if there is a trailing
	 * '/', and a directory wasn't requested.
	 */
	if (last.name[last.len] && !want_dir)
		create_flags = 0;
	inode_lock_nested(path->dentry->d_inode, I_MUTEX_PARENT);
	dentry = lookup_one_qstr_excl(&last, path->dentry,
				      reval_flag | create_flags);
	if (IS_ERR(dentry))
		goto unlock;

	error = -EEXIST;
	if (d_is_positive(dentry))
		goto fail;

	/*
	 * Special case - lookup gave negative, but... we had foo/bar/
	 * From the vfs_mknod() POV we just have a negative dentry -
	 * all is fine. Let's be bastards - you had / on the end, you've
	 * been asking for (non-existent) directory. -ENOENT for you.
	 */
	if (unlikely(!create_flags)) {
		error = -ENOENT;
		goto fail;
	}
	if (unlikely(err2)) {
		error = err2;
		goto fail;
	}
	return dentry;
fail:
	dput(dentry);
	dentry = ERR_PTR(error);
unlock:
	inode_unlock(path->dentry->d_inode);
	if (!err2)
		mnt_drop_write(path->mnt);
out:
	path_put(path);
	return dentry;
}

struct dentry *kern_path_create(int dfd, const char *pathname,
				struct path *path, unsigned int lookup_flags)
{
	struct filename *filename = getname_kernel(pathname);
	struct dentry *res = filename_create(dfd, filename, path, lookup_flags);

	putname(filename);
	return res;
}
EXPORT_SYMBOL(kern_path_create);

void done_path_create(struct path *path, struct dentry *dentry)
{
	dput(dentry);
	inode_unlock(path->dentry->d_inode);
	mnt_drop_write(path->mnt);
	path_put(path);
}
EXPORT_SYMBOL(done_path_create);

inline struct dentry *user_path_create(int dfd, const char __user *pathname,
				struct path *path, unsigned int lookup_flags)
{
	struct filename *filename = getname(pathname);
	struct dentry *res = filename_create(dfd, filename, path, lookup_flags);

	putname(filename);
	return res;
}
EXPORT_SYMBOL(user_path_create);

/**
 * vfs_mknod - create device node or file
 * @idmap:	idmap of the mount the inode was found from
 * @dir:	inode of @dentry
 * @dentry:	pointer to dentry of the base directory
 * @mode:	mode of the new device node or file
 * @dev:	device number of device to create
 *
 * Create a device node or file.
 *
 * If the inode has been found through an idmapped mount the idmap of
 * the vfsmount must be passed through @idmap. This function will then take
 * care to map the inode according to @idmap before checking permissions.
 * On non-idmapped mounts or if permission checking is to be performed on the
 * raw inode simply pass @nop_mnt_idmap.
 */
int vfs_mknod(struct mnt_idmap *idmap, struct inode *dir,
	      struct dentry *dentry, umode_t mode, dev_t dev)
{
	bool is_whiteout = S_ISCHR(mode) && dev == WHITEOUT_DEV;
	int error = may_create(idmap, dir, dentry);

	if (error)
		return error;

	if ((S_ISCHR(mode) || S_ISBLK(mode)) && !is_whiteout &&
	    !capable(CAP_MKNOD))
		return -EPERM;

	if (!dir->i_op->mknod)
		return -EPERM;

	mode = vfs_prepare_mode(idmap, dir, mode, mode, mode);
	error = devcgroup_inode_mknod(mode, dev);
	if (error)
		return error;

	error = security_inode_mknod(dir, dentry, mode, dev);
	if (error)
		return error;

	error = dir->i_op->mknod(idmap, dir, dentry, mode, dev);
	if (!error)
		fsnotify_create(dir, dentry);
	return error;
}
EXPORT_SYMBOL(vfs_mknod);

static int may_mknod(umode_t mode)
{
	switch (mode & S_IFMT) {
	case S_IFREG:
	case S_IFCHR:
	case S_IFBLK:
	case S_IFIFO:
	case S_IFSOCK:
	case 0: /* zero mode translates to S_IFREG */
		return 0;
	case S_IFDIR:
		return -EPERM;
	default:
		return -EINVAL;
	}
}

static int do_mknodat(int dfd, struct filename *name, umode_t mode,
		unsigned int dev)
{
	struct mnt_idmap *idmap;
	struct dentry *dentry;
	struct path path;
	int error;
	unsigned int lookup_flags = 0;

	error = may_mknod(mode);
	if (error)
		goto out1;
retry:
	dentry = filename_create(dfd, name, &path, lookup_flags);
	error = PTR_ERR(dentry);
	if (IS_ERR(dentry))
		goto out1;

	error = security_path_mknod(&path, dentry,
			mode_strip_umask(path.dentry->d_inode, mode), dev);
	if (error)
		goto out2;

	idmap = mnt_idmap(path.mnt);
	switch (mode & S_IFMT) {
		case 0: case S_IFREG:
			error = vfs_create(idmap, path.dentry->d_inode,
					   dentry, mode, true);
			if (!error)
				security_path_post_mknod(idmap, dentry);
			break;
		case S_IFCHR: case S_IFBLK:
			error = vfs_mknod(idmap, path.dentry->d_inode,
					  dentry, mode, new_decode_dev(dev));
			break;
		case S_IFIFO: case S_IFSOCK:
			error = vfs_mknod(idmap, path.dentry->d_inode,
					  dentry, mode, 0);
			break;
	}
out2:
	done_path_create(&path, dentry);
	if (retry_estale(error, lookup_flags)) {
		lookup_flags |= LOOKUP_REVAL;
		goto retry;
	}
out1:
	putname(name);
	return error;
}

SYSCALL_DEFINE4(mknodat, int, dfd, const char __user *, filename, umode_t, mode,
		unsigned int, dev)
{
	return do_mknodat(dfd, getname(filename), mode, dev);
}

SYSCALL_DEFINE3(mknod, const char __user *, filename, umode_t, mode, unsigned, dev)
{
	return do_mknodat(AT_FDCWD, getname(filename), mode, dev);
}

/**
 * vfs_mkdir - create directory
 * @idmap:	idmap of the mount the inode was found from
 * @dir:	inode of @dentry
 * @dentry:	pointer to dentry of the base directory
 * @mode:	mode of the new directory
 *
 * Create a directory.
 *
 * If the inode has been found through an idmapped mount the idmap of
 * the vfsmount must be passed through @idmap. This function will then take
 * care to map the inode according to @idmap before checking permissions.
 * On non-idmapped mounts or if permission checking is to be performed on the
 * raw inode simply pass @nop_mnt_idmap.
 */
int vfs_mkdir(struct mnt_idmap *idmap, struct inode *dir,
	      struct dentry *dentry, umode_t mode)
{
	int error;
	unsigned max_links = dir->i_sb->s_max_links;

	error = may_create(idmap, dir, dentry);
	if (error)
		return error;

	if (!dir->i_op->mkdir)
		return -EPERM;

	mode = vfs_prepare_mode(idmap, dir, mode, S_IRWXUGO | S_ISVTX, 0);
	error = security_inode_mkdir(dir, dentry, mode);
	if (error)
		return error;

	if (max_links && dir->i_nlink >= max_links)
		return -EMLINK;

	error = dir->i_op->mkdir(idmap, dir, dentry, mode);
	if (!error)
		fsnotify_mkdir(dir, dentry);
	return error;
}
EXPORT_SYMBOL(vfs_mkdir);

int do_mkdirat(int dfd, struct filename *name, umode_t mode)
{
	struct dentry *dentry;
	struct path path;
	int error;
	unsigned int lookup_flags = LOOKUP_DIRECTORY;

retry:
	dentry = filename_create(dfd, name, &path, lookup_flags);
	error = PTR_ERR(dentry);
	if (IS_ERR(dentry))
		goto out_putname;

	error = security_path_mkdir(&path, dentry,
			mode_strip_umask(path.dentry->d_inode, mode));
	if (!error) {
		error = vfs_mkdir(mnt_idmap(path.mnt), path.dentry->d_inode,
				  dentry, mode);
	}
	done_path_create(&path, dentry);
	if (retry_estale(error, lookup_flags)) {
		lookup_flags |= LOOKUP_REVAL;
		goto retry;
	}
out_putname:
	putname(name);
	return error;
}

SYSCALL_DEFINE3(mkdirat, int, dfd, const char __user *, pathname, umode_t, mode)
{
	return do_mkdirat(dfd, getname(pathname), mode);
}

SYSCALL_DEFINE2(mkdir, const char __user *, pathname, umode_t, mode)
{
	return do_mkdirat(AT_FDCWD, getname(pathname), mode);
}

/**
 * vfs_rmdir - remove directory
 * @idmap:	idmap of the mount the inode was found from
 * @dir:	inode of @dentry
 * @dentry:	pointer to dentry of the base directory
 *
 * Remove a directory.
 *
 * If the inode has been found through an idmapped mount the idmap of
 * the vfsmount must be passed through @idmap. This function will then take
 * care to map the inode according to @idmap before checking permissions.
 * On non-idmapped mounts or if permission checking is to be performed on the
 * raw inode simply pass @nop_mnt_idmap.
 */
int vfs_rmdir(struct mnt_idmap *idmap, struct inode *dir,
		     struct dentry *dentry)
{
	int error = may_delete(idmap, dir, dentry, 1);

	if (error)
		return error;

	if (!dir->i_op->rmdir)
		return -EPERM;

	dget(dentry);
	inode_lock(dentry->d_inode);

	error = -EBUSY;
	if (is_local_mountpoint(dentry) ||
	    (dentry->d_inode->i_flags & S_KERNEL_FILE))
		goto out;

	error = security_inode_rmdir(dir, dentry);
	if (error)
		goto out;

	error = dir->i_op->rmdir(dir, dentry);
	if (error)
		goto out;

	shrink_dcache_parent(dentry);
	dentry->d_inode->i_flags |= S_DEAD;
	dont_mount(dentry);
	detach_mounts(dentry);

out:
	inode_unlock(dentry->d_inode);
	dput(dentry);
	if (!error)
		d_delete_notify(dir, dentry);
	return error;
}
EXPORT_SYMBOL(vfs_rmdir);

int do_rmdir(int dfd, struct filename *name)
{
	int error;
	struct dentry *dentry;
	struct path path;
	struct qstr last;
	int type;
	unsigned int lookup_flags = 0;
retry:
	error = filename_parentat(dfd, name, lookup_flags, &path, &last, &type);
	if (error)
		goto exit1;

	switch (type) {
	case LAST_DOTDOT:
		error = -ENOTEMPTY;
		goto exit2;
	case LAST_DOT:
		error = -EINVAL;
		goto exit2;
	case LAST_ROOT:
		error = -EBUSY;
		goto exit2;
	}

	error = mnt_want_write(path.mnt);
	if (error)
		goto exit2;

	inode_lock_nested(path.dentry->d_inode, I_MUTEX_PARENT);
	dentry = lookup_one_qstr_excl(&last, path.dentry, lookup_flags);
	error = PTR_ERR(dentry);
	if (IS_ERR(dentry))
		goto exit3;
	if (!dentry->d_inode) {
		error = -ENOENT;
		goto exit4;
	}
	error = security_path_rmdir(&path, dentry);
	if (error)
		goto exit4;
	error = vfs_rmdir(mnt_idmap(path.mnt), path.dentry->d_inode, dentry);
exit4:
	dput(dentry);
exit3:
	inode_unlock(path.dentry->d_inode);
	mnt_drop_write(path.mnt);
exit2:
	path_put(&path);
	if (retry_estale(error, lookup_flags)) {
		lookup_flags |= LOOKUP_REVAL;
		goto retry;
	}
exit1:
	putname(name);
	return error;
}

SYSCALL_DEFINE1(rmdir, const char __user *, pathname)
{
	return do_rmdir(AT_FDCWD, getname(pathname));
}

/**
 * vfs_unlink - unlink a filesystem object
 * @idmap:	idmap of the mount the inode was found from
 * @dir:	parent directory
 * @dentry:	victim
 * @delegated_inode: returns victim inode, if the inode is delegated.
 *
 * The caller must hold dir->i_mutex.
 *
 * If vfs_unlink discovers a delegation, it will return -EWOULDBLOCK and
 * return a reference to the inode in delegated_inode.  The caller
 * should then break the delegation on that inode and retry.  Because
 * breaking a delegation may take a long time, the caller should drop
 * dir->i_mutex before doing so.
 *
 * Alternatively, a caller may pass NULL for delegated_inode.  This may
 * be appropriate for callers that expect the underlying filesystem not
 * to be NFS exported.
 *
 * If the inode has been found through an idmapped mount the idmap of
 * the vfsmount must be passed through @idmap. This function will then take
 * care to map the inode according to @idmap before checking permissions.
 * On non-idmapped mounts or if permission checking is to be performed on the
 * raw inode simply pass @nop_mnt_idmap.
 */
int vfs_unlink(struct mnt_idmap *idmap, struct inode *dir,
	       struct dentry *dentry, struct inode **delegated_inode)
{
	struct inode *target = dentry->d_inode;
	int error = may_delete(idmap, dir, dentry, 0);

	if (error)
		return error;

	if (!dir->i_op->unlink)
		return -EPERM;

	inode_lock(target);
	if (IS_SWAPFILE(target))
		error = -EPERM;
	else if (is_local_mountpoint(dentry))
		error = -EBUSY;
	else {
		error = security_inode_unlink(dir, dentry);
		if (!error) {
			error = try_break_deleg(target, delegated_inode);
			if (error)
				goto out;
			error = dir->i_op->unlink(dir, dentry);
			if (!error) {
				dont_mount(dentry);
				detach_mounts(dentry);
			}
		}
	}
out:
	inode_unlock(target);

	/* We don't d_delete() NFS sillyrenamed files--they still exist. */
	if (!error && dentry->d_flags & DCACHE_NFSFS_RENAMED) {
		fsnotify_unlink(dir, dentry);
	} else if (!error) {
		fsnotify_link_count(target);
		d_delete_notify(dir, dentry);
	}

	return error;
}
EXPORT_SYMBOL(vfs_unlink);

/*
 * Make sure that the actual truncation of the file will occur outside its
 * directory's i_mutex.  Truncate can take a long time if there is a lot of
 * writeout happening, and we don't want to prevent access to the directory
 * while waiting on the I/O.
 */
int do_unlinkat(int dfd, struct filename *name)
{
	int error;
	struct dentry *dentry;
	struct path path;
	struct qstr last;
	int type;
	struct inode *inode = NULL;
	struct inode *delegated_inode = NULL;
	unsigned int lookup_flags = 0;
retry:
	error = filename_parentat(dfd, name, lookup_flags, &path, &last, &type);
	if (error)
		goto exit1;

	error = -EISDIR;
	if (type != LAST_NORM)
		goto exit2;

	error = mnt_want_write(path.mnt);
	if (error)
		goto exit2;
retry_deleg:
	inode_lock_nested(path.dentry->d_inode, I_MUTEX_PARENT);
	dentry = lookup_one_qstr_excl(&last, path.dentry, lookup_flags);
	error = PTR_ERR(dentry);
	if (!IS_ERR(dentry)) {

		/* Why not before? Because we want correct error value */
		if (last.name[last.len] || d_is_negative(dentry))
			goto slashes;
		inode = dentry->d_inode;
		ihold(inode);
		error = security_path_unlink(&path, dentry);
		if (error)
			goto exit3;
		error = vfs_unlink(mnt_idmap(path.mnt), path.dentry->d_inode,
				   dentry, &delegated_inode);
exit3:
		dput(dentry);
	}
	inode_unlock(path.dentry->d_inode);
	if (inode)
		iput(inode);	/* truncate the inode here */
	inode = NULL;
	if (delegated_inode) {
		error = break_deleg_wait(&delegated_inode);
		if (!error)
			goto retry_deleg;
	}
	mnt_drop_write(path.mnt);
exit2:
	path_put(&path);
	if (retry_estale(error, lookup_flags)) {
		lookup_flags |= LOOKUP_REVAL;
		inode = NULL;
		goto retry;
	}
exit1:
	putname(name);
	return error;

slashes:
	if (d_is_negative(dentry))
		error = -ENOENT;
	else if (d_is_dir(dentry))
		error = -EISDIR;
	else
		error = -ENOTDIR;
	goto exit3;
}

SYSCALL_DEFINE3(unlinkat, int, dfd, const char __user *, pathname, int, flag)
{
	if ((flag & ~AT_REMOVEDIR) != 0)
		return -EINVAL;

	if (flag & AT_REMOVEDIR)
		return do_rmdir(dfd, getname(pathname));
	return do_unlinkat(dfd, getname(pathname));
}

SYSCALL_DEFINE1(unlink, const char __user *, pathname)
{
	return do_unlinkat(AT_FDCWD, getname(pathname));
}

/**
 * vfs_symlink - create symlink
 * @idmap:	idmap of the mount the inode was found from
 * @dir:	inode of @dentry
 * @dentry:	pointer to dentry of the base directory
 * @oldname:	name of the file to link to
 *
 * Create a symlink.
 *
 * If the inode has been found through an idmapped mount the idmap of
 * the vfsmount must be passed through @idmap. This function will then take
 * care to map the inode according to @idmap before checking permissions.
 * On non-idmapped mounts or if permission checking is to be performed on the
 * raw inode simply pass @nop_mnt_idmap.
 */
int vfs_symlink(struct mnt_idmap *idmap, struct inode *dir,
		struct dentry *dentry, const char *oldname)
{
	int error;

	error = may_create(idmap, dir, dentry);
	if (error)
		return error;

	if (!dir->i_op->symlink)
		return -EPERM;

	error = security_inode_symlink(dir, dentry, oldname);
	if (error)
		return error;

	error = dir->i_op->symlink(idmap, dir, dentry, oldname);
	if (!error)
		fsnotify_create(dir, dentry);
	return error;
}
EXPORT_SYMBOL(vfs_symlink);

int do_symlinkat(struct filename *from, int newdfd, struct filename *to)
{
	int error;
	struct dentry *dentry;
	struct path path;
	unsigned int lookup_flags = 0;

	if (IS_ERR(from)) {
		error = PTR_ERR(from);
		goto out_putnames;
	}
retry:
	dentry = filename_create(newdfd, to, &path, lookup_flags);
	error = PTR_ERR(dentry);
	if (IS_ERR(dentry))
		goto out_putnames;

	error = security_path_symlink(&path, dentry, from->name);
	if (!error)
		error = vfs_symlink(mnt_idmap(path.mnt), path.dentry->d_inode,
				    dentry, from->name);
	done_path_create(&path, dentry);
	if (retry_estale(error, lookup_flags)) {
		lookup_flags |= LOOKUP_REVAL;
		goto retry;
	}
out_putnames:
	putname(to);
	putname(from);
	return error;
}

SYSCALL_DEFINE3(symlinkat, const char __user *, oldname,
		int, newdfd, const char __user *, newname)
{
	return do_symlinkat(getname(oldname), newdfd, getname(newname));
}

SYSCALL_DEFINE2(symlink, const char __user *, oldname, const char __user *, newname)
{
	return do_symlinkat(getname(oldname), AT_FDCWD, getname(newname));
}

/**
 * vfs_link - create a new link
 * @old_dentry:	object to be linked
 * @idmap:	idmap of the mount
 * @dir:	new parent
 * @new_dentry:	where to create the new link
 * @delegated_inode: returns inode needing a delegation break
 *
 * The caller must hold dir->i_mutex
 *
 * If vfs_link discovers a delegation on the to-be-linked file in need
 * of breaking, it will return -EWOULDBLOCK and return a reference to the
 * inode in delegated_inode.  The caller should then break the delegation
 * and retry.  Because breaking a delegation may take a long time, the
 * caller should drop the i_mutex before doing so.
 *
 * Alternatively, a caller may pass NULL for delegated_inode.  This may
 * be appropriate for callers that expect the underlying filesystem not
 * to be NFS exported.
 *
 * If the inode has been found through an idmapped mount the idmap of
 * the vfsmount must be passed through @idmap. This function will then take
 * care to map the inode according to @idmap before checking permissions.
 * On non-idmapped mounts or if permission checking is to be performed on the
 * raw inode simply pass @nop_mnt_idmap.
 */
int vfs_link(struct dentry *old_dentry, struct mnt_idmap *idmap,
	     struct inode *dir, struct dentry *new_dentry,
	     struct inode **delegated_inode)
{
	struct inode *inode = old_dentry->d_inode;
	unsigned max_links = dir->i_sb->s_max_links;
	int error;

	if (!inode)
		return -ENOENT;

	error = may_create(idmap, dir, new_dentry);
	if (error)
		return error;

	if (dir->i_sb != inode->i_sb)
		return -EXDEV;

	/*
	 * A link to an append-only or immutable file cannot be created.
	 */
	if (IS_APPEND(inode) || IS_IMMUTABLE(inode))
		return -EPERM;
	/*
	 * Updating the link count will likely cause i_uid and i_gid to
	 * be writen back improperly if their true value is unknown to
	 * the vfs.
	 */
	if (HAS_UNMAPPED_ID(idmap, inode))
		return -EPERM;
	if (!dir->i_op->link)
		return -EPERM;
	if (S_ISDIR(inode->i_mode))
		return -EPERM;

	error = security_inode_link(old_dentry, dir, new_dentry);
	if (error)
		return error;

	inode_lock(inode);
	/* Make sure we don't allow creating hardlink to an unlinked file */
	if (inode->i_nlink == 0 && !(inode->i_state & I_LINKABLE))
		error =  -ENOENT;
	else if (max_links && inode->i_nlink >= max_links)
		error = -EMLINK;
	else {
		error = try_break_deleg(inode, delegated_inode);
		if (!error)
			error = dir->i_op->link(old_dentry, dir, new_dentry);
	}

	if (!error && (inode->i_state & I_LINKABLE)) {
		spin_lock(&inode->i_lock);
		inode->i_state &= ~I_LINKABLE;
		spin_unlock(&inode->i_lock);
	}
	inode_unlock(inode);
	if (!error)
		fsnotify_link(dir, inode, new_dentry);
	return error;
}
EXPORT_SYMBOL(vfs_link);

/*
 * Hardlinks are often used in delicate situations.  We avoid
 * security-related surprises by not following symlinks on the
 * newname.  --KAB
 *
 * We don't follow them on the oldname either to be compatible
 * with linux 2.0, and to avoid hard-linking to directories
 * and other special files.  --ADM
 */
int do_linkat(int olddfd, struct filename *old, int newdfd,
	      struct filename *new, int flags)
{
	struct mnt_idmap *idmap;
	struct dentry *new_dentry;
	struct path old_path, new_path;
	struct inode *delegated_inode = NULL;
	int how = 0;
	int error;

	if ((flags & ~(AT_SYMLINK_FOLLOW | AT_EMPTY_PATH)) != 0) {
		error = -EINVAL;
		goto out_putnames;
	}
	/*
	 * To use null names we require CAP_DAC_READ_SEARCH or
	 * that the open-time creds of the dfd matches current.
	 * This ensures that not everyone will be able to create
	 * a hardlink using the passed file descriptor.
	 */
	if (flags & AT_EMPTY_PATH)
		how |= LOOKUP_LINKAT_EMPTY;

	if (flags & AT_SYMLINK_FOLLOW)
		how |= LOOKUP_FOLLOW;
retry:
	error = filename_lookup(olddfd, old, how, &old_path, NULL);
	if (error)
		goto out_putnames;

	new_dentry = filename_create(newdfd, new, &new_path,
					(how & LOOKUP_REVAL));
	error = PTR_ERR(new_dentry);
	if (IS_ERR(new_dentry))
		goto out_putpath;

	error = -EXDEV;
	if (old_path.mnt != new_path.mnt)
		goto out_dput;
	idmap = mnt_idmap(new_path.mnt);
	error = may_linkat(idmap, &old_path);
	if (unlikely(error))
		goto out_dput;
	error = security_path_link(old_path.dentry, &new_path, new_dentry);
	if (error)
		goto out_dput;
	error = vfs_link(old_path.dentry, idmap, new_path.dentry->d_inode,
			 new_dentry, &delegated_inode);
out_dput:
	done_path_create(&new_path, new_dentry);
	if (delegated_inode) {
		error = break_deleg_wait(&delegated_inode);
		if (!error) {
			path_put(&old_path);
			goto retry;
		}
	}
	if (retry_estale(error, how)) {
		path_put(&old_path);
		how |= LOOKUP_REVAL;
		goto retry;
	}
out_putpath:
	path_put(&old_path);
out_putnames:
	putname(old);
	putname(new);

	return error;
}

SYSCALL_DEFINE5(linkat, int, olddfd, const char __user *, oldname,
		int, newdfd, const char __user *, newname, int, flags)
{
	return do_linkat(olddfd, getname_uflags(oldname, flags),
		newdfd, getname(newname), flags);
}

SYSCALL_DEFINE2(link, const char __user *, oldname, const char __user *, newname)
{
	return do_linkat(AT_FDCWD, getname(oldname), AT_FDCWD, getname(newname), 0);
}

/**
 * vfs_rename - rename a filesystem object
 * @rd:		pointer to &struct renamedata info
 *
 * The caller must hold multiple mutexes--see lock_rename()).
 *
 * If vfs_rename discovers a delegation in need of breaking at either
 * the source or destination, it will return -EWOULDBLOCK and return a
 * reference to the inode in delegated_inode.  The caller should then
 * break the delegation and retry.  Because breaking a delegation may
 * take a long time, the caller should drop all locks before doing
 * so.
 *
 * Alternatively, a caller may pass NULL for delegated_inode.  This may
 * be appropriate for callers that expect the underlying filesystem not
 * to be NFS exported.
 *
 * The worst of all namespace operations - renaming directory. "Perverted"
 * doesn't even start to describe it. Somebody in UCB had a heck of a trip...
 * Problems:
 *
 *	a) we can get into loop creation.
 *	b) race potential - two innocent renames can create a loop together.
 *	   That's where 4.4BSD screws up. Current fix: serialization on
 *	   sb->s_vfs_rename_mutex. We might be more accurate, but that's another
 *	   story.
 *	c) we may have to lock up to _four_ objects - parents and victim (if it exists),
 *	   and source (if it's a non-directory or a subdirectory that moves to
 *	   different parent).
 *	   And that - after we got ->i_mutex on parents (until then we don't know
 *	   whether the target exists).  Solution: try to be smart with locking
 *	   order for inodes.  We rely on the fact that tree topology may change
 *	   only under ->s_vfs_rename_mutex _and_ that parent of the object we
 *	   move will be locked.  Thus we can rank directories by the tree
 *	   (ancestors first) and rank all non-directories after them.
 *	   That works since everybody except rename does "lock parent, lookup,
 *	   lock child" and rename is under ->s_vfs_rename_mutex.
 *	   HOWEVER, it relies on the assumption that any object with ->lookup()
 *	   has no more than 1 dentry.  If "hybrid" objects will ever appear,
 *	   we'd better make sure that there's no link(2) for them.
 *	d) conversion from fhandle to dentry may come in the wrong moment - when
 *	   we are removing the target. Solution: we will have to grab ->i_mutex
 *	   in the fhandle_to_dentry code. [FIXME - current nfsfh.c relies on
 *	   ->i_mutex on parents, which works but leads to some truly excessive
 *	   locking].
 */
int vfs_rename(struct renamedata *rd)
{
	int error;
	struct inode *old_dir = rd->old_dir, *new_dir = rd->new_dir;
	struct dentry *old_dentry = rd->old_dentry;
	struct dentry *new_dentry = rd->new_dentry;
	struct inode **delegated_inode = rd->delegated_inode;
	unsigned int flags = rd->flags;
	bool is_dir = d_is_dir(old_dentry);
	struct inode *source = old_dentry->d_inode;
	struct inode *target = new_dentry->d_inode;
	bool new_is_dir = false;
	unsigned max_links = new_dir->i_sb->s_max_links;
	struct name_snapshot old_name;
	bool lock_old_subdir, lock_new_subdir;

	if (source == target)
		return 0;

	error = may_delete(rd->old_mnt_idmap, old_dir, old_dentry, is_dir);
	if (error)
		return error;

	if (!target) {
		error = may_create(rd->new_mnt_idmap, new_dir, new_dentry);
	} else {
		new_is_dir = d_is_dir(new_dentry);

		if (!(flags & RENAME_EXCHANGE))
			error = may_delete(rd->new_mnt_idmap, new_dir,
					   new_dentry, is_dir);
		else
			error = may_delete(rd->new_mnt_idmap, new_dir,
					   new_dentry, new_is_dir);
	}
	if (error)
		return error;

	if (!old_dir->i_op->rename)
		return -EPERM;

	/*
	 * If we are going to change the parent - check write permissions,
	 * we'll need to flip '..'.
	 */
	if (new_dir != old_dir) {
		if (is_dir) {
			error = inode_permission(rd->old_mnt_idmap, source,
						 MAY_WRITE);
			if (error)
				return error;
		}
		if ((flags & RENAME_EXCHANGE) && new_is_dir) {
			error = inode_permission(rd->new_mnt_idmap, target,
						 MAY_WRITE);
			if (error)
				return error;
		}
	}

	error = security_inode_rename(old_dir, old_dentry, new_dir, new_dentry,
				      flags);
	if (error)
		return error;

	take_dentry_name_snapshot(&old_name, old_dentry);
	dget(new_dentry);
	/*
	 * Lock children.
	 * The source subdirectory needs to be locked on cross-directory
	 * rename or cross-directory exchange since its parent changes.
	 * The target subdirectory needs to be locked on cross-directory
	 * exchange due to parent change and on any rename due to becoming
	 * a victim.
	 * Non-directories need locking in all cases (for NFS reasons);
	 * they get locked after any subdirectories (in inode address order).
	 *
	 * NOTE: WE ONLY LOCK UNRELATED DIRECTORIES IN CROSS-DIRECTORY CASE.
	 * NEVER, EVER DO THAT WITHOUT ->s_vfs_rename_mutex.
	 */
	lock_old_subdir = new_dir != old_dir;
	lock_new_subdir = new_dir != old_dir || !(flags & RENAME_EXCHANGE);
	if (is_dir) {
		if (lock_old_subdir)
			inode_lock_nested(source, I_MUTEX_CHILD);
		if (target && (!new_is_dir || lock_new_subdir))
			inode_lock(target);
	} else if (new_is_dir) {
		if (lock_new_subdir)
			inode_lock_nested(target, I_MUTEX_CHILD);
		inode_lock(source);
	} else {
		lock_two_nondirectories(source, target);
	}

	error = -EPERM;
	if (IS_SWAPFILE(source) || (target && IS_SWAPFILE(target)))
		goto out;

	error = -EBUSY;
	if (is_local_mountpoint(old_dentry) || is_local_mountpoint(new_dentry))
		goto out;

	if (max_links && new_dir != old_dir) {
		error = -EMLINK;
		if (is_dir && !new_is_dir && new_dir->i_nlink >= max_links)
			goto out;
		if ((flags & RENAME_EXCHANGE) && !is_dir && new_is_dir &&
		    old_dir->i_nlink >= max_links)
			goto out;
	}
	if (!is_dir) {
		error = try_break_deleg(source, delegated_inode);
		if (error)
			goto out;
	}
	if (target && !new_is_dir) {
		error = try_break_deleg(target, delegated_inode);
		if (error)
			goto out;
	}
	error = old_dir->i_op->rename(rd->new_mnt_idmap, old_dir, old_dentry,
				      new_dir, new_dentry, flags);
	if (error)
		goto out;

	if (!(flags & RENAME_EXCHANGE) && target) {
		if (is_dir) {
			shrink_dcache_parent(new_dentry);
			target->i_flags |= S_DEAD;
		}
		dont_mount(new_dentry);
		detach_mounts(new_dentry);
	}
	if (!(old_dir->i_sb->s_type->fs_flags & FS_RENAME_DOES_D_MOVE)) {
		if (!(flags & RENAME_EXCHANGE))
			d_move(old_dentry, new_dentry);
		else
			d_exchange(old_dentry, new_dentry);
	}
out:
	if (!is_dir || lock_old_subdir)
		inode_unlock(source);
	if (target && (!new_is_dir || lock_new_subdir))
		inode_unlock(target);
	dput(new_dentry);
	if (!error) {
		fsnotify_move(old_dir, new_dir, &old_name.name, is_dir,
			      !(flags & RENAME_EXCHANGE) ? target : NULL, old_dentry);
		if (flags & RENAME_EXCHANGE) {
			fsnotify_move(new_dir, old_dir, &old_dentry->d_name,
				      new_is_dir, NULL, new_dentry);
		}
	}
	release_dentry_name_snapshot(&old_name);

	return error;
}
EXPORT_SYMBOL(vfs_rename);

int do_renameat2(int olddfd, struct filename *from, int newdfd,
		 struct filename *to, unsigned int flags)
{
	struct renamedata rd;
	struct dentry *old_dentry, *new_dentry;
	struct dentry *trap;
	struct path old_path, new_path;
	struct qstr old_last, new_last;
	int old_type, new_type;
	struct inode *delegated_inode = NULL;
	unsigned int lookup_flags = 0, target_flags = LOOKUP_RENAME_TARGET;
	bool should_retry = false;
	int error = -EINVAL;

	if (flags & ~(RENAME_NOREPLACE | RENAME_EXCHANGE | RENAME_WHITEOUT))
		goto put_names;

	if ((flags & (RENAME_NOREPLACE | RENAME_WHITEOUT)) &&
	    (flags & RENAME_EXCHANGE))
		goto put_names;

	if (flags & RENAME_EXCHANGE)
		target_flags = 0;

retry:
	error = filename_parentat(olddfd, from, lookup_flags, &old_path,
				  &old_last, &old_type);
	if (error)
		goto put_names;

	error = filename_parentat(newdfd, to, lookup_flags, &new_path, &new_last,
				  &new_type);
	if (error)
		goto exit1;

	error = -EXDEV;
	if (old_path.mnt != new_path.mnt)
		goto exit2;

	error = -EBUSY;
	if (old_type != LAST_NORM)
		goto exit2;

	if (flags & RENAME_NOREPLACE)
		error = -EEXIST;
	if (new_type != LAST_NORM)
		goto exit2;

	error = mnt_want_write(old_path.mnt);
	if (error)
		goto exit2;

retry_deleg:
	trap = lock_rename(new_path.dentry, old_path.dentry);
	if (IS_ERR(trap)) {
		error = PTR_ERR(trap);
		goto exit_lock_rename;
	}

	old_dentry = lookup_one_qstr_excl(&old_last, old_path.dentry,
					  lookup_flags);
	error = PTR_ERR(old_dentry);
	if (IS_ERR(old_dentry))
		goto exit3;
	/* source must exist */
	error = -ENOENT;
	if (d_is_negative(old_dentry))
		goto exit4;
	new_dentry = lookup_one_qstr_excl(&new_last, new_path.dentry,
					  lookup_flags | target_flags);
	error = PTR_ERR(new_dentry);
	if (IS_ERR(new_dentry))
		goto exit4;
	error = -EEXIST;
	if ((flags & RENAME_NOREPLACE) && d_is_positive(new_dentry))
		goto exit5;
	if (flags & RENAME_EXCHANGE) {
		error = -ENOENT;
		if (d_is_negative(new_dentry))
			goto exit5;

		if (!d_is_dir(new_dentry)) {
			error = -ENOTDIR;
			if (new_last.name[new_last.len])
				goto exit5;
		}
	}
	/* unless the source is a directory trailing slashes give -ENOTDIR */
	if (!d_is_dir(old_dentry)) {
		error = -ENOTDIR;
		if (old_last.name[old_last.len])
			goto exit5;
		if (!(flags & RENAME_EXCHANGE) && new_last.name[new_last.len])
			goto exit5;
	}
	/* source should not be ancestor of target */
	error = -EINVAL;
	if (old_dentry == trap)
		goto exit5;
	/* target should not be an ancestor of source */
	if (!(flags & RENAME_EXCHANGE))
		error = -ENOTEMPTY;
	if (new_dentry == trap)
		goto exit5;

	error = security_path_rename(&old_path, old_dentry,
				     &new_path, new_dentry, flags);
	if (error)
		goto exit5;

	rd.old_dir	   = old_path.dentry->d_inode;
	rd.old_dentry	   = old_dentry;
	rd.old_mnt_idmap   = mnt_idmap(old_path.mnt);
	rd.new_dir	   = new_path.dentry->d_inode;
	rd.new_dentry	   = new_dentry;
	rd.new_mnt_idmap   = mnt_idmap(new_path.mnt);
	rd.delegated_inode = &delegated_inode;
	rd.flags	   = flags;
	error = vfs_rename(&rd);
exit5:
	dput(new_dentry);
exit4:
	dput(old_dentry);
exit3:
	unlock_rename(new_path.dentry, old_path.dentry);
exit_lock_rename:
	if (delegated_inode) {
		error = break_deleg_wait(&delegated_inode);
		if (!error)
			goto retry_deleg;
	}
	mnt_drop_write(old_path.mnt);
exit2:
	if (retry_estale(error, lookup_flags))
		should_retry = true;
	path_put(&new_path);
exit1:
	path_put(&old_path);
	if (should_retry) {
		should_retry = false;
		lookup_flags |= LOOKUP_REVAL;
		goto retry;
	}
put_names:
	putname(from);
	putname(to);
	return error;
}

SYSCALL_DEFINE5(renameat2, int, olddfd, const char __user *, oldname,
		int, newdfd, const char __user *, newname, unsigned int, flags)
{
	return do_renameat2(olddfd, getname(oldname), newdfd, getname(newname),
				flags);
}

SYSCALL_DEFINE4(renameat, int, olddfd, const char __user *, oldname,
		int, newdfd, const char __user *, newname)
{
	return do_renameat2(olddfd, getname(oldname), newdfd, getname(newname),
				0);
}

SYSCALL_DEFINE2(rename, const char __user *, oldname, const char __user *, newname)
{
	return do_renameat2(AT_FDCWD, getname(oldname), AT_FDCWD,
				getname(newname), 0);
}

int readlink_copy(char __user *buffer, int buflen, const char *link)
{
	int len = PTR_ERR(link);
	if (IS_ERR(link))
		goto out;

	len = strlen(link);
	if (len > (unsigned) buflen)
		len = buflen;
	if (copy_to_user(buffer, link, len))
		len = -EFAULT;
out:
	return len;
}

/**
 * vfs_readlink - copy symlink body into userspace buffer
 * @dentry: dentry on which to get symbolic link
 * @buffer: user memory pointer
 * @buflen: size of buffer
 *
 * Does not touch atime.  That's up to the caller if necessary
 *
 * Does not call security hook.
 */
int vfs_readlink(struct dentry *dentry, char __user *buffer, int buflen)
{
	struct inode *inode = d_inode(dentry);
	DEFINE_DELAYED_CALL(done);
	const char *link;
	int res;

	if (unlikely(!(inode->i_opflags & IOP_DEFAULT_READLINK))) {
		if (unlikely(inode->i_op->readlink))
			return inode->i_op->readlink(dentry, buffer, buflen);

		if (!d_is_symlink(dentry))
			return -EINVAL;

		spin_lock(&inode->i_lock);
		inode->i_opflags |= IOP_DEFAULT_READLINK;
		spin_unlock(&inode->i_lock);
	}

	link = READ_ONCE(inode->i_link);
	if (!link) {
		link = inode->i_op->get_link(dentry, inode, &done);
		if (IS_ERR(link))
			return PTR_ERR(link);
	}
	res = readlink_copy(buffer, buflen, link);
	do_delayed_call(&done);
	return res;
}
EXPORT_SYMBOL(vfs_readlink);

/**
 * vfs_get_link - get symlink body
 * @dentry: dentry on which to get symbolic link
 * @done: caller needs to free returned data with this
 *
 * Calls security hook and i_op->get_link() on the supplied inode.
 *
 * It does not touch atime.  That's up to the caller if necessary.
 *
 * Does not work on "special" symlinks like /proc/$$/fd/N
 */
const char *vfs_get_link(struct dentry *dentry, struct delayed_call *done)
{
	const char *res = ERR_PTR(-EINVAL);
	struct inode *inode = d_inode(dentry);

	if (d_is_symlink(dentry)) {
		res = ERR_PTR(security_inode_readlink(dentry));
		if (!res)
			res = inode->i_op->get_link(dentry, inode, done);
	}
	return res;
}
EXPORT_SYMBOL(vfs_get_link);

/* get the link contents into pagecache */
const char *page_get_link(struct dentry *dentry, struct inode *inode,
			  struct delayed_call *callback)
{
	char *kaddr;
	struct page *page;
	struct address_space *mapping = inode->i_mapping;

	if (!dentry) {
		page = find_get_page(mapping, 0);
		if (!page)
			return ERR_PTR(-ECHILD);
		if (!PageUptodate(page)) {
			put_page(page);
			return ERR_PTR(-ECHILD);
		}
	} else {
		page = read_mapping_page(mapping, 0, NULL);
		if (IS_ERR(page))
			return (char*)page;
	}
	set_delayed_call(callback, page_put_link, page);
	BUG_ON(mapping_gfp_mask(mapping) & __GFP_HIGHMEM);
	kaddr = page_address(page);
	nd_terminate_link(kaddr, inode->i_size, PAGE_SIZE - 1);
	return kaddr;
}

EXPORT_SYMBOL(page_get_link);

void page_put_link(void *arg)
{
	put_page(arg);
}
EXPORT_SYMBOL(page_put_link);

int page_readlink(struct dentry *dentry, char __user *buffer, int buflen)
{
	DEFINE_DELAYED_CALL(done);
	int res = readlink_copy(buffer, buflen,
				page_get_link(dentry, d_inode(dentry),
					      &done));
	do_delayed_call(&done);
	return res;
}
EXPORT_SYMBOL(page_readlink);

int page_symlink(struct inode *inode, const char *symname, int len)
{
	struct address_space *mapping = inode->i_mapping;
	const struct address_space_operations *aops = mapping->a_ops;
	bool nofs = !mapping_gfp_constraint(mapping, __GFP_FS);
	struct page *page;
	void *fsdata = NULL;
	int err;
	unsigned int flags;

retry:
	if (nofs)
		flags = memalloc_nofs_save();
	err = aops->write_begin(NULL, mapping, 0, len-1, &page, &fsdata);
	if (nofs)
		memalloc_nofs_restore(flags);
	if (err)
		goto fail;

	memcpy(page_address(page), symname, len-1);

	err = aops->write_end(NULL, mapping, 0, len-1, len-1,
							page, fsdata);
	if (err < 0)
		goto fail;
	if (err < len-1)
		goto retry;

	mark_inode_dirty(inode);
	return 0;
fail:
	return err;
}
EXPORT_SYMBOL(page_symlink);

const struct inode_operations page_symlink_inode_operations = {
	.get_link	= page_get_link,
};
EXPORT_SYMBOL(page_symlink_inode_operations);<|MERGE_RESOLUTION|>--- conflicted
+++ resolved
@@ -1245,7 +1245,6 @@
 {
 	umode_t dir_mode = nd->dir_mode;
 	vfsuid_t dir_vfsuid = nd->dir_vfsuid, i_vfsuid;
-<<<<<<< HEAD
 
 	if (likely(!(dir_mode & S_ISVTX)))
 		return 0;
@@ -1264,26 +1263,6 @@
 	if (vfsuid_eq_kuid(i_vfsuid, current_fsuid()))
 		return 0;
 
-=======
-
-	if (likely(!(dir_mode & S_ISVTX)))
-		return 0;
-
-	if (S_ISREG(inode->i_mode) && !sysctl_protected_regular)
-		return 0;
-
-	if (S_ISFIFO(inode->i_mode) && !sysctl_protected_fifos)
-		return 0;
-
-	i_vfsuid = i_uid_into_vfsuid(idmap, inode);
-
-	if (vfsuid_eq(i_vfsuid, dir_vfsuid))
-		return 0;
-
-	if (vfsuid_eq_kuid(i_vfsuid, current_fsuid()))
-		return 0;
-
->>>>>>> 5f30e082
 	if (likely(dir_mode & 0002)) {
 		audit_log_path_denied(AUDIT_ANOM_CREAT, "sticky_create");
 		return -EACCES;
