--- conflicted
+++ resolved
@@ -153,22 +153,12 @@
 		.swp = io_timer_swp,
 	};
 
-<<<<<<< HEAD
-	if (clock->timers.used &&
-	    time_after_eq(now, clock->timers.data[0]->expire))
-		heap_pop(&clock->timers, ret, io_timer_cmp, NULL);
-=======
-	spin_lock(&clock->timer_lock);
-
 	if (clock->timers.nr &&
 	    time_after_eq(now, clock->timers.data[0]->expire)) {
 		ret = *min_heap_peek(&clock->timers);
 		min_heap_pop(&clock->timers, &callbacks, NULL);
 	}
 
-	spin_unlock(&clock->timer_lock);
-
->>>>>>> 67856f44
 	return ret;
 }
 
