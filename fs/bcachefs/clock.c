--- conflicted
+++ resolved
@@ -24,15 +24,11 @@
 
 void bch2_io_timer_add(struct io_clock *clock, struct io_timer *timer)
 {
-<<<<<<< HEAD
-	size_t i;
 	const struct min_heap_callbacks callbacks = {
 		.less = io_timer_cmp,
 		.swp = io_timer_swp,
 	};
 
-=======
->>>>>>> 03725d4c
 	spin_lock(&clock->timer_lock);
 
 	if (time_after_eq64((u64) atomic64_read(&clock->now), timer->expire)) {
@@ -41,11 +37,7 @@
 		return;
 	}
 
-<<<<<<< HEAD
-	for (i = 0; i < clock->timers.nr; i++)
-=======
-	for (size_t i = 0; i < clock->timers.used; i++)
->>>>>>> 03725d4c
+	for (int i = 0; i < clock->timers.nr; i++)
 		if (clock->timers.data[i] == timer)
 			goto out;
 
@@ -56,8 +48,6 @@
 
 void bch2_io_timer_del(struct io_clock *clock, struct io_timer *timer)
 {
-<<<<<<< HEAD
-	size_t i;
 	const struct min_heap_callbacks callbacks = {
 		.less = io_timer_cmp,
 		.swp = io_timer_swp,
@@ -65,12 +55,7 @@
 
 	spin_lock(&clock->timer_lock);
 
-	for (i = 0; i < clock->timers.nr; i++)
-=======
-	spin_lock(&clock->timer_lock);
-
-	for (size_t i = 0; i < clock->timers.used; i++)
->>>>>>> 03725d4c
+	for (int i = 0; i < clock->timers.nr; i++)
 		if (clock->timers.data[i] == timer) {
 			min_heap_del(&clock->timers, i, &callbacks, NULL);
 			break;
@@ -163,17 +148,11 @@
 	};
 
 	if (clock->timers.nr &&
-	    time_after_eq(now, clock->timers.data[0]->expire)) {
+	    time_after_eq64(now, clock->timers.data[0]->expire)) {
 		ret = *min_heap_peek(&clock->timers);
 		min_heap_pop(&clock->timers, &callbacks, NULL);
 	}
 
-<<<<<<< HEAD
-=======
-	if (clock->timers.used &&
-	    time_after_eq64(now, clock->timers.data[0]->expire))
-		heap_pop(&clock->timers, ret, io_timer_cmp, NULL);
->>>>>>> 03725d4c
 	return ret;
 }
 
@@ -197,13 +176,8 @@
 	printbuf_tabstop_push(out, 40);
 	prt_printf(out, "current time:\t%llu\n", now);
 
-<<<<<<< HEAD
-	for (i = 0; i < clock->timers.nr; i++)
-		prt_printf(out, "%ps:\t%li\n",
-=======
-	for (unsigned i = 0; i < clock->timers.used; i++)
+	for (int i = 0; i < clock->timers.nr; i++)
 		prt_printf(out, "%ps %ps:\t%llu\n",
->>>>>>> 03725d4c
 		       clock->timers.data[i]->fn,
 		       clock->timers.data[i]->fn2,
 		       clock->timers.data[i]->expire);
