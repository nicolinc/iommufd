--- conflicted
+++ resolved
@@ -984,7 +984,6 @@
 	struct task_struct		*task;
 
 	struct io_rsrc_node		*rsrc_node;
-<<<<<<< HEAD
 
 	union {
 		/* store used ubuf, so we can prevent reloading */
@@ -993,10 +992,6 @@
 		/* stores selected buf, valid IFF REQ_F_BUFFER_SELECTED is set */
 		struct io_buffer	*kbuf;
 	};
-=======
-	/* store used ubuf, so we can prevent reloading */
-	struct io_mapped_ubuf		*imu;
->>>>>>> f548a12e
 
 	union {
 		/* used by request caches, completion batching and iopoll */
@@ -1281,17 +1276,6 @@
 	[IORING_OP_SOCKET] = {
 		.audit_skip		= 1,
 	},
-	[IORING_OP_FSETXATTR] = {
-		.needs_file = 1
-	},
-	[IORING_OP_SETXATTR] = {},
-	[IORING_OP_FGETXATTR] = {
-		.needs_file = 1
-	},
-	[IORING_OP_GETXATTR] = {},
-	[IORING_OP_SOCKET] = {
-		.audit_skip		= 1,
-	},
 };
 
 /* requests with any of those set should undergo io_disarm_next() */
@@ -2199,12 +2183,7 @@
 	all_flushed = list_empty(&ctx->cq_overflow_list);
 	if (all_flushed) {
 		clear_bit(IO_CHECK_CQ_OVERFLOW_BIT, &ctx->check_cq);
-<<<<<<< HEAD
 		atomic_andnot(IORING_SQ_CQ_OVERFLOW, &ctx->rings->sq_flags);
-=======
-		WRITE_ONCE(ctx->rings->sq_flags,
-			   ctx->rings->sq_flags & ~IORING_SQ_CQ_OVERFLOW);
->>>>>>> f548a12e
 	}
 
 	io_commit_cqring(ctx);
@@ -2298,12 +2277,7 @@
 	}
 	if (list_empty(&ctx->cq_overflow_list)) {
 		set_bit(IO_CHECK_CQ_OVERFLOW_BIT, &ctx->check_cq);
-<<<<<<< HEAD
 		atomic_or(IORING_SQ_CQ_OVERFLOW, &ctx->rings->sq_flags);
-=======
-		WRITE_ONCE(ctx->rings->sq_flags,
-			   ctx->rings->sq_flags | IORING_SQ_CQ_OVERFLOW);
->>>>>>> f548a12e
 
 	}
 	ocqe->cqe.user_data = user_data;
@@ -2852,7 +2826,6 @@
 {
 	io_req_complete_post(req, req->cqe.res, req->cqe.flags);
 }
-<<<<<<< HEAD
 
 static void io_req_tw_post_queue(struct io_kiocb *req, s32 res, u32 cflags)
 {
@@ -2862,17 +2835,6 @@
 	io_req_task_work_add(req, false);
 }
 
-=======
-
-static void io_req_tw_post_queue(struct io_kiocb *req, s32 res, u32 cflags)
-{
-	req->cqe.res = res;
-	req->cqe.flags = cflags;
-	req->io_task_work.func = io_req_tw_post;
-	io_req_task_work_add(req, false);
-}
-
->>>>>>> f548a12e
 static void io_req_task_cancel(struct io_kiocb *req, bool *locked)
 {
 	/* not needed for normal modes, but SQPOLL depends on it */
@@ -3616,7 +3578,6 @@
 	return __io_import_fixed(req, rw, iter, imu);
 }
 
-<<<<<<< HEAD
 static int io_buffer_add_list(struct io_ring_ctx *ctx,
 			      struct io_buffer_list *bl, unsigned int bgid)
 {
@@ -3630,10 +3591,6 @@
 static void __user *io_provided_buffer_select(struct io_kiocb *req, size_t *len,
 					      struct io_buffer_list *bl,
 					      unsigned int issue_flags)
-=======
-static void io_buffer_add_list(struct io_ring_ctx *ctx,
-			       struct io_buffer_list *bl, unsigned int bgid)
->>>>>>> f548a12e
 {
 	struct io_buffer *kbuf;
 
@@ -3654,7 +3611,6 @@
 static void __user *io_buffer_select(struct io_kiocb *req, size_t *len,
 				     unsigned int issue_flags)
 {
-<<<<<<< HEAD
 	struct io_ring_ctx *ctx = req->ctx;
 	struct io_buffer_list *bl;
 
@@ -3668,44 +3624,6 @@
 
 	/* selection helpers drop the submit lock again, if needed */
 	return io_provided_buffer_select(req, len, bl, issue_flags);
-=======
-	struct io_buffer *kbuf = req->kbuf;
-	struct io_ring_ctx *ctx = req->ctx;
-	struct io_buffer_list *bl;
-
-	if (req->flags & REQ_F_BUFFER_SELECTED)
-		return kbuf;
-
-	io_ring_submit_lock(req->ctx, issue_flags);
-
-	bl = io_buffer_get_list(ctx, bgid);
-	if (bl && !list_empty(&bl->buf_list)) {
-		kbuf = list_first_entry(&bl->buf_list, struct io_buffer, list);
-		list_del(&kbuf->list);
-		if (*len > kbuf->len)
-			*len = kbuf->len;
-		req->flags |= REQ_F_BUFFER_SELECTED;
-		req->kbuf = kbuf;
-	} else {
-		kbuf = ERR_PTR(-ENOBUFS);
-	}
-
-	io_ring_submit_unlock(req->ctx, issue_flags);
-	return kbuf;
-}
-
-static void __user *io_rw_buffer_select(struct io_kiocb *req, size_t *len,
-					unsigned int issue_flags)
-{
-	struct io_buffer *kbuf;
-	u16 bgid;
-
-	bgid = req->buf_index;
-	kbuf = io_buffer_select(req, len, bgid, issue_flags);
-	if (IS_ERR(kbuf))
-		return kbuf;
-	return u64_to_user_ptr(kbuf->addr);
->>>>>>> f548a12e
 }
 
 #ifdef CONFIG_COMPAT
@@ -4377,9 +4295,7 @@
 	struct io_rename *ren = &req->rename;
 	const char __user *oldf, *newf;
 
-	if (unlikely(req->ctx->flags & IORING_SETUP_IOPOLL))
-		return -EINVAL;
-	if (sqe->ioprio || sqe->buf_index || sqe->splice_fd_in)
+	if (sqe->buf_index || sqe->splice_fd_in)
 		return -EINVAL;
 	if (unlikely(req->flags & REQ_F_FIXED_FILE))
 		return -EBADF;
@@ -4416,272 +4332,7 @@
 				ren->newpath, ren->flags);
 
 	req->flags &= ~REQ_F_NEED_CLEANUP;
-	if (ret < 0)
-		req_set_fail(req);
 	io_req_complete(req, ret);
-	return 0;
-}
-
-static inline void __io_xattr_finish(struct io_kiocb *req)
-{
-	struct io_xattr *ix = &req->xattr;
-
-	if (ix->filename)
-		putname(ix->filename);
-
-	kfree(ix->ctx.kname);
-	kvfree(ix->ctx.kvalue);
-}
-
-static void io_xattr_finish(struct io_kiocb *req, int ret)
-{
-	req->flags &= ~REQ_F_NEED_CLEANUP;
-
-	__io_xattr_finish(req);
-	if (ret < 0)
-		req_set_fail(req);
-
-	io_req_complete(req, ret);
-}
-
-static int __io_getxattr_prep(struct io_kiocb *req,
-			      const struct io_uring_sqe *sqe)
-{
-	struct io_xattr *ix = &req->xattr;
-	const char __user *name;
-	int ret;
-
-	if (unlikely(req->ctx->flags & IORING_SETUP_IOPOLL))
-		return -EINVAL;
-	if (unlikely(sqe->ioprio))
-		return -EINVAL;
-	if (unlikely(req->flags & REQ_F_FIXED_FILE))
-		return -EBADF;
-
-	ix->filename = NULL;
-	ix->ctx.kvalue = NULL;
-	name = u64_to_user_ptr(READ_ONCE(sqe->addr));
-	ix->ctx.cvalue = u64_to_user_ptr(READ_ONCE(sqe->addr2));
-	ix->ctx.size = READ_ONCE(sqe->len);
-	ix->ctx.flags = READ_ONCE(sqe->xattr_flags);
-
-	if (ix->ctx.flags)
-		return -EINVAL;
-
-	ix->ctx.kname = kmalloc(sizeof(*ix->ctx.kname), GFP_KERNEL);
-	if (!ix->ctx.kname)
-		return -ENOMEM;
-
-	ret = strncpy_from_user(ix->ctx.kname->name, name,
-				sizeof(ix->ctx.kname->name));
-	if (!ret || ret == sizeof(ix->ctx.kname->name))
-		ret = -ERANGE;
-	if (ret < 0) {
-		kfree(ix->ctx.kname);
-		return ret;
-	}
-
-	req->flags |= REQ_F_NEED_CLEANUP;
-	return 0;
-}
-
-static int io_fgetxattr_prep(struct io_kiocb *req,
-			     const struct io_uring_sqe *sqe)
-{
-	return __io_getxattr_prep(req, sqe);
-}
-
-static int io_getxattr_prep(struct io_kiocb *req,
-			    const struct io_uring_sqe *sqe)
-{
-	struct io_xattr *ix = &req->xattr;
-	const char __user *path;
-	int ret;
-
-	ret = __io_getxattr_prep(req, sqe);
-	if (ret)
-		return ret;
-
-	path = u64_to_user_ptr(READ_ONCE(sqe->addr3));
-
-	ix->filename = getname_flags(path, LOOKUP_FOLLOW, NULL);
-	if (IS_ERR(ix->filename)) {
-		ret = PTR_ERR(ix->filename);
-		ix->filename = NULL;
-	}
-
-	return ret;
-}
-
-static int io_fgetxattr(struct io_kiocb *req, unsigned int issue_flags)
-{
-	struct io_xattr *ix = &req->xattr;
-	int ret;
-
-	if (issue_flags & IO_URING_F_NONBLOCK)
-		return -EAGAIN;
-
-	ret = do_getxattr(mnt_user_ns(req->file->f_path.mnt),
-			req->file->f_path.dentry,
-			&ix->ctx);
-
-	io_xattr_finish(req, ret);
-	return 0;
-}
-
-static int io_getxattr(struct io_kiocb *req, unsigned int issue_flags)
-{
-	struct io_xattr *ix = &req->xattr;
-	unsigned int lookup_flags = LOOKUP_FOLLOW;
-	struct path path;
-	int ret;
-
-	if (issue_flags & IO_URING_F_NONBLOCK)
-		return -EAGAIN;
-
-retry:
-	ret = filename_lookup(AT_FDCWD, ix->filename, lookup_flags, &path, NULL);
-	if (!ret) {
-		ret = do_getxattr(mnt_user_ns(path.mnt),
-				path.dentry,
-				&ix->ctx);
-
-		path_put(&path);
-		if (retry_estale(ret, lookup_flags)) {
-			lookup_flags |= LOOKUP_REVAL;
-			goto retry;
-		}
-	}
-
-	io_xattr_finish(req, ret);
-	return 0;
-}
-
-static int __io_setxattr_prep(struct io_kiocb *req,
-			const struct io_uring_sqe *sqe)
-{
-	struct io_xattr *ix = &req->xattr;
-	const char __user *name;
-	int ret;
-
-	if (unlikely(req->ctx->flags & IORING_SETUP_IOPOLL))
-		return -EINVAL;
-	if (unlikely(sqe->ioprio))
-		return -EINVAL;
-	if (unlikely(req->flags & REQ_F_FIXED_FILE))
-		return -EBADF;
-
-	ix->filename = NULL;
-	name = u64_to_user_ptr(READ_ONCE(sqe->addr));
-	ix->ctx.cvalue = u64_to_user_ptr(READ_ONCE(sqe->addr2));
-	ix->ctx.kvalue = NULL;
-	ix->ctx.size = READ_ONCE(sqe->len);
-	ix->ctx.flags = READ_ONCE(sqe->xattr_flags);
-
-	ix->ctx.kname = kmalloc(sizeof(*ix->ctx.kname), GFP_KERNEL);
-	if (!ix->ctx.kname)
-		return -ENOMEM;
-
-	ret = setxattr_copy(name, &ix->ctx);
-	if (ret) {
-		kfree(ix->ctx.kname);
-		return ret;
-	}
-
-	req->flags |= REQ_F_NEED_CLEANUP;
-	return 0;
-}
-
-static int io_setxattr_prep(struct io_kiocb *req,
-			const struct io_uring_sqe *sqe)
-{
-	struct io_xattr *ix = &req->xattr;
-	const char __user *path;
-	int ret;
-
-	ret = __io_setxattr_prep(req, sqe);
-	if (ret)
-		return ret;
-
-	path = u64_to_user_ptr(READ_ONCE(sqe->addr3));
-
-	ix->filename = getname_flags(path, LOOKUP_FOLLOW, NULL);
-	if (IS_ERR(ix->filename)) {
-		ret = PTR_ERR(ix->filename);
-		ix->filename = NULL;
-	}
-
-	return ret;
-}
-
-static int io_fsetxattr_prep(struct io_kiocb *req,
-			const struct io_uring_sqe *sqe)
-{
-	return __io_setxattr_prep(req, sqe);
-}
-
-<<<<<<< HEAD
-	if (sqe->buf_index || sqe->splice_fd_in)
-		return -EINVAL;
-	if (unlikely(req->flags & REQ_F_FIXED_FILE))
-		return -EBADF;
-=======
-static int __io_setxattr(struct io_kiocb *req, unsigned int issue_flags,
-			struct path *path)
-{
-	struct io_xattr *ix = &req->xattr;
-	int ret;
->>>>>>> f548a12e
-
-	ret = mnt_want_write(path->mnt);
-	if (!ret) {
-		ret = do_setxattr(mnt_user_ns(path->mnt), path->dentry, &ix->ctx);
-		mnt_drop_write(path->mnt);
-	}
-
-	return ret;
-}
-
-static int io_fsetxattr(struct io_kiocb *req, unsigned int issue_flags)
-{
-	int ret;
-
-	if (issue_flags & IO_URING_F_NONBLOCK)
-		return -EAGAIN;
-
-	ret = __io_setxattr(req, issue_flags, &req->file->f_path);
-	io_xattr_finish(req, ret);
-
-	return 0;
-}
-
-static int io_setxattr(struct io_kiocb *req, unsigned int issue_flags)
-{
-	struct io_xattr *ix = &req->xattr;
-	unsigned int lookup_flags = LOOKUP_FOLLOW;
-	struct path path;
-	int ret;
-
-	if (issue_flags & IO_URING_F_NONBLOCK)
-		return -EAGAIN;
-
-retry:
-	ret = filename_lookup(AT_FDCWD, ix->filename, lookup_flags, &path, NULL);
-	if (!ret) {
-		ret = __io_setxattr(req, issue_flags, &path);
-		path_put(&path);
-		if (retry_estale(ret, lookup_flags)) {
-			lookup_flags |= LOOKUP_REVAL;
-			goto retry;
-		}
-	}
-
-<<<<<<< HEAD
-	req->flags &= ~REQ_F_NEED_CLEANUP;
-	io_req_complete(req, ret);
-=======
-	io_xattr_finish(req, ret);
->>>>>>> f548a12e
 	return 0;
 }
 
@@ -5674,7 +5325,6 @@
 	struct io_ring_ctx *ctx = req->ctx;
 	struct io_buffer_list *bl;
 	int ret = 0;
-<<<<<<< HEAD
 
 	io_ring_submit_lock(ctx, issue_flags);
 
@@ -5683,10 +5333,6 @@
 		if (ret)
 			goto err;
 	}
-=======
-
-	io_ring_submit_lock(ctx, issue_flags);
->>>>>>> f548a12e
 
 	bl = io_buffer_get_list(ctx, p->bgid);
 	if (unlikely(!bl)) {
@@ -6276,11 +5922,7 @@
 	struct io_async_msghdr iomsg, *kmsg;
 	struct io_sr_msg *sr = &req->sr_msg;
 	struct socket *sock;
-<<<<<<< HEAD
-=======
-	struct io_buffer *kbuf;
 	unsigned int cflags;
->>>>>>> f548a12e
 	unsigned flags;
 	int ret, min_ret = 0;
 	bool force_nonblock = issue_flags & IO_URING_F_NONBLOCK;
@@ -6320,14 +5962,9 @@
 	if (flags & MSG_WAITALL)
 		min_ret = iov_iter_count(&kmsg->msg.msg_iter);
 
-<<<<<<< HEAD
+	kmsg->msg.msg_get_inq = 1;
 	ret = __sys_recvmsg_sock(sock, &kmsg->msg, sr->umsg, kmsg->uaddr, flags);
-=======
-	kmsg->msg.msg_get_inq = 1;
-
-	ret = __sys_recvmsg_sock(sock, &kmsg->msg, req->sr_msg.umsg,
-					kmsg->uaddr, flags);
->>>>>>> f548a12e
+
 	if (ret < min_ret) {
 		if (ret == -EAGAIN && force_nonblock)
 			return io_setup_async_msg(req, kmsg);
@@ -7738,13 +7375,7 @@
 {
 	if (unlikely(req->flags & REQ_F_BUFFER_SELECT))
 		return -EINVAL;
-<<<<<<< HEAD
 	if (sqe->off || sqe->len || sqe->splice_fd_in)
-=======
-	if (unlikely(req->flags & REQ_F_BUFFER_SELECT))
-		return -EINVAL;
-	if (sqe->ioprio || sqe->off || sqe->len || sqe->splice_fd_in)
->>>>>>> f548a12e
 		return -EINVAL;
 
 	req->cancel.addr = READ_ONCE(sqe->addr);
@@ -8753,46 +8384,6 @@
 	return 0;
 }
 
-<<<<<<< HEAD
-=======
-static __cold int io_submit_fail_init(const struct io_uring_sqe *sqe,
-				      struct io_kiocb *req, int ret)
-{
-	struct io_ring_ctx *ctx = req->ctx;
-	struct io_submit_link *link = &ctx->submit_state.link;
-	struct io_kiocb *head = link->head;
-
-	trace_io_uring_req_failed(sqe, ctx, req, ret);
-
-	/*
-	 * Avoid breaking links in the middle as it renders links with SQPOLL
-	 * unusable. Instead of failing eagerly, continue assembling the link if
-	 * applicable and mark the head with REQ_F_FAIL. The link flushing code
-	 * should find the flag and handle the rest.
-	 */
-	req_fail_link_node(req, ret);
-	if (head && !(head->flags & REQ_F_FAIL))
-		req_fail_link_node(head, -ECANCELED);
-
-	if (!(req->flags & IO_REQ_LINK_FLAGS)) {
-		if (head) {
-			link->last->link = req;
-			link->head = NULL;
-			req = head;
-		}
-		io_queue_sqe_fallback(req);
-		return ret;
-	}
-
-	if (head)
-		link->last->link = req;
-	else
-		link->head = req;
-	link->last = req;
-	return 0;
-}
-
->>>>>>> f548a12e
 static inline int io_submit_sqe(struct io_ring_ctx *ctx, struct io_kiocb *req,
 			 const struct io_uring_sqe *sqe)
 	__must_hold(&ctx->uring_lock)
@@ -9521,15 +9112,9 @@
 
 static void __io_sqe_files_unregister(struct io_ring_ctx *ctx)
 {
-<<<<<<< HEAD
 #if !defined(IO_URING_SCM_ALL)
 	int i;
 
-=======
-	int i;
-
-#if !defined(IO_URING_SCM_ALL)
->>>>>>> f548a12e
 	for (i = 0; i < ctx->nr_user_files; i++) {
 		struct file *file = io_file_from_index(ctx, i);
 
