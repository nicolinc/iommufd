--- conflicted
+++ resolved
@@ -12059,14 +12059,8 @@
 out:
 	percpu_ref_put(&ctx->refs);
 out_fput:
-<<<<<<< HEAD
-	if (!(flags & IORING_ENTER_REGISTERED_RING))
-		fdput(f);
+	fdput(f);
 	return ret;
-=======
-	fdput(f);
-	return submitted ? submitted : ret;
->>>>>>> e9921ffd
 }
 
 #ifdef CONFIG_PROC_FS
