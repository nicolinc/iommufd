// SPDX-License-Identifier: GPL-2.0
/*
 * SLUB: A slab allocator that limits cache line use instead of queuing
 * objects in per cpu and per node lists.
 *
 * The allocator synchronizes using per slab locks or atomic operatios
 * and only uses a centralized lock to manage a pool of partial slabs.
 *
 * (C) 2007 SGI, Christoph Lameter
 * (C) 2011 Linux Foundation, Christoph Lameter
 */

#include <linux/mm.h>
#include <linux/swap.h> /* struct reclaim_state */
#include <linux/module.h>
#include <linux/bit_spinlock.h>
#include <linux/interrupt.h>
#include <linux/bitops.h>
#include <linux/slab.h>
#include "slab.h"
#include <linux/proc_fs.h>
#include <linux/seq_file.h>
#include <linux/kasan.h>
#include <linux/cpu.h>
#include <linux/cpuset.h>
#include <linux/mempolicy.h>
#include <linux/ctype.h>
#include <linux/debugobjects.h>
#include <linux/kallsyms.h>
#include <linux/memory.h>
#include <linux/math64.h>
#include <linux/fault-inject.h>
#include <linux/stacktrace.h>
#include <linux/prefetch.h>
#include <linux/memcontrol.h>
#include <linux/random.h>

#include <trace/events/kmem.h>

#include "internal.h"

/*
 * Lock order:
 *   1. slab_mutex (Global Mutex)
 *   2. node->list_lock
 *   3. slab_lock(page) (Only on some arches and for debugging)
 *
 *   slab_mutex
 *
 *   The role of the slab_mutex is to protect the list of all the slabs
 *   and to synchronize major metadata changes to slab cache structures.
 *
 *   The slab_lock is only used for debugging and on arches that do not
 *   have the ability to do a cmpxchg_double. It only protects:
 *	A. page->freelist	-> List of object free in a page
 *	B. page->inuse		-> Number of objects in use
 *	C. page->objects	-> Number of objects in page
 *	D. page->frozen		-> frozen state
 *
 *   If a slab is frozen then it is exempt from list management. It is not
 *   on any list except per cpu partial list. The processor that froze the
 *   slab is the one who can perform list operations on the page. Other
 *   processors may put objects onto the freelist but the processor that
 *   froze the slab is the only one that can retrieve the objects from the
 *   page's freelist.
 *
 *   The list_lock protects the partial and full list on each node and
 *   the partial slab counter. If taken then no new slabs may be added or
 *   removed from the lists nor make the number of partial slabs be modified.
 *   (Note that the total number of slabs is an atomic value that may be
 *   modified without taking the list lock).
 *
 *   The list_lock is a centralized lock and thus we avoid taking it as
 *   much as possible. As long as SLUB does not have to handle partial
 *   slabs, operations can continue without any centralized lock. F.e.
 *   allocating a long series of objects that fill up slabs does not require
 *   the list lock.
 *   Interrupts are disabled during allocation and deallocation in order to
 *   make the slab allocator safe to use in the context of an irq. In addition
 *   interrupts are disabled to ensure that the processor does not change
 *   while handling per_cpu slabs, due to kernel preemption.
 *
 * SLUB assigns one slab for allocation to each processor.
 * Allocations only occur from these slabs called cpu slabs.
 *
 * Slabs with free elements are kept on a partial list and during regular
 * operations no list for full slabs is used. If an object in a full slab is
 * freed then the slab will show up again on the partial lists.
 * We track full slabs for debugging purposes though because otherwise we
 * cannot scan all objects.
 *
 * Slabs are freed when they become empty. Teardown and setup is
 * minimal so we rely on the page allocators per cpu caches for
 * fast frees and allocs.
 *
 * page->frozen		The slab is frozen and exempt from list processing.
 * 			This means that the slab is dedicated to a purpose
 * 			such as satisfying allocations for a specific
 * 			processor. Objects may be freed in the slab while
 * 			it is frozen but slab_free will then skip the usual
 * 			list operations. It is up to the processor holding
 * 			the slab to integrate the slab into the slab lists
 * 			when the slab is no longer needed.
 *
 * 			One use of this flag is to mark slabs that are
 * 			used for allocations. Then such a slab becomes a cpu
 * 			slab. The cpu slab may be equipped with an additional
 * 			freelist that allows lockless access to
 * 			free objects in addition to the regular freelist
 * 			that requires the slab lock.
 *
 * SLAB_DEBUG_FLAGS	Slab requires special handling due to debug
 * 			options set. This moves	slab handling out of
 * 			the fast path and disables lockless freelists.
 */

static inline int kmem_cache_debug(struct kmem_cache *s)
{
#ifdef CONFIG_SLUB_DEBUG
	return unlikely(s->flags & SLAB_DEBUG_FLAGS);
#else
	return 0;
#endif
}

void *fixup_red_left(struct kmem_cache *s, void *p)
{
	if (kmem_cache_debug(s) && s->flags & SLAB_RED_ZONE)
		p += s->red_left_pad;

	return p;
}

static inline bool kmem_cache_has_cpu_partial(struct kmem_cache *s)
{
#ifdef CONFIG_SLUB_CPU_PARTIAL
	return !kmem_cache_debug(s);
#else
	return false;
#endif
}

/*
 * Issues still to be resolved:
 *
 * - Support PAGE_ALLOC_DEBUG. Should be easy to do.
 *
 * - Variable sizing of the per node arrays
 */

/* Enable to test recovery from slab corruption on boot */
#undef SLUB_RESILIENCY_TEST

/* Enable to log cmpxchg failures */
#undef SLUB_DEBUG_CMPXCHG

/*
 * Mininum number of partial slabs. These will be left on the partial
 * lists even if they are empty. kmem_cache_shrink may reclaim them.
 */
#define MIN_PARTIAL 5

/*
 * Maximum number of desirable partial slabs.
 * The existence of more partial slabs makes kmem_cache_shrink
 * sort the partial list by the number of objects in use.
 */
#define MAX_PARTIAL 10

#define DEBUG_DEFAULT_FLAGS (SLAB_CONSISTENCY_CHECKS | SLAB_RED_ZONE | \
				SLAB_POISON | SLAB_STORE_USER)

/*
 * These debug flags cannot use CMPXCHG because there might be consistency
 * issues when checking or reading debug information
 */
#define SLAB_NO_CMPXCHG (SLAB_CONSISTENCY_CHECKS | SLAB_STORE_USER | \
				SLAB_TRACE)


/*
 * Debugging flags that require metadata to be stored in the slab.  These get
 * disabled when slub_debug=O is used and a cache's min order increases with
 * metadata.
 */
#define DEBUG_METADATA_FLAGS (SLAB_RED_ZONE | SLAB_POISON | SLAB_STORE_USER)

#define OO_SHIFT	16
#define OO_MASK		((1 << OO_SHIFT) - 1)
#define MAX_OBJS_PER_PAGE	32767 /* since page.objects is u15 */

/* Internal SLUB flags */
/* Poison object */
#define __OBJECT_POISON		((slab_flags_t __force)0x80000000U)
/* Use cmpxchg_double */
#define __CMPXCHG_DOUBLE	((slab_flags_t __force)0x40000000U)

/*
 * Tracking user of a slab.
 */
#define TRACK_ADDRS_COUNT 16
struct track {
	unsigned long addr;	/* Called from address */
#ifdef CONFIG_STACKTRACE
	unsigned long addrs[TRACK_ADDRS_COUNT];	/* Called from address */
#endif
	int cpu;		/* Was running on cpu */
	int pid;		/* Pid context */
	unsigned long when;	/* When did the operation occur */
};

enum track_item { TRACK_ALLOC, TRACK_FREE };

#ifdef CONFIG_SYSFS
static int sysfs_slab_add(struct kmem_cache *);
static int sysfs_slab_alias(struct kmem_cache *, const char *);
static void memcg_propagate_slab_attrs(struct kmem_cache *s);
static void sysfs_slab_remove(struct kmem_cache *s);
#else
static inline int sysfs_slab_add(struct kmem_cache *s) { return 0; }
static inline int sysfs_slab_alias(struct kmem_cache *s, const char *p)
							{ return 0; }
static inline void memcg_propagate_slab_attrs(struct kmem_cache *s) { }
static inline void sysfs_slab_remove(struct kmem_cache *s) { }
#endif

static inline void stat(const struct kmem_cache *s, enum stat_item si)
{
#ifdef CONFIG_SLUB_STATS
	/*
	 * The rmw is racy on a preemptible kernel but this is acceptable, so
	 * avoid this_cpu_add()'s irq-disable overhead.
	 */
	raw_cpu_inc(s->cpu_slab->stat[si]);
#endif
}

/********************************************************************
 * 			Core slab cache functions
 *******************************************************************/

/*
 * Returns freelist pointer (ptr). With hardening, this is obfuscated
 * with an XOR of the address where the pointer is held and a per-cache
 * random number.
 */
static inline void *freelist_ptr(const struct kmem_cache *s, void *ptr,
				 unsigned long ptr_addr)
{
#ifdef CONFIG_SLAB_FREELIST_HARDENED
	/*
	 * When CONFIG_KASAN_SW_TAGS is enabled, ptr_addr might be tagged.
	 * Normally, this doesn't cause any issues, as both set_freepointer()
	 * and get_freepointer() are called with a pointer with the same tag.
	 * However, there are some issues with CONFIG_SLUB_DEBUG code. For
	 * example, when __free_slub() iterates over objects in a cache, it
	 * passes untagged pointers to check_object(). check_object() in turns
	 * calls get_freepointer() with an untagged pointer, which causes the
	 * freepointer to be restored incorrectly.
	 */
	return (void *)((unsigned long)ptr ^ s->random ^
			swab((unsigned long)kasan_reset_tag((void *)ptr_addr)));
#else
	return ptr;
#endif
}

/* Returns the freelist pointer recorded at location ptr_addr. */
static inline void *freelist_dereference(const struct kmem_cache *s,
					 void *ptr_addr)
{
	return freelist_ptr(s, (void *)*(unsigned long *)(ptr_addr),
			    (unsigned long)ptr_addr);
}

static inline void *get_freepointer(struct kmem_cache *s, void *object)
{
	return freelist_dereference(s, object + s->offset);
}

static void prefetch_freepointer(const struct kmem_cache *s, void *object)
{
	prefetch(object + s->offset);
}

static inline void *get_freepointer_safe(struct kmem_cache *s, void *object)
{
	unsigned long freepointer_addr;
	void *p;

	if (!debug_pagealloc_enabled_static())
		return get_freepointer(s, object);

	freepointer_addr = (unsigned long)object + s->offset;
	probe_kernel_read(&p, (void **)freepointer_addr, sizeof(p));
	return freelist_ptr(s, p, freepointer_addr);
}

static inline void set_freepointer(struct kmem_cache *s, void *object, void *fp)
{
	unsigned long freeptr_addr = (unsigned long)object + s->offset;

#ifdef CONFIG_SLAB_FREELIST_HARDENED
	BUG_ON(object == fp); /* naive detection of double free or corruption */
#endif

	*(void **)freeptr_addr = freelist_ptr(s, fp, freeptr_addr);
}

/* Loop over all objects in a slab */
#define for_each_object(__p, __s, __addr, __objects) \
	for (__p = fixup_red_left(__s, __addr); \
		__p < (__addr) + (__objects) * (__s)->size; \
		__p += (__s)->size)

/* Determine object index from a given position */
static inline unsigned int slab_index(void *p, struct kmem_cache *s, void *addr)
{
	return (kasan_reset_tag(p) - addr) / s->size;
}

static inline unsigned int order_objects(unsigned int order, unsigned int size)
{
	return ((unsigned int)PAGE_SIZE << order) / size;
}

static inline struct kmem_cache_order_objects oo_make(unsigned int order,
		unsigned int size)
{
	struct kmem_cache_order_objects x = {
		(order << OO_SHIFT) + order_objects(order, size)
	};

	return x;
}

static inline unsigned int oo_order(struct kmem_cache_order_objects x)
{
	return x.x >> OO_SHIFT;
}

static inline unsigned int oo_objects(struct kmem_cache_order_objects x)
{
	return x.x & OO_MASK;
}

/*
 * Per slab locking using the pagelock
 */
static __always_inline void slab_lock(struct page *page)
{
	VM_BUG_ON_PAGE(PageTail(page), page);
	bit_spin_lock(PG_locked, &page->flags);
}

static __always_inline void slab_unlock(struct page *page)
{
	VM_BUG_ON_PAGE(PageTail(page), page);
	__bit_spin_unlock(PG_locked, &page->flags);
}

/* Interrupts must be disabled (for the fallback code to work right) */
static inline bool __cmpxchg_double_slab(struct kmem_cache *s, struct page *page,
		void *freelist_old, unsigned long counters_old,
		void *freelist_new, unsigned long counters_new,
		const char *n)
{
	VM_BUG_ON(!irqs_disabled());
#if defined(CONFIG_HAVE_CMPXCHG_DOUBLE) && \
    defined(CONFIG_HAVE_ALIGNED_STRUCT_PAGE)
	if (s->flags & __CMPXCHG_DOUBLE) {
		if (cmpxchg_double(&page->freelist, &page->counters,
				   freelist_old, counters_old,
				   freelist_new, counters_new))
			return true;
	} else
#endif
	{
		slab_lock(page);
		if (page->freelist == freelist_old &&
					page->counters == counters_old) {
			page->freelist = freelist_new;
			page->counters = counters_new;
			slab_unlock(page);
			return true;
		}
		slab_unlock(page);
	}

	cpu_relax();
	stat(s, CMPXCHG_DOUBLE_FAIL);

#ifdef SLUB_DEBUG_CMPXCHG
	pr_info("%s %s: cmpxchg double redo ", n, s->name);
#endif

	return false;
}

static inline bool cmpxchg_double_slab(struct kmem_cache *s, struct page *page,
		void *freelist_old, unsigned long counters_old,
		void *freelist_new, unsigned long counters_new,
		const char *n)
{
#if defined(CONFIG_HAVE_CMPXCHG_DOUBLE) && \
    defined(CONFIG_HAVE_ALIGNED_STRUCT_PAGE)
	if (s->flags & __CMPXCHG_DOUBLE) {
		if (cmpxchg_double(&page->freelist, &page->counters,
				   freelist_old, counters_old,
				   freelist_new, counters_new))
			return true;
	} else
#endif
	{
		unsigned long flags;

		local_irq_save(flags);
		slab_lock(page);
		if (page->freelist == freelist_old &&
					page->counters == counters_old) {
			page->freelist = freelist_new;
			page->counters = counters_new;
			slab_unlock(page);
			local_irq_restore(flags);
			return true;
		}
		slab_unlock(page);
		local_irq_restore(flags);
	}

	cpu_relax();
	stat(s, CMPXCHG_DOUBLE_FAIL);

#ifdef SLUB_DEBUG_CMPXCHG
	pr_info("%s %s: cmpxchg double redo ", n, s->name);
#endif

	return false;
}

#ifdef CONFIG_SLUB_DEBUG
static unsigned long object_map[BITS_TO_LONGS(MAX_OBJS_PER_PAGE)];
static DEFINE_SPINLOCK(object_map_lock);

/*
 * Determine a map of object in use on a page.
 *
 * Node listlock must be held to guarantee that the page does
 * not vanish from under us.
 */
static unsigned long *get_map(struct kmem_cache *s, struct page *page)
<<<<<<< HEAD
=======
	__acquires(&object_map_lock)
>>>>>>> 04d5ce62
{
	void *p;
	void *addr = page_address(page);

	VM_BUG_ON(!irqs_disabled());

	spin_lock(&object_map_lock);

	bitmap_zero(object_map, page->objects);

	for (p = page->freelist; p; p = get_freepointer(s, p))
		set_bit(slab_index(p, s, addr), object_map);

	return object_map;
}

<<<<<<< HEAD
static void put_map(unsigned long *map)
=======
static void put_map(unsigned long *map) __releases(&object_map_lock)
>>>>>>> 04d5ce62
{
	VM_BUG_ON(map != object_map);
	lockdep_assert_held(&object_map_lock);

	spin_unlock(&object_map_lock);
}

static inline unsigned int size_from_object(struct kmem_cache *s)
{
	if (s->flags & SLAB_RED_ZONE)
		return s->size - s->red_left_pad;

	return s->size;
}

static inline void *restore_red_left(struct kmem_cache *s, void *p)
{
	if (s->flags & SLAB_RED_ZONE)
		p -= s->red_left_pad;

	return p;
}

/*
 * Debug settings:
 */
#if defined(CONFIG_SLUB_DEBUG_ON)
static slab_flags_t slub_debug = DEBUG_DEFAULT_FLAGS;
#else
static slab_flags_t slub_debug;
#endif

static char *slub_debug_slabs;
static int disable_higher_order_debug;

/*
 * slub is about to manipulate internal object metadata.  This memory lies
 * outside the range of the allocated object, so accessing it would normally
 * be reported by kasan as a bounds error.  metadata_access_enable() is used
 * to tell kasan that these accesses are OK.
 */
static inline void metadata_access_enable(void)
{
	kasan_disable_current();
}

static inline void metadata_access_disable(void)
{
	kasan_enable_current();
}

/*
 * Object debugging
 */

/* Verify that a pointer has an address that is valid within a slab page */
static inline int check_valid_pointer(struct kmem_cache *s,
				struct page *page, void *object)
{
	void *base;

	if (!object)
		return 1;

	base = page_address(page);
	object = kasan_reset_tag(object);
	object = restore_red_left(s, object);
	if (object < base || object >= base + page->objects * s->size ||
		(object - base) % s->size) {
		return 0;
	}

	return 1;
}

static void print_section(char *level, char *text, u8 *addr,
			  unsigned int length)
{
	metadata_access_enable();
	print_hex_dump(level, text, DUMP_PREFIX_ADDRESS, 16, 1, addr,
			length, 1);
	metadata_access_disable();
}

/*
 * See comment in calculate_sizes().
 */
static inline bool freeptr_outside_object(struct kmem_cache *s)
{
	return s->offset >= s->inuse;
}

/*
 * Return offset of the end of info block which is inuse + free pointer if
 * not overlapping with object.
 */
static inline unsigned int get_info_end(struct kmem_cache *s)
{
	if (freeptr_outside_object(s))
		return s->inuse + sizeof(void *);
	else
		return s->inuse;
}

static struct track *get_track(struct kmem_cache *s, void *object,
	enum track_item alloc)
{
	struct track *p;

	p = object + get_info_end(s);

	return p + alloc;
}

static void set_track(struct kmem_cache *s, void *object,
			enum track_item alloc, unsigned long addr)
{
	struct track *p = get_track(s, object, alloc);

	if (addr) {
#ifdef CONFIG_STACKTRACE
		unsigned int nr_entries;

		metadata_access_enable();
		nr_entries = stack_trace_save(p->addrs, TRACK_ADDRS_COUNT, 3);
		metadata_access_disable();

		if (nr_entries < TRACK_ADDRS_COUNT)
			p->addrs[nr_entries] = 0;
#endif
		p->addr = addr;
		p->cpu = smp_processor_id();
		p->pid = current->pid;
		p->when = jiffies;
	} else {
		memset(p, 0, sizeof(struct track));
	}
}

static void init_tracking(struct kmem_cache *s, void *object)
{
	if (!(s->flags & SLAB_STORE_USER))
		return;

	set_track(s, object, TRACK_FREE, 0UL);
	set_track(s, object, TRACK_ALLOC, 0UL);
}

static void print_track(const char *s, struct track *t, unsigned long pr_time)
{
	if (!t->addr)
		return;

	pr_err("INFO: %s in %pS age=%lu cpu=%u pid=%d\n",
	       s, (void *)t->addr, pr_time - t->when, t->cpu, t->pid);
#ifdef CONFIG_STACKTRACE
	{
		int i;
		for (i = 0; i < TRACK_ADDRS_COUNT; i++)
			if (t->addrs[i])
				pr_err("\t%pS\n", (void *)t->addrs[i]);
			else
				break;
	}
#endif
}

static void print_tracking(struct kmem_cache *s, void *object)
{
	unsigned long pr_time = jiffies;
	if (!(s->flags & SLAB_STORE_USER))
		return;

	print_track("Allocated", get_track(s, object, TRACK_ALLOC), pr_time);
	print_track("Freed", get_track(s, object, TRACK_FREE), pr_time);
}

static void print_page_info(struct page *page)
{
	pr_err("INFO: Slab 0x%p objects=%u used=%u fp=0x%p flags=0x%04lx\n",
	       page, page->objects, page->inuse, page->freelist, page->flags);

}

static void slab_bug(struct kmem_cache *s, char *fmt, ...)
{
	struct va_format vaf;
	va_list args;

	va_start(args, fmt);
	vaf.fmt = fmt;
	vaf.va = &args;
	pr_err("=============================================================================\n");
	pr_err("BUG %s (%s): %pV\n", s->name, print_tainted(), &vaf);
	pr_err("-----------------------------------------------------------------------------\n\n");

	add_taint(TAINT_BAD_PAGE, LOCKDEP_NOW_UNRELIABLE);
	va_end(args);
}

static void slab_fix(struct kmem_cache *s, char *fmt, ...)
{
	struct va_format vaf;
	va_list args;

	va_start(args, fmt);
	vaf.fmt = fmt;
	vaf.va = &args;
	pr_err("FIX %s: %pV\n", s->name, &vaf);
	va_end(args);
}

static void print_trailer(struct kmem_cache *s, struct page *page, u8 *p)
{
	unsigned int off;	/* Offset of last byte */
	u8 *addr = page_address(page);

	print_tracking(s, p);

	print_page_info(page);

	pr_err("INFO: Object 0x%p @offset=%tu fp=0x%p\n\n",
	       p, p - addr, get_freepointer(s, p));

	if (s->flags & SLAB_RED_ZONE)
		print_section(KERN_ERR, "Redzone ", p - s->red_left_pad,
			      s->red_left_pad);
	else if (p > addr + 16)
		print_section(KERN_ERR, "Bytes b4 ", p - 16, 16);

	print_section(KERN_ERR, "Object ", p,
		      min_t(unsigned int, s->object_size, PAGE_SIZE));
	if (s->flags & SLAB_RED_ZONE)
		print_section(KERN_ERR, "Redzone ", p + s->object_size,
			s->inuse - s->object_size);

	off = get_info_end(s);

	if (s->flags & SLAB_STORE_USER)
		off += 2 * sizeof(struct track);

	off += kasan_metadata_size(s);

	if (off != size_from_object(s))
		/* Beginning of the filler is the free pointer */
		print_section(KERN_ERR, "Padding ", p + off,
			      size_from_object(s) - off);

	dump_stack();
}

void object_err(struct kmem_cache *s, struct page *page,
			u8 *object, char *reason)
{
	slab_bug(s, "%s", reason);
	print_trailer(s, page, object);
}

static __printf(3, 4) void slab_err(struct kmem_cache *s, struct page *page,
			const char *fmt, ...)
{
	va_list args;
	char buf[100];

	va_start(args, fmt);
	vsnprintf(buf, sizeof(buf), fmt, args);
	va_end(args);
	slab_bug(s, "%s", buf);
	print_page_info(page);
	dump_stack();
}

static void init_object(struct kmem_cache *s, void *object, u8 val)
{
	u8 *p = object;

	if (s->flags & SLAB_RED_ZONE)
		memset(p - s->red_left_pad, val, s->red_left_pad);

	if (s->flags & __OBJECT_POISON) {
		memset(p, POISON_FREE, s->object_size - 1);
		p[s->object_size - 1] = POISON_END;
	}

	if (s->flags & SLAB_RED_ZONE)
		memset(p + s->object_size, val, s->inuse - s->object_size);
}

static void restore_bytes(struct kmem_cache *s, char *message, u8 data,
						void *from, void *to)
{
	slab_fix(s, "Restoring 0x%p-0x%p=0x%x\n", from, to - 1, data);
	memset(from, data, to - from);
}

static int check_bytes_and_report(struct kmem_cache *s, struct page *page,
			u8 *object, char *what,
			u8 *start, unsigned int value, unsigned int bytes)
{
	u8 *fault;
	u8 *end;
	u8 *addr = page_address(page);

	metadata_access_enable();
	fault = memchr_inv(start, value, bytes);
	metadata_access_disable();
	if (!fault)
		return 1;

	end = start + bytes;
	while (end > fault && end[-1] == value)
		end--;

	slab_bug(s, "%s overwritten", what);
	pr_err("INFO: 0x%p-0x%p @offset=%tu. First byte 0x%x instead of 0x%x\n",
					fault, end - 1, fault - addr,
					fault[0], value);
	print_trailer(s, page, object);

	restore_bytes(s, what, value, fault, end);
	return 0;
}

/*
 * Object layout:
 *
 * object address
 * 	Bytes of the object to be managed.
 * 	If the freepointer may overlay the object then the free
 *	pointer is at the middle of the object.
 *
 * 	Poisoning uses 0x6b (POISON_FREE) and the last byte is
 * 	0xa5 (POISON_END)
 *
 * object + s->object_size
 * 	Padding to reach word boundary. This is also used for Redzoning.
 * 	Padding is extended by another word if Redzoning is enabled and
 * 	object_size == inuse.
 *
 * 	We fill with 0xbb (RED_INACTIVE) for inactive objects and with
 * 	0xcc (RED_ACTIVE) for objects in use.
 *
 * object + s->inuse
 * 	Meta data starts here.
 *
 * 	A. Free pointer (if we cannot overwrite object on free)
 * 	B. Tracking data for SLAB_STORE_USER
 * 	C. Padding to reach required alignment boundary or at mininum
 * 		one word if debugging is on to be able to detect writes
 * 		before the word boundary.
 *
 *	Padding is done using 0x5a (POISON_INUSE)
 *
 * object + s->size
 * 	Nothing is used beyond s->size.
 *
 * If slabcaches are merged then the object_size and inuse boundaries are mostly
 * ignored. And therefore no slab options that rely on these boundaries
 * may be used with merged slabcaches.
 */

static int check_pad_bytes(struct kmem_cache *s, struct page *page, u8 *p)
{
	unsigned long off = get_info_end(s);	/* The end of info */

	if (s->flags & SLAB_STORE_USER)
		/* We also have user information there */
		off += 2 * sizeof(struct track);

	off += kasan_metadata_size(s);

	if (size_from_object(s) == off)
		return 1;

	return check_bytes_and_report(s, page, p, "Object padding",
			p + off, POISON_INUSE, size_from_object(s) - off);
}

/* Check the pad bytes at the end of a slab page */
static int slab_pad_check(struct kmem_cache *s, struct page *page)
{
	u8 *start;
	u8 *fault;
	u8 *end;
	u8 *pad;
	int length;
	int remainder;

	if (!(s->flags & SLAB_POISON))
		return 1;

	start = page_address(page);
	length = page_size(page);
	end = start + length;
	remainder = length % s->size;
	if (!remainder)
		return 1;

	pad = end - remainder;
	metadata_access_enable();
	fault = memchr_inv(pad, POISON_INUSE, remainder);
	metadata_access_disable();
	if (!fault)
		return 1;
	while (end > fault && end[-1] == POISON_INUSE)
		end--;

	slab_err(s, page, "Padding overwritten. 0x%p-0x%p @offset=%tu",
			fault, end - 1, fault - start);
	print_section(KERN_ERR, "Padding ", pad, remainder);

	restore_bytes(s, "slab padding", POISON_INUSE, fault, end);
	return 0;
}

static int check_object(struct kmem_cache *s, struct page *page,
					void *object, u8 val)
{
	u8 *p = object;
	u8 *endobject = object + s->object_size;

	if (s->flags & SLAB_RED_ZONE) {
		if (!check_bytes_and_report(s, page, object, "Redzone",
			object - s->red_left_pad, val, s->red_left_pad))
			return 0;

		if (!check_bytes_and_report(s, page, object, "Redzone",
			endobject, val, s->inuse - s->object_size))
			return 0;
	} else {
		if ((s->flags & SLAB_POISON) && s->object_size < s->inuse) {
			check_bytes_and_report(s, page, p, "Alignment padding",
				endobject, POISON_INUSE,
				s->inuse - s->object_size);
		}
	}

	if (s->flags & SLAB_POISON) {
		if (val != SLUB_RED_ACTIVE && (s->flags & __OBJECT_POISON) &&
			(!check_bytes_and_report(s, page, p, "Poison", p,
					POISON_FREE, s->object_size - 1) ||
			 !check_bytes_and_report(s, page, p, "Poison",
				p + s->object_size - 1, POISON_END, 1)))
			return 0;
		/*
		 * check_pad_bytes cleans up on its own.
		 */
		check_pad_bytes(s, page, p);
	}

	if (!freeptr_outside_object(s) && val == SLUB_RED_ACTIVE)
		/*
		 * Object and freepointer overlap. Cannot check
		 * freepointer while object is allocated.
		 */
		return 1;

	/* Check free pointer validity */
	if (!check_valid_pointer(s, page, get_freepointer(s, p))) {
		object_err(s, page, p, "Freepointer corrupt");
		/*
		 * No choice but to zap it and thus lose the remainder
		 * of the free objects in this slab. May cause
		 * another error because the object count is now wrong.
		 */
		set_freepointer(s, p, NULL);
		return 0;
	}
	return 1;
}

static int check_slab(struct kmem_cache *s, struct page *page)
{
	int maxobj;

	VM_BUG_ON(!irqs_disabled());

	if (!PageSlab(page)) {
		slab_err(s, page, "Not a valid slab page");
		return 0;
	}

	maxobj = order_objects(compound_order(page), s->size);
	if (page->objects > maxobj) {
		slab_err(s, page, "objects %u > max %u",
			page->objects, maxobj);
		return 0;
	}
	if (page->inuse > page->objects) {
		slab_err(s, page, "inuse %u > max %u",
			page->inuse, page->objects);
		return 0;
	}
	/* Slab_pad_check fixes things up after itself */
	slab_pad_check(s, page);
	return 1;
}

/*
 * Determine if a certain object on a page is on the freelist. Must hold the
 * slab lock to guarantee that the chains are in a consistent state.
 */
static int on_freelist(struct kmem_cache *s, struct page *page, void *search)
{
	int nr = 0;
	void *fp;
	void *object = NULL;
	int max_objects;

	fp = page->freelist;
	while (fp && nr <= page->objects) {
		if (fp == search)
			return 1;
		if (!check_valid_pointer(s, page, fp)) {
			if (object) {
				object_err(s, page, object,
					"Freechain corrupt");
				set_freepointer(s, object, NULL);
			} else {
				slab_err(s, page, "Freepointer corrupt");
				page->freelist = NULL;
				page->inuse = page->objects;
				slab_fix(s, "Freelist cleared");
				return 0;
			}
			break;
		}
		object = fp;
		fp = get_freepointer(s, object);
		nr++;
	}

	max_objects = order_objects(compound_order(page), s->size);
	if (max_objects > MAX_OBJS_PER_PAGE)
		max_objects = MAX_OBJS_PER_PAGE;

	if (page->objects != max_objects) {
		slab_err(s, page, "Wrong number of objects. Found %d but should be %d",
			 page->objects, max_objects);
		page->objects = max_objects;
		slab_fix(s, "Number of objects adjusted.");
	}
	if (page->inuse != page->objects - nr) {
		slab_err(s, page, "Wrong object count. Counter is %d but counted were %d",
			 page->inuse, page->objects - nr);
		page->inuse = page->objects - nr;
		slab_fix(s, "Object count adjusted.");
	}
	return search == NULL;
}

static void trace(struct kmem_cache *s, struct page *page, void *object,
								int alloc)
{
	if (s->flags & SLAB_TRACE) {
		pr_info("TRACE %s %s 0x%p inuse=%d fp=0x%p\n",
			s->name,
			alloc ? "alloc" : "free",
			object, page->inuse,
			page->freelist);

		if (!alloc)
			print_section(KERN_INFO, "Object ", (void *)object,
					s->object_size);

		dump_stack();
	}
}

/*
 * Tracking of fully allocated slabs for debugging purposes.
 */
static void add_full(struct kmem_cache *s,
	struct kmem_cache_node *n, struct page *page)
{
	if (!(s->flags & SLAB_STORE_USER))
		return;

	lockdep_assert_held(&n->list_lock);
	list_add(&page->slab_list, &n->full);
}

static void remove_full(struct kmem_cache *s, struct kmem_cache_node *n, struct page *page)
{
	if (!(s->flags & SLAB_STORE_USER))
		return;

	lockdep_assert_held(&n->list_lock);
	list_del(&page->slab_list);
}

/* Tracking of the number of slabs for debugging purposes */
static inline unsigned long slabs_node(struct kmem_cache *s, int node)
{
	struct kmem_cache_node *n = get_node(s, node);

	return atomic_long_read(&n->nr_slabs);
}

static inline unsigned long node_nr_slabs(struct kmem_cache_node *n)
{
	return atomic_long_read(&n->nr_slabs);
}

static inline void inc_slabs_node(struct kmem_cache *s, int node, int objects)
{
	struct kmem_cache_node *n = get_node(s, node);

	/*
	 * May be called early in order to allocate a slab for the
	 * kmem_cache_node structure. Solve the chicken-egg
	 * dilemma by deferring the increment of the count during
	 * bootstrap (see early_kmem_cache_node_alloc).
	 */
	if (likely(n)) {
		atomic_long_inc(&n->nr_slabs);
		atomic_long_add(objects, &n->total_objects);
	}
}
static inline void dec_slabs_node(struct kmem_cache *s, int node, int objects)
{
	struct kmem_cache_node *n = get_node(s, node);

	atomic_long_dec(&n->nr_slabs);
	atomic_long_sub(objects, &n->total_objects);
}

/* Object debug checks for alloc/free paths */
static void setup_object_debug(struct kmem_cache *s, struct page *page,
								void *object)
{
	if (!(s->flags & (SLAB_STORE_USER|SLAB_RED_ZONE|__OBJECT_POISON)))
		return;

	init_object(s, object, SLUB_RED_INACTIVE);
	init_tracking(s, object);
}

static
void setup_page_debug(struct kmem_cache *s, struct page *page, void *addr)
{
	if (!(s->flags & SLAB_POISON))
		return;

	metadata_access_enable();
	memset(addr, POISON_INUSE, page_size(page));
	metadata_access_disable();
}

static inline int alloc_consistency_checks(struct kmem_cache *s,
					struct page *page, void *object)
{
	if (!check_slab(s, page))
		return 0;

	if (!check_valid_pointer(s, page, object)) {
		object_err(s, page, object, "Freelist Pointer check fails");
		return 0;
	}

	if (!check_object(s, page, object, SLUB_RED_INACTIVE))
		return 0;

	return 1;
}

static noinline int alloc_debug_processing(struct kmem_cache *s,
					struct page *page,
					void *object, unsigned long addr)
{
	if (s->flags & SLAB_CONSISTENCY_CHECKS) {
		if (!alloc_consistency_checks(s, page, object))
			goto bad;
	}

	/* Success perform special debug activities for allocs */
	if (s->flags & SLAB_STORE_USER)
		set_track(s, object, TRACK_ALLOC, addr);
	trace(s, page, object, 1);
	init_object(s, object, SLUB_RED_ACTIVE);
	return 1;

bad:
	if (PageSlab(page)) {
		/*
		 * If this is a slab page then lets do the best we can
		 * to avoid issues in the future. Marking all objects
		 * as used avoids touching the remaining objects.
		 */
		slab_fix(s, "Marking all objects used");
		page->inuse = page->objects;
		page->freelist = NULL;
	}
	return 0;
}

static inline int free_consistency_checks(struct kmem_cache *s,
		struct page *page, void *object, unsigned long addr)
{
	if (!check_valid_pointer(s, page, object)) {
		slab_err(s, page, "Invalid object pointer 0x%p", object);
		return 0;
	}

	if (on_freelist(s, page, object)) {
		object_err(s, page, object, "Object already free");
		return 0;
	}

	if (!check_object(s, page, object, SLUB_RED_ACTIVE))
		return 0;

	if (unlikely(s != page->slab_cache)) {
		if (!PageSlab(page)) {
			slab_err(s, page, "Attempt to free object(0x%p) outside of slab",
				 object);
		} else if (!page->slab_cache) {
			pr_err("SLUB <none>: no slab for object 0x%p.\n",
			       object);
			dump_stack();
		} else
			object_err(s, page, object,
					"page slab pointer corrupt.");
		return 0;
	}
	return 1;
}

/* Supports checking bulk free of a constructed freelist */
static noinline int free_debug_processing(
	struct kmem_cache *s, struct page *page,
	void *head, void *tail, int bulk_cnt,
	unsigned long addr)
{
	struct kmem_cache_node *n = get_node(s, page_to_nid(page));
	void *object = head;
	int cnt = 0;
	unsigned long uninitialized_var(flags);
	int ret = 0;

	spin_lock_irqsave(&n->list_lock, flags);
	slab_lock(page);

	if (s->flags & SLAB_CONSISTENCY_CHECKS) {
		if (!check_slab(s, page))
			goto out;
	}

next_object:
	cnt++;

	if (s->flags & SLAB_CONSISTENCY_CHECKS) {
		if (!free_consistency_checks(s, page, object, addr))
			goto out;
	}

	if (s->flags & SLAB_STORE_USER)
		set_track(s, object, TRACK_FREE, addr);
	trace(s, page, object, 0);
	/* Freepointer not overwritten by init_object(), SLAB_POISON moved it */
	init_object(s, object, SLUB_RED_INACTIVE);

	/* Reached end of constructed freelist yet? */
	if (object != tail) {
		object = get_freepointer(s, object);
		goto next_object;
	}
	ret = 1;

out:
	if (cnt != bulk_cnt)
		slab_err(s, page, "Bulk freelist count(%d) invalid(%d)\n",
			 bulk_cnt, cnt);

	slab_unlock(page);
	spin_unlock_irqrestore(&n->list_lock, flags);
	if (!ret)
		slab_fix(s, "Object at 0x%p not freed", object);
	return ret;
}

static int __init setup_slub_debug(char *str)
{
	slub_debug = DEBUG_DEFAULT_FLAGS;
	if (*str++ != '=' || !*str)
		/*
		 * No options specified. Switch on full debugging.
		 */
		goto out;

	if (*str == ',')
		/*
		 * No options but restriction on slabs. This means full
		 * debugging for slabs matching a pattern.
		 */
		goto check_slabs;

	slub_debug = 0;
	if (*str == '-')
		/*
		 * Switch off all debugging measures.
		 */
		goto out;

	/*
	 * Determine which debug features should be switched on
	 */
	for (; *str && *str != ','; str++) {
		switch (tolower(*str)) {
		case 'f':
			slub_debug |= SLAB_CONSISTENCY_CHECKS;
			break;
		case 'z':
			slub_debug |= SLAB_RED_ZONE;
			break;
		case 'p':
			slub_debug |= SLAB_POISON;
			break;
		case 'u':
			slub_debug |= SLAB_STORE_USER;
			break;
		case 't':
			slub_debug |= SLAB_TRACE;
			break;
		case 'a':
			slub_debug |= SLAB_FAILSLAB;
			break;
		case 'o':
			/*
			 * Avoid enabling debugging on caches if its minimum
			 * order would increase as a result.
			 */
			disable_higher_order_debug = 1;
			break;
		default:
			pr_err("slub_debug option '%c' unknown. skipped\n",
			       *str);
		}
	}

check_slabs:
	if (*str == ',')
		slub_debug_slabs = str + 1;
out:
	if ((static_branch_unlikely(&init_on_alloc) ||
	     static_branch_unlikely(&init_on_free)) &&
	    (slub_debug & SLAB_POISON))
		pr_info("mem auto-init: SLAB_POISON will take precedence over init_on_alloc/init_on_free\n");
	return 1;
}

__setup("slub_debug", setup_slub_debug);

/*
 * kmem_cache_flags - apply debugging options to the cache
 * @object_size:	the size of an object without meta data
 * @flags:		flags to set
 * @name:		name of the cache
 * @ctor:		constructor function
 *
 * Debug option(s) are applied to @flags. In addition to the debug
 * option(s), if a slab name (or multiple) is specified i.e.
 * slub_debug=<Debug-Options>,<slab name1>,<slab name2> ...
 * then only the select slabs will receive the debug option(s).
 */
slab_flags_t kmem_cache_flags(unsigned int object_size,
	slab_flags_t flags, const char *name,
	void (*ctor)(void *))
{
	char *iter;
	size_t len;

	/* If slub_debug = 0, it folds into the if conditional. */
	if (!slub_debug_slabs)
		return flags | slub_debug;

	len = strlen(name);
	iter = slub_debug_slabs;
	while (*iter) {
		char *end, *glob;
		size_t cmplen;

		end = strchrnul(iter, ',');

		glob = strnchr(iter, end - iter, '*');
		if (glob)
			cmplen = glob - iter;
		else
			cmplen = max_t(size_t, len, (end - iter));

		if (!strncmp(name, iter, cmplen)) {
			flags |= slub_debug;
			break;
		}

		if (!*end)
			break;
		iter = end + 1;
	}

	return flags;
}
#else /* !CONFIG_SLUB_DEBUG */
static inline void setup_object_debug(struct kmem_cache *s,
			struct page *page, void *object) {}
static inline
void setup_page_debug(struct kmem_cache *s, struct page *page, void *addr) {}

static inline int alloc_debug_processing(struct kmem_cache *s,
	struct page *page, void *object, unsigned long addr) { return 0; }

static inline int free_debug_processing(
	struct kmem_cache *s, struct page *page,
	void *head, void *tail, int bulk_cnt,
	unsigned long addr) { return 0; }

static inline int slab_pad_check(struct kmem_cache *s, struct page *page)
			{ return 1; }
static inline int check_object(struct kmem_cache *s, struct page *page,
			void *object, u8 val) { return 1; }
static inline void add_full(struct kmem_cache *s, struct kmem_cache_node *n,
					struct page *page) {}
static inline void remove_full(struct kmem_cache *s, struct kmem_cache_node *n,
					struct page *page) {}
slab_flags_t kmem_cache_flags(unsigned int object_size,
	slab_flags_t flags, const char *name,
	void (*ctor)(void *))
{
	return flags;
}
#define slub_debug 0

#define disable_higher_order_debug 0

static inline unsigned long slabs_node(struct kmem_cache *s, int node)
							{ return 0; }
static inline unsigned long node_nr_slabs(struct kmem_cache_node *n)
							{ return 0; }
static inline void inc_slabs_node(struct kmem_cache *s, int node,
							int objects) {}
static inline void dec_slabs_node(struct kmem_cache *s, int node,
							int objects) {}

#endif /* CONFIG_SLUB_DEBUG */

/*
 * Hooks for other subsystems that check memory allocations. In a typical
 * production configuration these hooks all should produce no code at all.
 */
static inline void *kmalloc_large_node_hook(void *ptr, size_t size, gfp_t flags)
{
	ptr = kasan_kmalloc_large(ptr, size, flags);
	/* As ptr might get tagged, call kmemleak hook after KASAN. */
	kmemleak_alloc(ptr, size, 1, flags);
	return ptr;
}

static __always_inline void kfree_hook(void *x)
{
	kmemleak_free(x);
	kasan_kfree_large(x, _RET_IP_);
}

static __always_inline bool slab_free_hook(struct kmem_cache *s, void *x)
{
	kmemleak_free_recursive(x, s->flags);

	/*
	 * Trouble is that we may no longer disable interrupts in the fast path
	 * So in order to make the debug calls that expect irqs to be
	 * disabled we need to disable interrupts temporarily.
	 */
#ifdef CONFIG_LOCKDEP
	{
		unsigned long flags;

		local_irq_save(flags);
		debug_check_no_locks_freed(x, s->object_size);
		local_irq_restore(flags);
	}
#endif
	if (!(s->flags & SLAB_DEBUG_OBJECTS))
		debug_check_no_obj_freed(x, s->object_size);

	/* KASAN might put x into memory quarantine, delaying its reuse */
	return kasan_slab_free(s, x, _RET_IP_);
}

static inline bool slab_free_freelist_hook(struct kmem_cache *s,
					   void **head, void **tail)
{

	void *object;
	void *next = *head;
	void *old_tail = *tail ? *tail : *head;
	int rsize;

	/* Head and tail of the reconstructed freelist */
	*head = NULL;
	*tail = NULL;

	do {
		object = next;
		next = get_freepointer(s, object);

		if (slab_want_init_on_free(s)) {
			/*
			 * Clear the object and the metadata, but don't touch
			 * the redzone.
			 */
			memset(object, 0, s->object_size);
			rsize = (s->flags & SLAB_RED_ZONE) ? s->red_left_pad
							   : 0;
			memset((char *)object + s->inuse, 0,
			       s->size - s->inuse - rsize);

		}
		/* If object's reuse doesn't have to be delayed */
		if (!slab_free_hook(s, object)) {
			/* Move object to the new freelist */
			set_freepointer(s, object, *head);
			*head = object;
			if (!*tail)
				*tail = object;
		}
	} while (object != old_tail);

	if (*head == *tail)
		*tail = NULL;

	return *head != NULL;
}

static void *setup_object(struct kmem_cache *s, struct page *page,
				void *object)
{
	setup_object_debug(s, page, object);
	object = kasan_init_slab_obj(s, object);
	if (unlikely(s->ctor)) {
		kasan_unpoison_object_data(s, object);
		s->ctor(object);
		kasan_poison_object_data(s, object);
	}
	return object;
}

/*
 * Slab allocation and freeing
 */
static inline struct page *alloc_slab_page(struct kmem_cache *s,
		gfp_t flags, int node, struct kmem_cache_order_objects oo)
{
	struct page *page;
	unsigned int order = oo_order(oo);

	if (node == NUMA_NO_NODE)
		page = alloc_pages(flags, order);
	else
		page = __alloc_pages_node(node, flags, order);

	if (page && charge_slab_page(page, flags, order, s)) {
		__free_pages(page, order);
		page = NULL;
	}

	return page;
}

#ifdef CONFIG_SLAB_FREELIST_RANDOM
/* Pre-initialize the random sequence cache */
static int init_cache_random_seq(struct kmem_cache *s)
{
	unsigned int count = oo_objects(s->oo);
	int err;

	/* Bailout if already initialised */
	if (s->random_seq)
		return 0;

	err = cache_random_seq_create(s, count, GFP_KERNEL);
	if (err) {
		pr_err("SLUB: Unable to initialize free list for %s\n",
			s->name);
		return err;
	}

	/* Transform to an offset on the set of pages */
	if (s->random_seq) {
		unsigned int i;

		for (i = 0; i < count; i++)
			s->random_seq[i] *= s->size;
	}
	return 0;
}

/* Initialize each random sequence freelist per cache */
static void __init init_freelist_randomization(void)
{
	struct kmem_cache *s;

	mutex_lock(&slab_mutex);

	list_for_each_entry(s, &slab_caches, list)
		init_cache_random_seq(s);

	mutex_unlock(&slab_mutex);
}

/* Get the next entry on the pre-computed freelist randomized */
static void *next_freelist_entry(struct kmem_cache *s, struct page *page,
				unsigned long *pos, void *start,
				unsigned long page_limit,
				unsigned long freelist_count)
{
	unsigned int idx;

	/*
	 * If the target page allocation failed, the number of objects on the
	 * page might be smaller than the usual size defined by the cache.
	 */
	do {
		idx = s->random_seq[*pos];
		*pos += 1;
		if (*pos >= freelist_count)
			*pos = 0;
	} while (unlikely(idx >= page_limit));

	return (char *)start + idx;
}

/* Shuffle the single linked freelist based on a random pre-computed sequence */
static bool shuffle_freelist(struct kmem_cache *s, struct page *page)
{
	void *start;
	void *cur;
	void *next;
	unsigned long idx, pos, page_limit, freelist_count;

	if (page->objects < 2 || !s->random_seq)
		return false;

	freelist_count = oo_objects(s->oo);
	pos = get_random_int() % freelist_count;

	page_limit = page->objects * s->size;
	start = fixup_red_left(s, page_address(page));

	/* First entry is used as the base of the freelist */
	cur = next_freelist_entry(s, page, &pos, start, page_limit,
				freelist_count);
	cur = setup_object(s, page, cur);
	page->freelist = cur;

	for (idx = 1; idx < page->objects; idx++) {
		next = next_freelist_entry(s, page, &pos, start, page_limit,
			freelist_count);
		next = setup_object(s, page, next);
		set_freepointer(s, cur, next);
		cur = next;
	}
	set_freepointer(s, cur, NULL);

	return true;
}
#else
static inline int init_cache_random_seq(struct kmem_cache *s)
{
	return 0;
}
static inline void init_freelist_randomization(void) { }
static inline bool shuffle_freelist(struct kmem_cache *s, struct page *page)
{
	return false;
}
#endif /* CONFIG_SLAB_FREELIST_RANDOM */

static struct page *allocate_slab(struct kmem_cache *s, gfp_t flags, int node)
{
	struct page *page;
	struct kmem_cache_order_objects oo = s->oo;
	gfp_t alloc_gfp;
	void *start, *p, *next;
	int idx;
	bool shuffle;

	flags &= gfp_allowed_mask;

	if (gfpflags_allow_blocking(flags))
		local_irq_enable();

	flags |= s->allocflags;

	/*
	 * Let the initial higher-order allocation fail under memory pressure
	 * so we fall-back to the minimum order allocation.
	 */
	alloc_gfp = (flags | __GFP_NOWARN | __GFP_NORETRY) & ~__GFP_NOFAIL;
	if ((alloc_gfp & __GFP_DIRECT_RECLAIM) && oo_order(oo) > oo_order(s->min))
		alloc_gfp = (alloc_gfp | __GFP_NOMEMALLOC) & ~(__GFP_RECLAIM|__GFP_NOFAIL);

	page = alloc_slab_page(s, alloc_gfp, node, oo);
	if (unlikely(!page)) {
		oo = s->min;
		alloc_gfp = flags;
		/*
		 * Allocation may have failed due to fragmentation.
		 * Try a lower order alloc if possible
		 */
		page = alloc_slab_page(s, alloc_gfp, node, oo);
		if (unlikely(!page))
			goto out;
		stat(s, ORDER_FALLBACK);
	}

	page->objects = oo_objects(oo);

	page->slab_cache = s;
	__SetPageSlab(page);
	if (page_is_pfmemalloc(page))
		SetPageSlabPfmemalloc(page);

	kasan_poison_slab(page);

	start = page_address(page);

	setup_page_debug(s, page, start);

	shuffle = shuffle_freelist(s, page);

	if (!shuffle) {
		start = fixup_red_left(s, start);
		start = setup_object(s, page, start);
		page->freelist = start;
		for (idx = 0, p = start; idx < page->objects - 1; idx++) {
			next = p + s->size;
			next = setup_object(s, page, next);
			set_freepointer(s, p, next);
			p = next;
		}
		set_freepointer(s, p, NULL);
	}

	page->inuse = page->objects;
	page->frozen = 1;

out:
	if (gfpflags_allow_blocking(flags))
		local_irq_disable();
	if (!page)
		return NULL;

	inc_slabs_node(s, page_to_nid(page), page->objects);

	return page;
}

static struct page *new_slab(struct kmem_cache *s, gfp_t flags, int node)
{
	if (unlikely(flags & GFP_SLAB_BUG_MASK)) {
		gfp_t invalid_mask = flags & GFP_SLAB_BUG_MASK;
		flags &= ~GFP_SLAB_BUG_MASK;
		pr_warn("Unexpected gfp: %#x (%pGg). Fixing up to gfp: %#x (%pGg). Fix your code!\n",
				invalid_mask, &invalid_mask, flags, &flags);
		dump_stack();
	}

	return allocate_slab(s,
		flags & (GFP_RECLAIM_MASK | GFP_CONSTRAINT_MASK), node);
}

static void __free_slab(struct kmem_cache *s, struct page *page)
{
	int order = compound_order(page);
	int pages = 1 << order;

	if (s->flags & SLAB_CONSISTENCY_CHECKS) {
		void *p;

		slab_pad_check(s, page);
		for_each_object(p, s, page_address(page),
						page->objects)
			check_object(s, page, p, SLUB_RED_INACTIVE);
	}

	__ClearPageSlabPfmemalloc(page);
	__ClearPageSlab(page);

	page->mapping = NULL;
	if (current->reclaim_state)
		current->reclaim_state->reclaimed_slab += pages;
	uncharge_slab_page(page, order, s);
	__free_pages(page, order);
}

static void rcu_free_slab(struct rcu_head *h)
{
	struct page *page = container_of(h, struct page, rcu_head);

	__free_slab(page->slab_cache, page);
}

static void free_slab(struct kmem_cache *s, struct page *page)
{
	if (unlikely(s->flags & SLAB_TYPESAFE_BY_RCU)) {
		call_rcu(&page->rcu_head, rcu_free_slab);
	} else
		__free_slab(s, page);
}

static void discard_slab(struct kmem_cache *s, struct page *page)
{
	dec_slabs_node(s, page_to_nid(page), page->objects);
	free_slab(s, page);
}

/*
 * Management of partially allocated slabs.
 */
static inline void
__add_partial(struct kmem_cache_node *n, struct page *page, int tail)
{
	n->nr_partial++;
	if (tail == DEACTIVATE_TO_TAIL)
		list_add_tail(&page->slab_list, &n->partial);
	else
		list_add(&page->slab_list, &n->partial);
}

static inline void add_partial(struct kmem_cache_node *n,
				struct page *page, int tail)
{
	lockdep_assert_held(&n->list_lock);
	__add_partial(n, page, tail);
}

static inline void remove_partial(struct kmem_cache_node *n,
					struct page *page)
{
	lockdep_assert_held(&n->list_lock);
	list_del(&page->slab_list);
	n->nr_partial--;
}

/*
 * Remove slab from the partial list, freeze it and
 * return the pointer to the freelist.
 *
 * Returns a list of objects or NULL if it fails.
 */
static inline void *acquire_slab(struct kmem_cache *s,
		struct kmem_cache_node *n, struct page *page,
		int mode, int *objects)
{
	void *freelist;
	unsigned long counters;
	struct page new;

	lockdep_assert_held(&n->list_lock);

	/*
	 * Zap the freelist and set the frozen bit.
	 * The old freelist is the list of objects for the
	 * per cpu allocation list.
	 */
	freelist = page->freelist;
	counters = page->counters;
	new.counters = counters;
	*objects = new.objects - new.inuse;
	if (mode) {
		new.inuse = page->objects;
		new.freelist = NULL;
	} else {
		new.freelist = freelist;
	}

	VM_BUG_ON(new.frozen);
	new.frozen = 1;

	if (!__cmpxchg_double_slab(s, page,
			freelist, counters,
			new.freelist, new.counters,
			"acquire_slab"))
		return NULL;

	remove_partial(n, page);
	WARN_ON(!freelist);
	return freelist;
}

static void put_cpu_partial(struct kmem_cache *s, struct page *page, int drain);
static inline bool pfmemalloc_match(struct page *page, gfp_t gfpflags);

/*
 * Try to allocate a partial slab from a specific node.
 */
static void *get_partial_node(struct kmem_cache *s, struct kmem_cache_node *n,
				struct kmem_cache_cpu *c, gfp_t flags)
{
	struct page *page, *page2;
	void *object = NULL;
	unsigned int available = 0;
	int objects;

	/*
	 * Racy check. If we mistakenly see no partial slabs then we
	 * just allocate an empty slab. If we mistakenly try to get a
	 * partial slab and there is none available then get_partials()
	 * will return NULL.
	 */
	if (!n || !n->nr_partial)
		return NULL;

	spin_lock(&n->list_lock);
	list_for_each_entry_safe(page, page2, &n->partial, slab_list) {
		void *t;

		if (!pfmemalloc_match(page, flags))
			continue;

		t = acquire_slab(s, n, page, object == NULL, &objects);
		if (!t)
			break;

		available += objects;
		if (!object) {
			c->page = page;
			stat(s, ALLOC_FROM_PARTIAL);
			object = t;
		} else {
			put_cpu_partial(s, page, 0);
			stat(s, CPU_PARTIAL_NODE);
		}
		if (!kmem_cache_has_cpu_partial(s)
			|| available > slub_cpu_partial(s) / 2)
			break;

	}
	spin_unlock(&n->list_lock);
	return object;
}

/*
 * Get a page from somewhere. Search in increasing NUMA distances.
 */
static void *get_any_partial(struct kmem_cache *s, gfp_t flags,
		struct kmem_cache_cpu *c)
{
#ifdef CONFIG_NUMA
	struct zonelist *zonelist;
	struct zoneref *z;
	struct zone *zone;
	enum zone_type high_zoneidx = gfp_zone(flags);
	void *object;
	unsigned int cpuset_mems_cookie;

	/*
	 * The defrag ratio allows a configuration of the tradeoffs between
	 * inter node defragmentation and node local allocations. A lower
	 * defrag_ratio increases the tendency to do local allocations
	 * instead of attempting to obtain partial slabs from other nodes.
	 *
	 * If the defrag_ratio is set to 0 then kmalloc() always
	 * returns node local objects. If the ratio is higher then kmalloc()
	 * may return off node objects because partial slabs are obtained
	 * from other nodes and filled up.
	 *
	 * If /sys/kernel/slab/xx/remote_node_defrag_ratio is set to 100
	 * (which makes defrag_ratio = 1000) then every (well almost)
	 * allocation will first attempt to defrag slab caches on other nodes.
	 * This means scanning over all nodes to look for partial slabs which
	 * may be expensive if we do it every time we are trying to find a slab
	 * with available objects.
	 */
	if (!s->remote_node_defrag_ratio ||
			get_cycles() % 1024 > s->remote_node_defrag_ratio)
		return NULL;

	do {
		cpuset_mems_cookie = read_mems_allowed_begin();
		zonelist = node_zonelist(mempolicy_slab_node(), flags);
		for_each_zone_zonelist(zone, z, zonelist, high_zoneidx) {
			struct kmem_cache_node *n;

			n = get_node(s, zone_to_nid(zone));

			if (n && cpuset_zone_allowed(zone, flags) &&
					n->nr_partial > s->min_partial) {
				object = get_partial_node(s, n, c, flags);
				if (object) {
					/*
					 * Don't check read_mems_allowed_retry()
					 * here - if mems_allowed was updated in
					 * parallel, that was a harmless race
					 * between allocation and the cpuset
					 * update
					 */
					return object;
				}
			}
		}
	} while (read_mems_allowed_retry(cpuset_mems_cookie));
#endif	/* CONFIG_NUMA */
	return NULL;
}

/*
 * Get a partial page, lock it and return it.
 */
static void *get_partial(struct kmem_cache *s, gfp_t flags, int node,
		struct kmem_cache_cpu *c)
{
	void *object;
	int searchnode = node;

	if (node == NUMA_NO_NODE)
		searchnode = numa_mem_id();

	object = get_partial_node(s, get_node(s, searchnode), c, flags);
	if (object || node != NUMA_NO_NODE)
		return object;

	return get_any_partial(s, flags, c);
}

#ifdef CONFIG_PREEMPTION
/*
 * Calculate the next globally unique transaction for disambiguiation
 * during cmpxchg. The transactions start with the cpu number and are then
 * incremented by CONFIG_NR_CPUS.
 */
#define TID_STEP  roundup_pow_of_two(CONFIG_NR_CPUS)
#else
/*
 * No preemption supported therefore also no need to check for
 * different cpus.
 */
#define TID_STEP 1
#endif

static inline unsigned long next_tid(unsigned long tid)
{
	return tid + TID_STEP;
}

#ifdef SLUB_DEBUG_CMPXCHG
static inline unsigned int tid_to_cpu(unsigned long tid)
{
	return tid % TID_STEP;
}

static inline unsigned long tid_to_event(unsigned long tid)
{
	return tid / TID_STEP;
}
#endif

static inline unsigned int init_tid(int cpu)
{
	return cpu;
}

static inline void note_cmpxchg_failure(const char *n,
		const struct kmem_cache *s, unsigned long tid)
{
#ifdef SLUB_DEBUG_CMPXCHG
	unsigned long actual_tid = __this_cpu_read(s->cpu_slab->tid);

	pr_info("%s %s: cmpxchg redo ", n, s->name);

#ifdef CONFIG_PREEMPTION
	if (tid_to_cpu(tid) != tid_to_cpu(actual_tid))
		pr_warn("due to cpu change %d -> %d\n",
			tid_to_cpu(tid), tid_to_cpu(actual_tid));
	else
#endif
	if (tid_to_event(tid) != tid_to_event(actual_tid))
		pr_warn("due to cpu running other code. Event %ld->%ld\n",
			tid_to_event(tid), tid_to_event(actual_tid));
	else
		pr_warn("for unknown reason: actual=%lx was=%lx target=%lx\n",
			actual_tid, tid, next_tid(tid));
#endif
	stat(s, CMPXCHG_DOUBLE_CPU_FAIL);
}

static void init_kmem_cache_cpus(struct kmem_cache *s)
{
	int cpu;

	for_each_possible_cpu(cpu)
		per_cpu_ptr(s->cpu_slab, cpu)->tid = init_tid(cpu);
}

/*
 * Remove the cpu slab
 */
static void deactivate_slab(struct kmem_cache *s, struct page *page,
				void *freelist, struct kmem_cache_cpu *c)
{
	enum slab_modes { M_NONE, M_PARTIAL, M_FULL, M_FREE };
	struct kmem_cache_node *n = get_node(s, page_to_nid(page));
	int lock = 0;
	enum slab_modes l = M_NONE, m = M_NONE;
	void *nextfree;
	int tail = DEACTIVATE_TO_HEAD;
	struct page new;
	struct page old;

	if (page->freelist) {
		stat(s, DEACTIVATE_REMOTE_FREES);
		tail = DEACTIVATE_TO_TAIL;
	}

	/*
	 * Stage one: Free all available per cpu objects back
	 * to the page freelist while it is still frozen. Leave the
	 * last one.
	 *
	 * There is no need to take the list->lock because the page
	 * is still frozen.
	 */
	while (freelist && (nextfree = get_freepointer(s, freelist))) {
		void *prior;
		unsigned long counters;

		do {
			prior = page->freelist;
			counters = page->counters;
			set_freepointer(s, freelist, prior);
			new.counters = counters;
			new.inuse--;
			VM_BUG_ON(!new.frozen);

		} while (!__cmpxchg_double_slab(s, page,
			prior, counters,
			freelist, new.counters,
			"drain percpu freelist"));

		freelist = nextfree;
	}

	/*
	 * Stage two: Ensure that the page is unfrozen while the
	 * list presence reflects the actual number of objects
	 * during unfreeze.
	 *
	 * We setup the list membership and then perform a cmpxchg
	 * with the count. If there is a mismatch then the page
	 * is not unfrozen but the page is on the wrong list.
	 *
	 * Then we restart the process which may have to remove
	 * the page from the list that we just put it on again
	 * because the number of objects in the slab may have
	 * changed.
	 */
redo:

	old.freelist = page->freelist;
	old.counters = page->counters;
	VM_BUG_ON(!old.frozen);

	/* Determine target state of the slab */
	new.counters = old.counters;
	if (freelist) {
		new.inuse--;
		set_freepointer(s, freelist, old.freelist);
		new.freelist = freelist;
	} else
		new.freelist = old.freelist;

	new.frozen = 0;

	if (!new.inuse && n->nr_partial >= s->min_partial)
		m = M_FREE;
	else if (new.freelist) {
		m = M_PARTIAL;
		if (!lock) {
			lock = 1;
			/*
			 * Taking the spinlock removes the possibility
			 * that acquire_slab() will see a slab page that
			 * is frozen
			 */
			spin_lock(&n->list_lock);
		}
	} else {
		m = M_FULL;
		if (kmem_cache_debug(s) && !lock) {
			lock = 1;
			/*
			 * This also ensures that the scanning of full
			 * slabs from diagnostic functions will not see
			 * any frozen slabs.
			 */
			spin_lock(&n->list_lock);
		}
	}

	if (l != m) {
		if (l == M_PARTIAL)
			remove_partial(n, page);
		else if (l == M_FULL)
			remove_full(s, n, page);

		if (m == M_PARTIAL)
			add_partial(n, page, tail);
		else if (m == M_FULL)
			add_full(s, n, page);
	}

	l = m;
	if (!__cmpxchg_double_slab(s, page,
				old.freelist, old.counters,
				new.freelist, new.counters,
				"unfreezing slab"))
		goto redo;

	if (lock)
		spin_unlock(&n->list_lock);

	if (m == M_PARTIAL)
		stat(s, tail);
	else if (m == M_FULL)
		stat(s, DEACTIVATE_FULL);
	else if (m == M_FREE) {
		stat(s, DEACTIVATE_EMPTY);
		discard_slab(s, page);
		stat(s, FREE_SLAB);
	}

	c->page = NULL;
	c->freelist = NULL;
}

/*
 * Unfreeze all the cpu partial slabs.
 *
 * This function must be called with interrupts disabled
 * for the cpu using c (or some other guarantee must be there
 * to guarantee no concurrent accesses).
 */
static void unfreeze_partials(struct kmem_cache *s,
		struct kmem_cache_cpu *c)
{
#ifdef CONFIG_SLUB_CPU_PARTIAL
	struct kmem_cache_node *n = NULL, *n2 = NULL;
	struct page *page, *discard_page = NULL;

	while ((page = slub_percpu_partial(c))) {
		struct page new;
		struct page old;

		slub_set_percpu_partial(c, page);

		n2 = get_node(s, page_to_nid(page));
		if (n != n2) {
			if (n)
				spin_unlock(&n->list_lock);

			n = n2;
			spin_lock(&n->list_lock);
		}

		do {

			old.freelist = page->freelist;
			old.counters = page->counters;
			VM_BUG_ON(!old.frozen);

			new.counters = old.counters;
			new.freelist = old.freelist;

			new.frozen = 0;

		} while (!__cmpxchg_double_slab(s, page,
				old.freelist, old.counters,
				new.freelist, new.counters,
				"unfreezing slab"));

		if (unlikely(!new.inuse && n->nr_partial >= s->min_partial)) {
			page->next = discard_page;
			discard_page = page;
		} else {
			add_partial(n, page, DEACTIVATE_TO_TAIL);
			stat(s, FREE_ADD_PARTIAL);
		}
	}

	if (n)
		spin_unlock(&n->list_lock);

	while (discard_page) {
		page = discard_page;
		discard_page = discard_page->next;

		stat(s, DEACTIVATE_EMPTY);
		discard_slab(s, page);
		stat(s, FREE_SLAB);
	}
#endif	/* CONFIG_SLUB_CPU_PARTIAL */
}

/*
 * Put a page that was just frozen (in __slab_free|get_partial_node) into a
 * partial page slot if available.
 *
 * If we did not find a slot then simply move all the partials to the
 * per node partial list.
 */
static void put_cpu_partial(struct kmem_cache *s, struct page *page, int drain)
{
#ifdef CONFIG_SLUB_CPU_PARTIAL
	struct page *oldpage;
	int pages;
	int pobjects;

	preempt_disable();
	do {
		pages = 0;
		pobjects = 0;
		oldpage = this_cpu_read(s->cpu_slab->partial);

		if (oldpage) {
			pobjects = oldpage->pobjects;
			pages = oldpage->pages;
			if (drain && pobjects > slub_cpu_partial(s)) {
				unsigned long flags;
				/*
				 * partial array is full. Move the existing
				 * set to the per node partial list.
				 */
				local_irq_save(flags);
				unfreeze_partials(s, this_cpu_ptr(s->cpu_slab));
				local_irq_restore(flags);
				oldpage = NULL;
				pobjects = 0;
				pages = 0;
				stat(s, CPU_PARTIAL_DRAIN);
			}
		}

		pages++;
		pobjects += page->objects - page->inuse;

		page->pages = pages;
		page->pobjects = pobjects;
		page->next = oldpage;

	} while (this_cpu_cmpxchg(s->cpu_slab->partial, oldpage, page)
								!= oldpage);
	if (unlikely(!slub_cpu_partial(s))) {
		unsigned long flags;

		local_irq_save(flags);
		unfreeze_partials(s, this_cpu_ptr(s->cpu_slab));
		local_irq_restore(flags);
	}
	preempt_enable();
#endif	/* CONFIG_SLUB_CPU_PARTIAL */
}

static inline void flush_slab(struct kmem_cache *s, struct kmem_cache_cpu *c)
{
	stat(s, CPUSLAB_FLUSH);
	deactivate_slab(s, c->page, c->freelist, c);

	c->tid = next_tid(c->tid);
}

/*
 * Flush cpu slab.
 *
 * Called from IPI handler with interrupts disabled.
 */
static inline void __flush_cpu_slab(struct kmem_cache *s, int cpu)
{
	struct kmem_cache_cpu *c = per_cpu_ptr(s->cpu_slab, cpu);

	if (c->page)
		flush_slab(s, c);

	unfreeze_partials(s, c);
}

static void flush_cpu_slab(void *d)
{
	struct kmem_cache *s = d;

	__flush_cpu_slab(s, smp_processor_id());
}

static bool has_cpu_slab(int cpu, void *info)
{
	struct kmem_cache *s = info;
	struct kmem_cache_cpu *c = per_cpu_ptr(s->cpu_slab, cpu);

	return c->page || slub_percpu_partial(c);
}

static void flush_all(struct kmem_cache *s)
{
	on_each_cpu_cond(has_cpu_slab, flush_cpu_slab, s, 1);
}

/*
 * Use the cpu notifier to insure that the cpu slabs are flushed when
 * necessary.
 */
static int slub_cpu_dead(unsigned int cpu)
{
	struct kmem_cache *s;
	unsigned long flags;

	mutex_lock(&slab_mutex);
	list_for_each_entry(s, &slab_caches, list) {
		local_irq_save(flags);
		__flush_cpu_slab(s, cpu);
		local_irq_restore(flags);
	}
	mutex_unlock(&slab_mutex);
	return 0;
}

/*
 * Check if the objects in a per cpu structure fit numa
 * locality expectations.
 */
static inline int node_match(struct page *page, int node)
{
#ifdef CONFIG_NUMA
	if (node != NUMA_NO_NODE && page_to_nid(page) != node)
		return 0;
#endif
	return 1;
}

#ifdef CONFIG_SLUB_DEBUG
static int count_free(struct page *page)
{
	return page->objects - page->inuse;
}

static inline unsigned long node_nr_objs(struct kmem_cache_node *n)
{
	return atomic_long_read(&n->total_objects);
}
#endif /* CONFIG_SLUB_DEBUG */

#if defined(CONFIG_SLUB_DEBUG) || defined(CONFIG_SYSFS)
static unsigned long count_partial(struct kmem_cache_node *n,
					int (*get_count)(struct page *))
{
	unsigned long flags;
	unsigned long x = 0;
	struct page *page;

	spin_lock_irqsave(&n->list_lock, flags);
	list_for_each_entry(page, &n->partial, slab_list)
		x += get_count(page);
	spin_unlock_irqrestore(&n->list_lock, flags);
	return x;
}
#endif /* CONFIG_SLUB_DEBUG || CONFIG_SYSFS */

static noinline void
slab_out_of_memory(struct kmem_cache *s, gfp_t gfpflags, int nid)
{
#ifdef CONFIG_SLUB_DEBUG
	static DEFINE_RATELIMIT_STATE(slub_oom_rs, DEFAULT_RATELIMIT_INTERVAL,
				      DEFAULT_RATELIMIT_BURST);
	int node;
	struct kmem_cache_node *n;

	if ((gfpflags & __GFP_NOWARN) || !__ratelimit(&slub_oom_rs))
		return;

	pr_warn("SLUB: Unable to allocate memory on node %d, gfp=%#x(%pGg)\n",
		nid, gfpflags, &gfpflags);
	pr_warn("  cache: %s, object size: %u, buffer size: %u, default order: %u, min order: %u\n",
		s->name, s->object_size, s->size, oo_order(s->oo),
		oo_order(s->min));

	if (oo_order(s->min) > get_order(s->object_size))
		pr_warn("  %s debugging increased min order, use slub_debug=O to disable.\n",
			s->name);

	for_each_kmem_cache_node(s, node, n) {
		unsigned long nr_slabs;
		unsigned long nr_objs;
		unsigned long nr_free;

		nr_free  = count_partial(n, count_free);
		nr_slabs = node_nr_slabs(n);
		nr_objs  = node_nr_objs(n);

		pr_warn("  node %d: slabs: %ld, objs: %ld, free: %ld\n",
			node, nr_slabs, nr_objs, nr_free);
	}
#endif
}

static inline void *new_slab_objects(struct kmem_cache *s, gfp_t flags,
			int node, struct kmem_cache_cpu **pc)
{
	void *freelist;
	struct kmem_cache_cpu *c = *pc;
	struct page *page;

	WARN_ON_ONCE(s->ctor && (flags & __GFP_ZERO));

	freelist = get_partial(s, flags, node, c);

	if (freelist)
		return freelist;

	page = new_slab(s, flags, node);
	if (page) {
		c = raw_cpu_ptr(s->cpu_slab);
		if (c->page)
			flush_slab(s, c);

		/*
		 * No other reference to the page yet so we can
		 * muck around with it freely without cmpxchg
		 */
		freelist = page->freelist;
		page->freelist = NULL;

		stat(s, ALLOC_SLAB);
		c->page = page;
		*pc = c;
	}

	return freelist;
}

static inline bool pfmemalloc_match(struct page *page, gfp_t gfpflags)
{
	if (unlikely(PageSlabPfmemalloc(page)))
		return gfp_pfmemalloc_allowed(gfpflags);

	return true;
}

/*
 * Check the page->freelist of a page and either transfer the freelist to the
 * per cpu freelist or deactivate the page.
 *
 * The page is still frozen if the return value is not NULL.
 *
 * If this function returns NULL then the page has been unfrozen.
 *
 * This function must be called with interrupt disabled.
 */
static inline void *get_freelist(struct kmem_cache *s, struct page *page)
{
	struct page new;
	unsigned long counters;
	void *freelist;

	do {
		freelist = page->freelist;
		counters = page->counters;

		new.counters = counters;
		VM_BUG_ON(!new.frozen);

		new.inuse = page->objects;
		new.frozen = freelist != NULL;

	} while (!__cmpxchg_double_slab(s, page,
		freelist, counters,
		NULL, new.counters,
		"get_freelist"));

	return freelist;
}

/*
 * Slow path. The lockless freelist is empty or we need to perform
 * debugging duties.
 *
 * Processing is still very fast if new objects have been freed to the
 * regular freelist. In that case we simply take over the regular freelist
 * as the lockless freelist and zap the regular freelist.
 *
 * If that is not working then we fall back to the partial lists. We take the
 * first element of the freelist as the object to allocate now and move the
 * rest of the freelist to the lockless freelist.
 *
 * And if we were unable to get a new slab from the partial slab lists then
 * we need to allocate a new slab. This is the slowest path since it involves
 * a call to the page allocator and the setup of a new slab.
 *
 * Version of __slab_alloc to use when we know that interrupts are
 * already disabled (which is the case for bulk allocation).
 */
static void *___slab_alloc(struct kmem_cache *s, gfp_t gfpflags, int node,
			  unsigned long addr, struct kmem_cache_cpu *c)
{
	void *freelist;
	struct page *page;

	page = c->page;
	if (!page) {
		/*
		 * if the node is not online or has no normal memory, just
		 * ignore the node constraint
		 */
		if (unlikely(node != NUMA_NO_NODE &&
			     !node_state(node, N_NORMAL_MEMORY)))
			node = NUMA_NO_NODE;
		goto new_slab;
	}
redo:

	if (unlikely(!node_match(page, node))) {
		/*
		 * same as above but node_match() being false already
		 * implies node != NUMA_NO_NODE
		 */
		if (!node_state(node, N_NORMAL_MEMORY)) {
			node = NUMA_NO_NODE;
			goto redo;
		} else {
			stat(s, ALLOC_NODE_MISMATCH);
			deactivate_slab(s, page, c->freelist, c);
			goto new_slab;
		}
	}

	/*
	 * By rights, we should be searching for a slab page that was
	 * PFMEMALLOC but right now, we are losing the pfmemalloc
	 * information when the page leaves the per-cpu allocator
	 */
	if (unlikely(!pfmemalloc_match(page, gfpflags))) {
		deactivate_slab(s, page, c->freelist, c);
		goto new_slab;
	}

	/* must check again c->freelist in case of cpu migration or IRQ */
	freelist = c->freelist;
	if (freelist)
		goto load_freelist;

	freelist = get_freelist(s, page);

	if (!freelist) {
		c->page = NULL;
		stat(s, DEACTIVATE_BYPASS);
		goto new_slab;
	}

	stat(s, ALLOC_REFILL);

load_freelist:
	/*
	 * freelist is pointing to the list of objects to be used.
	 * page is pointing to the page from which the objects are obtained.
	 * That page must be frozen for per cpu allocations to work.
	 */
	VM_BUG_ON(!c->page->frozen);
	c->freelist = get_freepointer(s, freelist);
	c->tid = next_tid(c->tid);
	return freelist;

new_slab:

	if (slub_percpu_partial(c)) {
		page = c->page = slub_percpu_partial(c);
		slub_set_percpu_partial(c, page);
		stat(s, CPU_PARTIAL_ALLOC);
		goto redo;
	}

	freelist = new_slab_objects(s, gfpflags, node, &c);

	if (unlikely(!freelist)) {
		slab_out_of_memory(s, gfpflags, node);
		return NULL;
	}

	page = c->page;
	if (likely(!kmem_cache_debug(s) && pfmemalloc_match(page, gfpflags)))
		goto load_freelist;

	/* Only entered in the debug case */
	if (kmem_cache_debug(s) &&
			!alloc_debug_processing(s, page, freelist, addr))
		goto new_slab;	/* Slab failed checks. Next slab needed */

	deactivate_slab(s, page, get_freepointer(s, freelist), c);
	return freelist;
}

/*
 * Another one that disabled interrupt and compensates for possible
 * cpu changes by refetching the per cpu area pointer.
 */
static void *__slab_alloc(struct kmem_cache *s, gfp_t gfpflags, int node,
			  unsigned long addr, struct kmem_cache_cpu *c)
{
	void *p;
	unsigned long flags;

	local_irq_save(flags);
#ifdef CONFIG_PREEMPTION
	/*
	 * We may have been preempted and rescheduled on a different
	 * cpu before disabling interrupts. Need to reload cpu area
	 * pointer.
	 */
	c = this_cpu_ptr(s->cpu_slab);
#endif

	p = ___slab_alloc(s, gfpflags, node, addr, c);
	local_irq_restore(flags);
	return p;
}

/*
 * If the object has been wiped upon free, make sure it's fully initialized by
 * zeroing out freelist pointer.
 */
static __always_inline void maybe_wipe_obj_freeptr(struct kmem_cache *s,
						   void *obj)
{
	if (unlikely(slab_want_init_on_free(s)) && obj)
		memset((void *)((char *)obj + s->offset), 0, sizeof(void *));
}

/*
 * Inlined fastpath so that allocation functions (kmalloc, kmem_cache_alloc)
 * have the fastpath folded into their functions. So no function call
 * overhead for requests that can be satisfied on the fastpath.
 *
 * The fastpath works by first checking if the lockless freelist can be used.
 * If not then __slab_alloc is called for slow processing.
 *
 * Otherwise we can simply pick the next object from the lockless free list.
 */
static __always_inline void *slab_alloc_node(struct kmem_cache *s,
		gfp_t gfpflags, int node, unsigned long addr)
{
	void *object;
	struct kmem_cache_cpu *c;
	struct page *page;
	unsigned long tid;

	s = slab_pre_alloc_hook(s, gfpflags);
	if (!s)
		return NULL;
redo:
	/*
	 * Must read kmem_cache cpu data via this cpu ptr. Preemption is
	 * enabled. We may switch back and forth between cpus while
	 * reading from one cpu area. That does not matter as long
	 * as we end up on the original cpu again when doing the cmpxchg.
	 *
	 * We should guarantee that tid and kmem_cache are retrieved on
	 * the same cpu. It could be different if CONFIG_PREEMPTION so we need
	 * to check if it is matched or not.
	 */
	do {
		tid = this_cpu_read(s->cpu_slab->tid);
		c = raw_cpu_ptr(s->cpu_slab);
	} while (IS_ENABLED(CONFIG_PREEMPTION) &&
		 unlikely(tid != READ_ONCE(c->tid)));

	/*
	 * Irqless object alloc/free algorithm used here depends on sequence
	 * of fetching cpu_slab's data. tid should be fetched before anything
	 * on c to guarantee that object and page associated with previous tid
	 * won't be used with current tid. If we fetch tid first, object and
	 * page could be one associated with next tid and our alloc/free
	 * request will be failed. In this case, we will retry. So, no problem.
	 */
	barrier();

	/*
	 * The transaction ids are globally unique per cpu and per operation on
	 * a per cpu queue. Thus they can be guarantee that the cmpxchg_double
	 * occurs on the right processor and that there was no operation on the
	 * linked list in between.
	 */

	object = c->freelist;
	page = c->page;
	if (unlikely(!object || !node_match(page, node))) {
		object = __slab_alloc(s, gfpflags, node, addr, c);
		stat(s, ALLOC_SLOWPATH);
	} else {
		void *next_object = get_freepointer_safe(s, object);

		/*
		 * The cmpxchg will only match if there was no additional
		 * operation and if we are on the right processor.
		 *
		 * The cmpxchg does the following atomically (without lock
		 * semantics!)
		 * 1. Relocate first pointer to the current per cpu area.
		 * 2. Verify that tid and freelist have not been changed
		 * 3. If they were not changed replace tid and freelist
		 *
		 * Since this is without lock semantics the protection is only
		 * against code executing on this cpu *not* from access by
		 * other cpus.
		 */
		if (unlikely(!this_cpu_cmpxchg_double(
				s->cpu_slab->freelist, s->cpu_slab->tid,
				object, tid,
				next_object, next_tid(tid)))) {

			note_cmpxchg_failure("slab_alloc", s, tid);
			goto redo;
		}
		prefetch_freepointer(s, next_object);
		stat(s, ALLOC_FASTPATH);
	}

	maybe_wipe_obj_freeptr(s, object);

	if (unlikely(slab_want_init_on_alloc(gfpflags, s)) && object)
		memset(object, 0, s->object_size);

	slab_post_alloc_hook(s, gfpflags, 1, &object);

	return object;
}

static __always_inline void *slab_alloc(struct kmem_cache *s,
		gfp_t gfpflags, unsigned long addr)
{
	return slab_alloc_node(s, gfpflags, NUMA_NO_NODE, addr);
}

void *kmem_cache_alloc(struct kmem_cache *s, gfp_t gfpflags)
{
	void *ret = slab_alloc(s, gfpflags, _RET_IP_);

	trace_kmem_cache_alloc(_RET_IP_, ret, s->object_size,
				s->size, gfpflags);

	return ret;
}
EXPORT_SYMBOL(kmem_cache_alloc);

#ifdef CONFIG_TRACING
void *kmem_cache_alloc_trace(struct kmem_cache *s, gfp_t gfpflags, size_t size)
{
	void *ret = slab_alloc(s, gfpflags, _RET_IP_);
	trace_kmalloc(_RET_IP_, ret, size, s->size, gfpflags);
	ret = kasan_kmalloc(s, ret, size, gfpflags);
	return ret;
}
EXPORT_SYMBOL(kmem_cache_alloc_trace);
#endif

#ifdef CONFIG_NUMA
void *kmem_cache_alloc_node(struct kmem_cache *s, gfp_t gfpflags, int node)
{
	void *ret = slab_alloc_node(s, gfpflags, node, _RET_IP_);

	trace_kmem_cache_alloc_node(_RET_IP_, ret,
				    s->object_size, s->size, gfpflags, node);

	return ret;
}
EXPORT_SYMBOL(kmem_cache_alloc_node);

#ifdef CONFIG_TRACING
void *kmem_cache_alloc_node_trace(struct kmem_cache *s,
				    gfp_t gfpflags,
				    int node, size_t size)
{
	void *ret = slab_alloc_node(s, gfpflags, node, _RET_IP_);

	trace_kmalloc_node(_RET_IP_, ret,
			   size, s->size, gfpflags, node);

	ret = kasan_kmalloc(s, ret, size, gfpflags);
	return ret;
}
EXPORT_SYMBOL(kmem_cache_alloc_node_trace);
#endif
#endif	/* CONFIG_NUMA */

/*
 * Slow path handling. This may still be called frequently since objects
 * have a longer lifetime than the cpu slabs in most processing loads.
 *
 * So we still attempt to reduce cache line usage. Just take the slab
 * lock and free the item. If there is no additional partial page
 * handling required then we can return immediately.
 */
static void __slab_free(struct kmem_cache *s, struct page *page,
			void *head, void *tail, int cnt,
			unsigned long addr)

{
	void *prior;
	int was_frozen;
	struct page new;
	unsigned long counters;
	struct kmem_cache_node *n = NULL;
	unsigned long uninitialized_var(flags);

	stat(s, FREE_SLOWPATH);

	if (kmem_cache_debug(s) &&
	    !free_debug_processing(s, page, head, tail, cnt, addr))
		return;

	do {
		if (unlikely(n)) {
			spin_unlock_irqrestore(&n->list_lock, flags);
			n = NULL;
		}
		prior = page->freelist;
		counters = page->counters;
		set_freepointer(s, tail, prior);
		new.counters = counters;
		was_frozen = new.frozen;
		new.inuse -= cnt;
		if ((!new.inuse || !prior) && !was_frozen) {

			if (kmem_cache_has_cpu_partial(s) && !prior) {

				/*
				 * Slab was on no list before and will be
				 * partially empty
				 * We can defer the list move and instead
				 * freeze it.
				 */
				new.frozen = 1;

			} else { /* Needs to be taken off a list */

				n = get_node(s, page_to_nid(page));
				/*
				 * Speculatively acquire the list_lock.
				 * If the cmpxchg does not succeed then we may
				 * drop the list_lock without any processing.
				 *
				 * Otherwise the list_lock will synchronize with
				 * other processors updating the list of slabs.
				 */
				spin_lock_irqsave(&n->list_lock, flags);

			}
		}

	} while (!cmpxchg_double_slab(s, page,
		prior, counters,
		head, new.counters,
		"__slab_free"));

	if (likely(!n)) {

		/*
		 * If we just froze the page then put it onto the
		 * per cpu partial list.
		 */
		if (new.frozen && !was_frozen) {
			put_cpu_partial(s, page, 1);
			stat(s, CPU_PARTIAL_FREE);
		}
		/*
		 * The list lock was not taken therefore no list
		 * activity can be necessary.
		 */
		if (was_frozen)
			stat(s, FREE_FROZEN);
		return;
	}

	if (unlikely(!new.inuse && n->nr_partial >= s->min_partial))
		goto slab_empty;

	/*
	 * Objects left in the slab. If it was not on the partial list before
	 * then add it.
	 */
	if (!kmem_cache_has_cpu_partial(s) && unlikely(!prior)) {
		remove_full(s, n, page);
		add_partial(n, page, DEACTIVATE_TO_TAIL);
		stat(s, FREE_ADD_PARTIAL);
	}
	spin_unlock_irqrestore(&n->list_lock, flags);
	return;

slab_empty:
	if (prior) {
		/*
		 * Slab on the partial list.
		 */
		remove_partial(n, page);
		stat(s, FREE_REMOVE_PARTIAL);
	} else {
		/* Slab must be on the full list */
		remove_full(s, n, page);
	}

	spin_unlock_irqrestore(&n->list_lock, flags);
	stat(s, FREE_SLAB);
	discard_slab(s, page);
}

/*
 * Fastpath with forced inlining to produce a kfree and kmem_cache_free that
 * can perform fastpath freeing without additional function calls.
 *
 * The fastpath is only possible if we are freeing to the current cpu slab
 * of this processor. This typically the case if we have just allocated
 * the item before.
 *
 * If fastpath is not possible then fall back to __slab_free where we deal
 * with all sorts of special processing.
 *
 * Bulk free of a freelist with several objects (all pointing to the
 * same page) possible by specifying head and tail ptr, plus objects
 * count (cnt). Bulk free indicated by tail pointer being set.
 */
static __always_inline void do_slab_free(struct kmem_cache *s,
				struct page *page, void *head, void *tail,
				int cnt, unsigned long addr)
{
	void *tail_obj = tail ? : head;
	struct kmem_cache_cpu *c;
	unsigned long tid;
redo:
	/*
	 * Determine the currently cpus per cpu slab.
	 * The cpu may change afterward. However that does not matter since
	 * data is retrieved via this pointer. If we are on the same cpu
	 * during the cmpxchg then the free will succeed.
	 */
	do {
		tid = this_cpu_read(s->cpu_slab->tid);
		c = raw_cpu_ptr(s->cpu_slab);
	} while (IS_ENABLED(CONFIG_PREEMPTION) &&
		 unlikely(tid != READ_ONCE(c->tid)));

	/* Same with comment on barrier() in slab_alloc_node() */
	barrier();

	if (likely(page == c->page)) {
		void **freelist = READ_ONCE(c->freelist);

		set_freepointer(s, tail_obj, freelist);

		if (unlikely(!this_cpu_cmpxchg_double(
				s->cpu_slab->freelist, s->cpu_slab->tid,
				freelist, tid,
				head, next_tid(tid)))) {

			note_cmpxchg_failure("slab_free", s, tid);
			goto redo;
		}
		stat(s, FREE_FASTPATH);
	} else
		__slab_free(s, page, head, tail_obj, cnt, addr);

}

static __always_inline void slab_free(struct kmem_cache *s, struct page *page,
				      void *head, void *tail, int cnt,
				      unsigned long addr)
{
	/*
	 * With KASAN enabled slab_free_freelist_hook modifies the freelist
	 * to remove objects, whose reuse must be delayed.
	 */
	if (slab_free_freelist_hook(s, &head, &tail))
		do_slab_free(s, page, head, tail, cnt, addr);
}

#ifdef CONFIG_KASAN_GENERIC
void ___cache_free(struct kmem_cache *cache, void *x, unsigned long addr)
{
	do_slab_free(cache, virt_to_head_page(x), x, NULL, 1, addr);
}
#endif

void kmem_cache_free(struct kmem_cache *s, void *x)
{
	s = cache_from_obj(s, x);
	if (!s)
		return;
	slab_free(s, virt_to_head_page(x), x, NULL, 1, _RET_IP_);
	trace_kmem_cache_free(_RET_IP_, x);
}
EXPORT_SYMBOL(kmem_cache_free);

struct detached_freelist {
	struct page *page;
	void *tail;
	void *freelist;
	int cnt;
	struct kmem_cache *s;
};

/*
 * This function progressively scans the array with free objects (with
 * a limited look ahead) and extract objects belonging to the same
 * page.  It builds a detached freelist directly within the given
 * page/objects.  This can happen without any need for
 * synchronization, because the objects are owned by running process.
 * The freelist is build up as a single linked list in the objects.
 * The idea is, that this detached freelist can then be bulk
 * transferred to the real freelist(s), but only requiring a single
 * synchronization primitive.  Look ahead in the array is limited due
 * to performance reasons.
 */
static inline
int build_detached_freelist(struct kmem_cache *s, size_t size,
			    void **p, struct detached_freelist *df)
{
	size_t first_skipped_index = 0;
	int lookahead = 3;
	void *object;
	struct page *page;

	/* Always re-init detached_freelist */
	df->page = NULL;

	do {
		object = p[--size];
		/* Do we need !ZERO_OR_NULL_PTR(object) here? (for kfree) */
	} while (!object && size);

	if (!object)
		return 0;

	page = virt_to_head_page(object);
	if (!s) {
		/* Handle kalloc'ed objects */
		if (unlikely(!PageSlab(page))) {
			BUG_ON(!PageCompound(page));
			kfree_hook(object);
			__free_pages(page, compound_order(page));
			p[size] = NULL; /* mark object processed */
			return size;
		}
		/* Derive kmem_cache from object */
		df->s = page->slab_cache;
	} else {
		df->s = cache_from_obj(s, object); /* Support for memcg */
	}

	/* Start new detached freelist */
	df->page = page;
	set_freepointer(df->s, object, NULL);
	df->tail = object;
	df->freelist = object;
	p[size] = NULL; /* mark object processed */
	df->cnt = 1;

	while (size) {
		object = p[--size];
		if (!object)
			continue; /* Skip processed objects */

		/* df->page is always set at this point */
		if (df->page == virt_to_head_page(object)) {
			/* Opportunity build freelist */
			set_freepointer(df->s, object, df->freelist);
			df->freelist = object;
			df->cnt++;
			p[size] = NULL; /* mark object processed */

			continue;
		}

		/* Limit look ahead search */
		if (!--lookahead)
			break;

		if (!first_skipped_index)
			first_skipped_index = size + 1;
	}

	return first_skipped_index;
}

/* Note that interrupts must be enabled when calling this function. */
void kmem_cache_free_bulk(struct kmem_cache *s, size_t size, void **p)
{
	if (WARN_ON(!size))
		return;

	do {
		struct detached_freelist df;

		size = build_detached_freelist(s, size, p, &df);
		if (!df.page)
			continue;

		slab_free(df.s, df.page, df.freelist, df.tail, df.cnt,_RET_IP_);
	} while (likely(size));
}
EXPORT_SYMBOL(kmem_cache_free_bulk);

/* Note that interrupts must be enabled when calling this function. */
int kmem_cache_alloc_bulk(struct kmem_cache *s, gfp_t flags, size_t size,
			  void **p)
{
	struct kmem_cache_cpu *c;
	int i;

	/* memcg and kmem_cache debug support */
	s = slab_pre_alloc_hook(s, flags);
	if (unlikely(!s))
		return false;
	/*
	 * Drain objects in the per cpu slab, while disabling local
	 * IRQs, which protects against PREEMPT and interrupts
	 * handlers invoking normal fastpath.
	 */
	local_irq_disable();
	c = this_cpu_ptr(s->cpu_slab);

	for (i = 0; i < size; i++) {
		void *object = c->freelist;

		if (unlikely(!object)) {
			/*
			 * We may have removed an object from c->freelist using
			 * the fastpath in the previous iteration; in that case,
			 * c->tid has not been bumped yet.
			 * Since ___slab_alloc() may reenable interrupts while
			 * allocating memory, we should bump c->tid now.
			 */
			c->tid = next_tid(c->tid);

			/*
			 * Invoking slow path likely have side-effect
			 * of re-populating per CPU c->freelist
			 */
			p[i] = ___slab_alloc(s, flags, NUMA_NO_NODE,
					    _RET_IP_, c);
			if (unlikely(!p[i]))
				goto error;

			c = this_cpu_ptr(s->cpu_slab);
			maybe_wipe_obj_freeptr(s, p[i]);

			continue; /* goto for-loop */
		}
		c->freelist = get_freepointer(s, object);
		p[i] = object;
		maybe_wipe_obj_freeptr(s, p[i]);
	}
	c->tid = next_tid(c->tid);
	local_irq_enable();

	/* Clear memory outside IRQ disabled fastpath loop */
	if (unlikely(slab_want_init_on_alloc(flags, s))) {
		int j;

		for (j = 0; j < i; j++)
			memset(p[j], 0, s->object_size);
	}

	/* memcg and kmem_cache debug support */
	slab_post_alloc_hook(s, flags, size, p);
	return i;
error:
	local_irq_enable();
	slab_post_alloc_hook(s, flags, i, p);
	__kmem_cache_free_bulk(s, i, p);
	return 0;
}
EXPORT_SYMBOL(kmem_cache_alloc_bulk);


/*
 * Object placement in a slab is made very easy because we always start at
 * offset 0. If we tune the size of the object to the alignment then we can
 * get the required alignment by putting one properly sized object after
 * another.
 *
 * Notice that the allocation order determines the sizes of the per cpu
 * caches. Each processor has always one slab available for allocations.
 * Increasing the allocation order reduces the number of times that slabs
 * must be moved on and off the partial lists and is therefore a factor in
 * locking overhead.
 */

/*
 * Mininum / Maximum order of slab pages. This influences locking overhead
 * and slab fragmentation. A higher order reduces the number of partial slabs
 * and increases the number of allocations possible without having to
 * take the list_lock.
 */
static unsigned int slub_min_order;
static unsigned int slub_max_order = PAGE_ALLOC_COSTLY_ORDER;
static unsigned int slub_min_objects;

/*
 * Calculate the order of allocation given an slab object size.
 *
 * The order of allocation has significant impact on performance and other
 * system components. Generally order 0 allocations should be preferred since
 * order 0 does not cause fragmentation in the page allocator. Larger objects
 * be problematic to put into order 0 slabs because there may be too much
 * unused space left. We go to a higher order if more than 1/16th of the slab
 * would be wasted.
 *
 * In order to reach satisfactory performance we must ensure that a minimum
 * number of objects is in one slab. Otherwise we may generate too much
 * activity on the partial lists which requires taking the list_lock. This is
 * less a concern for large slabs though which are rarely used.
 *
 * slub_max_order specifies the order where we begin to stop considering the
 * number of objects in a slab as critical. If we reach slub_max_order then
 * we try to keep the page order as low as possible. So we accept more waste
 * of space in favor of a small page order.
 *
 * Higher order allocations also allow the placement of more objects in a
 * slab and thereby reduce object handling overhead. If the user has
 * requested a higher mininum order then we start with that one instead of
 * the smallest order which will fit the object.
 */
static inline unsigned int slab_order(unsigned int size,
		unsigned int min_objects, unsigned int max_order,
		unsigned int fract_leftover)
{
	unsigned int min_order = slub_min_order;
	unsigned int order;

	if (order_objects(min_order, size) > MAX_OBJS_PER_PAGE)
		return get_order(size * MAX_OBJS_PER_PAGE) - 1;

	for (order = max(min_order, (unsigned int)get_order(min_objects * size));
			order <= max_order; order++) {

		unsigned int slab_size = (unsigned int)PAGE_SIZE << order;
		unsigned int rem;

		rem = slab_size % size;

		if (rem <= slab_size / fract_leftover)
			break;
	}

	return order;
}

static inline int calculate_order(unsigned int size)
{
	unsigned int order;
	unsigned int min_objects;
	unsigned int max_objects;

	/*
	 * Attempt to find best configuration for a slab. This
	 * works by first attempting to generate a layout with
	 * the best configuration and backing off gradually.
	 *
	 * First we increase the acceptable waste in a slab. Then
	 * we reduce the minimum objects required in a slab.
	 */
	min_objects = slub_min_objects;
	if (!min_objects)
		min_objects = 4 * (fls(nr_cpu_ids) + 1);
	max_objects = order_objects(slub_max_order, size);
	min_objects = min(min_objects, max_objects);

	while (min_objects > 1) {
		unsigned int fraction;

		fraction = 16;
		while (fraction >= 4) {
			order = slab_order(size, min_objects,
					slub_max_order, fraction);
			if (order <= slub_max_order)
				return order;
			fraction /= 2;
		}
		min_objects--;
	}

	/*
	 * We were unable to place multiple objects in a slab. Now
	 * lets see if we can place a single object there.
	 */
	order = slab_order(size, 1, slub_max_order, 1);
	if (order <= slub_max_order)
		return order;

	/*
	 * Doh this slab cannot be placed using slub_max_order.
	 */
	order = slab_order(size, 1, MAX_ORDER, 1);
	if (order < MAX_ORDER)
		return order;
	return -ENOSYS;
}

static void
init_kmem_cache_node(struct kmem_cache_node *n)
{
	n->nr_partial = 0;
	spin_lock_init(&n->list_lock);
	INIT_LIST_HEAD(&n->partial);
#ifdef CONFIG_SLUB_DEBUG
	atomic_long_set(&n->nr_slabs, 0);
	atomic_long_set(&n->total_objects, 0);
	INIT_LIST_HEAD(&n->full);
#endif
}

static inline int alloc_kmem_cache_cpus(struct kmem_cache *s)
{
	BUILD_BUG_ON(PERCPU_DYNAMIC_EARLY_SIZE <
			KMALLOC_SHIFT_HIGH * sizeof(struct kmem_cache_cpu));

	/*
	 * Must align to double word boundary for the double cmpxchg
	 * instructions to work; see __pcpu_double_call_return_bool().
	 */
	s->cpu_slab = __alloc_percpu(sizeof(struct kmem_cache_cpu),
				     2 * sizeof(void *));

	if (!s->cpu_slab)
		return 0;

	init_kmem_cache_cpus(s);

	return 1;
}

static struct kmem_cache *kmem_cache_node;

/*
 * No kmalloc_node yet so do it by hand. We know that this is the first
 * slab on the node for this slabcache. There are no concurrent accesses
 * possible.
 *
 * Note that this function only works on the kmem_cache_node
 * when allocating for the kmem_cache_node. This is used for bootstrapping
 * memory on a fresh node that has no slab structures yet.
 */
static void early_kmem_cache_node_alloc(int node)
{
	struct page *page;
	struct kmem_cache_node *n;

	BUG_ON(kmem_cache_node->size < sizeof(struct kmem_cache_node));

	page = new_slab(kmem_cache_node, GFP_NOWAIT, node);

	BUG_ON(!page);
	if (page_to_nid(page) != node) {
		pr_err("SLUB: Unable to allocate memory from node %d\n", node);
		pr_err("SLUB: Allocating a useless per node structure in order to be able to continue\n");
	}

	n = page->freelist;
	BUG_ON(!n);
#ifdef CONFIG_SLUB_DEBUG
	init_object(kmem_cache_node, n, SLUB_RED_ACTIVE);
	init_tracking(kmem_cache_node, n);
#endif
	n = kasan_kmalloc(kmem_cache_node, n, sizeof(struct kmem_cache_node),
		      GFP_KERNEL);
	page->freelist = get_freepointer(kmem_cache_node, n);
	page->inuse = 1;
	page->frozen = 0;
	kmem_cache_node->node[node] = n;
	init_kmem_cache_node(n);
	inc_slabs_node(kmem_cache_node, node, page->objects);

	/*
	 * No locks need to be taken here as it has just been
	 * initialized and there is no concurrent access.
	 */
	__add_partial(n, page, DEACTIVATE_TO_HEAD);
}

static void free_kmem_cache_nodes(struct kmem_cache *s)
{
	int node;
	struct kmem_cache_node *n;

	for_each_kmem_cache_node(s, node, n) {
		s->node[node] = NULL;
		kmem_cache_free(kmem_cache_node, n);
	}
}

void __kmem_cache_release(struct kmem_cache *s)
{
	cache_random_seq_destroy(s);
	free_percpu(s->cpu_slab);
	free_kmem_cache_nodes(s);
}

static int init_kmem_cache_nodes(struct kmem_cache *s)
{
	int node;

	for_each_node_state(node, N_NORMAL_MEMORY) {
		struct kmem_cache_node *n;

		if (slab_state == DOWN) {
			early_kmem_cache_node_alloc(node);
			continue;
		}
		n = kmem_cache_alloc_node(kmem_cache_node,
						GFP_KERNEL, node);

		if (!n) {
			free_kmem_cache_nodes(s);
			return 0;
		}

		init_kmem_cache_node(n);
		s->node[node] = n;
	}
	return 1;
}

static void set_min_partial(struct kmem_cache *s, unsigned long min)
{
	if (min < MIN_PARTIAL)
		min = MIN_PARTIAL;
	else if (min > MAX_PARTIAL)
		min = MAX_PARTIAL;
	s->min_partial = min;
}

static void set_cpu_partial(struct kmem_cache *s)
{
#ifdef CONFIG_SLUB_CPU_PARTIAL
	/*
	 * cpu_partial determined the maximum number of objects kept in the
	 * per cpu partial lists of a processor.
	 *
	 * Per cpu partial lists mainly contain slabs that just have one
	 * object freed. If they are used for allocation then they can be
	 * filled up again with minimal effort. The slab will never hit the
	 * per node partial lists and therefore no locking will be required.
	 *
	 * This setting also determines
	 *
	 * A) The number of objects from per cpu partial slabs dumped to the
	 *    per node list when we reach the limit.
	 * B) The number of objects in cpu partial slabs to extract from the
	 *    per node list when we run out of per cpu objects. We only fetch
	 *    50% to keep some capacity around for frees.
	 */
	if (!kmem_cache_has_cpu_partial(s))
		slub_set_cpu_partial(s, 0);
	else if (s->size >= PAGE_SIZE)
		slub_set_cpu_partial(s, 2);
	else if (s->size >= 1024)
		slub_set_cpu_partial(s, 6);
	else if (s->size >= 256)
		slub_set_cpu_partial(s, 13);
	else
		slub_set_cpu_partial(s, 30);
#endif
}

/*
 * calculate_sizes() determines the order and the distribution of data within
 * a slab object.
 */
static int calculate_sizes(struct kmem_cache *s, int forced_order)
{
	slab_flags_t flags = s->flags;
	unsigned int size = s->object_size;
	unsigned int freepointer_area;
	unsigned int order;

	/*
	 * Round up object size to the next word boundary. We can only
	 * place the free pointer at word boundaries and this determines
	 * the possible location of the free pointer.
	 */
	size = ALIGN(size, sizeof(void *));
	/*
	 * This is the area of the object where a freepointer can be
	 * safely written. If redzoning adds more to the inuse size, we
	 * can't use that portion for writing the freepointer, so
	 * s->offset must be limited within this for the general case.
	 */
	freepointer_area = size;

#ifdef CONFIG_SLUB_DEBUG
	/*
	 * Determine if we can poison the object itself. If the user of
	 * the slab may touch the object after free or before allocation
	 * then we should never poison the object itself.
	 */
	if ((flags & SLAB_POISON) && !(flags & SLAB_TYPESAFE_BY_RCU) &&
			!s->ctor)
		s->flags |= __OBJECT_POISON;
	else
		s->flags &= ~__OBJECT_POISON;


	/*
	 * If we are Redzoning then check if there is some space between the
	 * end of the object and the free pointer. If not then add an
	 * additional word to have some bytes to store Redzone information.
	 */
	if ((flags & SLAB_RED_ZONE) && size == s->object_size)
		size += sizeof(void *);
#endif

	/*
	 * With that we have determined the number of bytes in actual use
	 * by the object. This is the potential offset to the free pointer.
	 */
	s->inuse = size;

	if (((flags & (SLAB_TYPESAFE_BY_RCU | SLAB_POISON)) ||
		s->ctor)) {
		/*
		 * Relocate free pointer after the object if it is not
		 * permitted to overwrite the first word of the object on
		 * kmem_cache_free.
		 *
		 * This is the case if we do RCU, have a constructor or
		 * destructor or are poisoning the objects.
		 *
		 * The assumption that s->offset >= s->inuse means free
		 * pointer is outside of the object is used in the
		 * freeptr_outside_object() function. If that is no
		 * longer true, the function needs to be modified.
		 */
		s->offset = size;
		size += sizeof(void *);
	} else if (freepointer_area > sizeof(void *)) {
		/*
		 * Store freelist pointer near middle of object to keep
		 * it away from the edges of the object to avoid small
		 * sized over/underflows from neighboring allocations.
		 */
		s->offset = ALIGN(freepointer_area / 2, sizeof(void *));
	}

#ifdef CONFIG_SLUB_DEBUG
	if (flags & SLAB_STORE_USER)
		/*
		 * Need to store information about allocs and frees after
		 * the object.
		 */
		size += 2 * sizeof(struct track);
#endif

	kasan_cache_create(s, &size, &s->flags);
#ifdef CONFIG_SLUB_DEBUG
	if (flags & SLAB_RED_ZONE) {
		/*
		 * Add some empty padding so that we can catch
		 * overwrites from earlier objects rather than let
		 * tracking information or the free pointer be
		 * corrupted if a user writes before the start
		 * of the object.
		 */
		size += sizeof(void *);

		s->red_left_pad = sizeof(void *);
		s->red_left_pad = ALIGN(s->red_left_pad, s->align);
		size += s->red_left_pad;
	}
#endif

	/*
	 * SLUB stores one object immediately after another beginning from
	 * offset 0. In order to align the objects we have to simply size
	 * each object to conform to the alignment.
	 */
	size = ALIGN(size, s->align);
	s->size = size;
	if (forced_order >= 0)
		order = forced_order;
	else
		order = calculate_order(size);

	if ((int)order < 0)
		return 0;

	s->allocflags = 0;
	if (order)
		s->allocflags |= __GFP_COMP;

	if (s->flags & SLAB_CACHE_DMA)
		s->allocflags |= GFP_DMA;

	if (s->flags & SLAB_CACHE_DMA32)
		s->allocflags |= GFP_DMA32;

	if (s->flags & SLAB_RECLAIM_ACCOUNT)
		s->allocflags |= __GFP_RECLAIMABLE;

	/*
	 * Determine the number of objects per slab
	 */
	s->oo = oo_make(order, size);
	s->min = oo_make(get_order(size), size);
	if (oo_objects(s->oo) > oo_objects(s->max))
		s->max = s->oo;

	return !!oo_objects(s->oo);
}

static int kmem_cache_open(struct kmem_cache *s, slab_flags_t flags)
{
	s->flags = kmem_cache_flags(s->size, flags, s->name, s->ctor);
#ifdef CONFIG_SLAB_FREELIST_HARDENED
	s->random = get_random_long();
#endif

	if (!calculate_sizes(s, -1))
		goto error;
	if (disable_higher_order_debug) {
		/*
		 * Disable debugging flags that store metadata if the min slab
		 * order increased.
		 */
		if (get_order(s->size) > get_order(s->object_size)) {
			s->flags &= ~DEBUG_METADATA_FLAGS;
			s->offset = 0;
			if (!calculate_sizes(s, -1))
				goto error;
		}
	}

#if defined(CONFIG_HAVE_CMPXCHG_DOUBLE) && \
    defined(CONFIG_HAVE_ALIGNED_STRUCT_PAGE)
	if (system_has_cmpxchg_double() && (s->flags & SLAB_NO_CMPXCHG) == 0)
		/* Enable fast mode */
		s->flags |= __CMPXCHG_DOUBLE;
#endif

	/*
	 * The larger the object size is, the more pages we want on the partial
	 * list to avoid pounding the page allocator excessively.
	 */
	set_min_partial(s, ilog2(s->size) / 2);

	set_cpu_partial(s);

#ifdef CONFIG_NUMA
	s->remote_node_defrag_ratio = 1000;
#endif

	/* Initialize the pre-computed randomized freelist if slab is up */
	if (slab_state >= UP) {
		if (init_cache_random_seq(s))
			goto error;
	}

	if (!init_kmem_cache_nodes(s))
		goto error;

	if (alloc_kmem_cache_cpus(s))
		return 0;

	free_kmem_cache_nodes(s);
error:
	return -EINVAL;
}

static void list_slab_objects(struct kmem_cache *s, struct page *page,
							const char *text)
{
#ifdef CONFIG_SLUB_DEBUG
	void *addr = page_address(page);
	void *p;
	unsigned long *map;

	slab_err(s, page, text, s->name);
	slab_lock(page);

	map = get_map(s, page);
	for_each_object(p, s, addr, page->objects) {

		if (!test_bit(slab_index(p, s, addr), map)) {
			pr_err("INFO: Object 0x%p @offset=%tu\n", p, p - addr);
			print_tracking(s, p);
		}
	}
	put_map(map);

	slab_unlock(page);
#endif
}

/*
 * Attempt to free all partial slabs on a node.
 * This is called from __kmem_cache_shutdown(). We must take list_lock
 * because sysfs file might still access partial list after the shutdowning.
 */
static void free_partial(struct kmem_cache *s, struct kmem_cache_node *n)
{
	LIST_HEAD(discard);
	struct page *page, *h;

	BUG_ON(irqs_disabled());
	spin_lock_irq(&n->list_lock);
	list_for_each_entry_safe(page, h, &n->partial, slab_list) {
		if (!page->inuse) {
			remove_partial(n, page);
			list_add(&page->slab_list, &discard);
		} else {
			list_slab_objects(s, page,
			"Objects remaining in %s on __kmem_cache_shutdown()");
		}
	}
	spin_unlock_irq(&n->list_lock);

	list_for_each_entry_safe(page, h, &discard, slab_list)
		discard_slab(s, page);
}

bool __kmem_cache_empty(struct kmem_cache *s)
{
	int node;
	struct kmem_cache_node *n;

	for_each_kmem_cache_node(s, node, n)
		if (n->nr_partial || slabs_node(s, node))
			return false;
	return true;
}

/*
 * Release all resources used by a slab cache.
 */
int __kmem_cache_shutdown(struct kmem_cache *s)
{
	int node;
	struct kmem_cache_node *n;

	flush_all(s);
	/* Attempt to free all objects */
	for_each_kmem_cache_node(s, node, n) {
		free_partial(s, n);
		if (n->nr_partial || slabs_node(s, node))
			return 1;
	}
	sysfs_slab_remove(s);
	return 0;
}

/********************************************************************
 *		Kmalloc subsystem
 *******************************************************************/

static int __init setup_slub_min_order(char *str)
{
	get_option(&str, (int *)&slub_min_order);

	return 1;
}

__setup("slub_min_order=", setup_slub_min_order);

static int __init setup_slub_max_order(char *str)
{
	get_option(&str, (int *)&slub_max_order);
	slub_max_order = min(slub_max_order, (unsigned int)MAX_ORDER - 1);

	return 1;
}

__setup("slub_max_order=", setup_slub_max_order);

static int __init setup_slub_min_objects(char *str)
{
	get_option(&str, (int *)&slub_min_objects);

	return 1;
}

__setup("slub_min_objects=", setup_slub_min_objects);

void *__kmalloc(size_t size, gfp_t flags)
{
	struct kmem_cache *s;
	void *ret;

	if (unlikely(size > KMALLOC_MAX_CACHE_SIZE))
		return kmalloc_large(size, flags);

	s = kmalloc_slab(size, flags);

	if (unlikely(ZERO_OR_NULL_PTR(s)))
		return s;

	ret = slab_alloc(s, flags, _RET_IP_);

	trace_kmalloc(_RET_IP_, ret, size, s->size, flags);

	ret = kasan_kmalloc(s, ret, size, flags);

	return ret;
}
EXPORT_SYMBOL(__kmalloc);

#ifdef CONFIG_NUMA
static void *kmalloc_large_node(size_t size, gfp_t flags, int node)
{
	struct page *page;
	void *ptr = NULL;
	unsigned int order = get_order(size);

	flags |= __GFP_COMP;
	page = alloc_pages_node(node, flags, order);
	if (page) {
		ptr = page_address(page);
		mod_node_page_state(page_pgdat(page), NR_SLAB_UNRECLAIMABLE,
				    1 << order);
	}

	return kmalloc_large_node_hook(ptr, size, flags);
}

void *__kmalloc_node(size_t size, gfp_t flags, int node)
{
	struct kmem_cache *s;
	void *ret;

	if (unlikely(size > KMALLOC_MAX_CACHE_SIZE)) {
		ret = kmalloc_large_node(size, flags, node);

		trace_kmalloc_node(_RET_IP_, ret,
				   size, PAGE_SIZE << get_order(size),
				   flags, node);

		return ret;
	}

	s = kmalloc_slab(size, flags);

	if (unlikely(ZERO_OR_NULL_PTR(s)))
		return s;

	ret = slab_alloc_node(s, flags, node, _RET_IP_);

	trace_kmalloc_node(_RET_IP_, ret, size, s->size, flags, node);

	ret = kasan_kmalloc(s, ret, size, flags);

	return ret;
}
EXPORT_SYMBOL(__kmalloc_node);
#endif	/* CONFIG_NUMA */

#ifdef CONFIG_HARDENED_USERCOPY
/*
 * Rejects incorrectly sized objects and objects that are to be copied
 * to/from userspace but do not fall entirely within the containing slab
 * cache's usercopy region.
 *
 * Returns NULL if check passes, otherwise const char * to name of cache
 * to indicate an error.
 */
void __check_heap_object(const void *ptr, unsigned long n, struct page *page,
			 bool to_user)
{
	struct kmem_cache *s;
	unsigned int offset;
	size_t object_size;

	ptr = kasan_reset_tag(ptr);

	/* Find object and usable object size. */
	s = page->slab_cache;

	/* Reject impossible pointers. */
	if (ptr < page_address(page))
		usercopy_abort("SLUB object not in SLUB page?!", NULL,
			       to_user, 0, n);

	/* Find offset within object. */
	offset = (ptr - page_address(page)) % s->size;

	/* Adjust for redzone and reject if within the redzone. */
	if (kmem_cache_debug(s) && s->flags & SLAB_RED_ZONE) {
		if (offset < s->red_left_pad)
			usercopy_abort("SLUB object in left red zone",
				       s->name, to_user, offset, n);
		offset -= s->red_left_pad;
	}

	/* Allow address range falling entirely within usercopy region. */
	if (offset >= s->useroffset &&
	    offset - s->useroffset <= s->usersize &&
	    n <= s->useroffset - offset + s->usersize)
		return;

	/*
	 * If the copy is still within the allocated object, produce
	 * a warning instead of rejecting the copy. This is intended
	 * to be a temporary method to find any missing usercopy
	 * whitelists.
	 */
	object_size = slab_ksize(s);
	if (usercopy_fallback &&
	    offset <= object_size && n <= object_size - offset) {
		usercopy_warn("SLUB object", s->name, to_user, offset, n);
		return;
	}

	usercopy_abort("SLUB object", s->name, to_user, offset, n);
}
#endif /* CONFIG_HARDENED_USERCOPY */

size_t __ksize(const void *object)
{
	struct page *page;

	if (unlikely(object == ZERO_SIZE_PTR))
		return 0;

	page = virt_to_head_page(object);

	if (unlikely(!PageSlab(page))) {
		WARN_ON(!PageCompound(page));
		return page_size(page);
	}

	return slab_ksize(page->slab_cache);
}
EXPORT_SYMBOL(__ksize);

void kfree(const void *x)
{
	struct page *page;
	void *object = (void *)x;

	trace_kfree(_RET_IP_, x);

	if (unlikely(ZERO_OR_NULL_PTR(x)))
		return;

	page = virt_to_head_page(x);
	if (unlikely(!PageSlab(page))) {
		unsigned int order = compound_order(page);

		BUG_ON(!PageCompound(page));
		kfree_hook(object);
		mod_node_page_state(page_pgdat(page), NR_SLAB_UNRECLAIMABLE,
				    -(1 << order));
		__free_pages(page, order);
		return;
	}
	slab_free(page->slab_cache, page, object, NULL, 1, _RET_IP_);
}
EXPORT_SYMBOL(kfree);

#define SHRINK_PROMOTE_MAX 32

/*
 * kmem_cache_shrink discards empty slabs and promotes the slabs filled
 * up most to the head of the partial lists. New allocations will then
 * fill those up and thus they can be removed from the partial lists.
 *
 * The slabs with the least items are placed last. This results in them
 * being allocated from last increasing the chance that the last objects
 * are freed in them.
 */
int __kmem_cache_shrink(struct kmem_cache *s)
{
	int node;
	int i;
	struct kmem_cache_node *n;
	struct page *page;
	struct page *t;
	struct list_head discard;
	struct list_head promote[SHRINK_PROMOTE_MAX];
	unsigned long flags;
	int ret = 0;

	flush_all(s);
	for_each_kmem_cache_node(s, node, n) {
		INIT_LIST_HEAD(&discard);
		for (i = 0; i < SHRINK_PROMOTE_MAX; i++)
			INIT_LIST_HEAD(promote + i);

		spin_lock_irqsave(&n->list_lock, flags);

		/*
		 * Build lists of slabs to discard or promote.
		 *
		 * Note that concurrent frees may occur while we hold the
		 * list_lock. page->inuse here is the upper limit.
		 */
		list_for_each_entry_safe(page, t, &n->partial, slab_list) {
			int free = page->objects - page->inuse;

			/* Do not reread page->inuse */
			barrier();

			/* We do not keep full slabs on the list */
			BUG_ON(free <= 0);

			if (free == page->objects) {
				list_move(&page->slab_list, &discard);
				n->nr_partial--;
			} else if (free <= SHRINK_PROMOTE_MAX)
				list_move(&page->slab_list, promote + free - 1);
		}

		/*
		 * Promote the slabs filled up most to the head of the
		 * partial list.
		 */
		for (i = SHRINK_PROMOTE_MAX - 1; i >= 0; i--)
			list_splice(promote + i, &n->partial);

		spin_unlock_irqrestore(&n->list_lock, flags);

		/* Release empty slabs */
		list_for_each_entry_safe(page, t, &discard, slab_list)
			discard_slab(s, page);

		if (slabs_node(s, node))
			ret = 1;
	}

	return ret;
}

#ifdef CONFIG_MEMCG
void __kmemcg_cache_deactivate_after_rcu(struct kmem_cache *s)
{
	/*
	 * Called with all the locks held after a sched RCU grace period.
	 * Even if @s becomes empty after shrinking, we can't know that @s
	 * doesn't have allocations already in-flight and thus can't
	 * destroy @s until the associated memcg is released.
	 *
	 * However, let's remove the sysfs files for empty caches here.
	 * Each cache has a lot of interface files which aren't
	 * particularly useful for empty draining caches; otherwise, we can
	 * easily end up with millions of unnecessary sysfs files on
	 * systems which have a lot of memory and transient cgroups.
	 */
	if (!__kmem_cache_shrink(s))
		sysfs_slab_remove(s);
}

void __kmemcg_cache_deactivate(struct kmem_cache *s)
{
	/*
	 * Disable empty slabs caching. Used to avoid pinning offline
	 * memory cgroups by kmem pages that can be freed.
	 */
	slub_set_cpu_partial(s, 0);
	s->min_partial = 0;
}
#endif	/* CONFIG_MEMCG */

static int slab_mem_going_offline_callback(void *arg)
{
	struct kmem_cache *s;

	mutex_lock(&slab_mutex);
	list_for_each_entry(s, &slab_caches, list)
		__kmem_cache_shrink(s);
	mutex_unlock(&slab_mutex);

	return 0;
}

static void slab_mem_offline_callback(void *arg)
{
	struct kmem_cache_node *n;
	struct kmem_cache *s;
	struct memory_notify *marg = arg;
	int offline_node;

	offline_node = marg->status_change_nid_normal;

	/*
	 * If the node still has available memory. we need kmem_cache_node
	 * for it yet.
	 */
	if (offline_node < 0)
		return;

	mutex_lock(&slab_mutex);
	list_for_each_entry(s, &slab_caches, list) {
		n = get_node(s, offline_node);
		if (n) {
			/*
			 * if n->nr_slabs > 0, slabs still exist on the node
			 * that is going down. We were unable to free them,
			 * and offline_pages() function shouldn't call this
			 * callback. So, we must fail.
			 */
			BUG_ON(slabs_node(s, offline_node));

			s->node[offline_node] = NULL;
			kmem_cache_free(kmem_cache_node, n);
		}
	}
	mutex_unlock(&slab_mutex);
}

static int slab_mem_going_online_callback(void *arg)
{
	struct kmem_cache_node *n;
	struct kmem_cache *s;
	struct memory_notify *marg = arg;
	int nid = marg->status_change_nid_normal;
	int ret = 0;

	/*
	 * If the node's memory is already available, then kmem_cache_node is
	 * already created. Nothing to do.
	 */
	if (nid < 0)
		return 0;

	/*
	 * We are bringing a node online. No memory is available yet. We must
	 * allocate a kmem_cache_node structure in order to bring the node
	 * online.
	 */
	mutex_lock(&slab_mutex);
	list_for_each_entry(s, &slab_caches, list) {
		/*
		 * XXX: kmem_cache_alloc_node will fallback to other nodes
		 *      since memory is not yet available from the node that
		 *      is brought up.
		 */
		n = kmem_cache_alloc(kmem_cache_node, GFP_KERNEL);
		if (!n) {
			ret = -ENOMEM;
			goto out;
		}
		init_kmem_cache_node(n);
		s->node[nid] = n;
	}
out:
	mutex_unlock(&slab_mutex);
	return ret;
}

static int slab_memory_callback(struct notifier_block *self,
				unsigned long action, void *arg)
{
	int ret = 0;

	switch (action) {
	case MEM_GOING_ONLINE:
		ret = slab_mem_going_online_callback(arg);
		break;
	case MEM_GOING_OFFLINE:
		ret = slab_mem_going_offline_callback(arg);
		break;
	case MEM_OFFLINE:
	case MEM_CANCEL_ONLINE:
		slab_mem_offline_callback(arg);
		break;
	case MEM_ONLINE:
	case MEM_CANCEL_OFFLINE:
		break;
	}
	if (ret)
		ret = notifier_from_errno(ret);
	else
		ret = NOTIFY_OK;
	return ret;
}

static struct notifier_block slab_memory_callback_nb = {
	.notifier_call = slab_memory_callback,
	.priority = SLAB_CALLBACK_PRI,
};

/********************************************************************
 *			Basic setup of slabs
 *******************************************************************/

/*
 * Used for early kmem_cache structures that were allocated using
 * the page allocator. Allocate them properly then fix up the pointers
 * that may be pointing to the wrong kmem_cache structure.
 */

static struct kmem_cache * __init bootstrap(struct kmem_cache *static_cache)
{
	int node;
	struct kmem_cache *s = kmem_cache_zalloc(kmem_cache, GFP_NOWAIT);
	struct kmem_cache_node *n;

	memcpy(s, static_cache, kmem_cache->object_size);

	/*
	 * This runs very early, and only the boot processor is supposed to be
	 * up.  Even if it weren't true, IRQs are not up so we couldn't fire
	 * IPIs around.
	 */
	__flush_cpu_slab(s, smp_processor_id());
	for_each_kmem_cache_node(s, node, n) {
		struct page *p;

		list_for_each_entry(p, &n->partial, slab_list)
			p->slab_cache = s;

#ifdef CONFIG_SLUB_DEBUG
		list_for_each_entry(p, &n->full, slab_list)
			p->slab_cache = s;
#endif
	}
	slab_init_memcg_params(s);
	list_add(&s->list, &slab_caches);
	memcg_link_cache(s, NULL);
	return s;
}

void __init kmem_cache_init(void)
{
	static __initdata struct kmem_cache boot_kmem_cache,
		boot_kmem_cache_node;

	if (debug_guardpage_minorder())
		slub_max_order = 0;

	kmem_cache_node = &boot_kmem_cache_node;
	kmem_cache = &boot_kmem_cache;

	create_boot_cache(kmem_cache_node, "kmem_cache_node",
		sizeof(struct kmem_cache_node), SLAB_HWCACHE_ALIGN, 0, 0);

	register_hotmemory_notifier(&slab_memory_callback_nb);

	/* Able to allocate the per node structures */
	slab_state = PARTIAL;

	create_boot_cache(kmem_cache, "kmem_cache",
			offsetof(struct kmem_cache, node) +
				nr_node_ids * sizeof(struct kmem_cache_node *),
		       SLAB_HWCACHE_ALIGN, 0, 0);

	kmem_cache = bootstrap(&boot_kmem_cache);
	kmem_cache_node = bootstrap(&boot_kmem_cache_node);

	/* Now we can use the kmem_cache to allocate kmalloc slabs */
	setup_kmalloc_cache_index_table();
	create_kmalloc_caches(0);

	/* Setup random freelists for each cache */
	init_freelist_randomization();

	cpuhp_setup_state_nocalls(CPUHP_SLUB_DEAD, "slub:dead", NULL,
				  slub_cpu_dead);

	pr_info("SLUB: HWalign=%d, Order=%u-%u, MinObjects=%u, CPUs=%u, Nodes=%u\n",
		cache_line_size(),
		slub_min_order, slub_max_order, slub_min_objects,
		nr_cpu_ids, nr_node_ids);
}

void __init kmem_cache_init_late(void)
{
}

struct kmem_cache *
__kmem_cache_alias(const char *name, unsigned int size, unsigned int align,
		   slab_flags_t flags, void (*ctor)(void *))
{
	struct kmem_cache *s, *c;

	s = find_mergeable(size, align, flags, name, ctor);
	if (s) {
		s->refcount++;

		/*
		 * Adjust the object sizes so that we clear
		 * the complete object on kzalloc.
		 */
		s->object_size = max(s->object_size, size);
		s->inuse = max(s->inuse, ALIGN(size, sizeof(void *)));

		for_each_memcg_cache(c, s) {
			c->object_size = s->object_size;
			c->inuse = max(c->inuse, ALIGN(size, sizeof(void *)));
		}

		if (sysfs_slab_alias(s, name)) {
			s->refcount--;
			s = NULL;
		}
	}

	return s;
}

int __kmem_cache_create(struct kmem_cache *s, slab_flags_t flags)
{
	int err;

	err = kmem_cache_open(s, flags);
	if (err)
		return err;

	/* Mutex is not taken during early boot */
	if (slab_state <= UP)
		return 0;

	memcg_propagate_slab_attrs(s);
	err = sysfs_slab_add(s);
	if (err)
		__kmem_cache_release(s);

	return err;
}

void *__kmalloc_track_caller(size_t size, gfp_t gfpflags, unsigned long caller)
{
	struct kmem_cache *s;
	void *ret;

	if (unlikely(size > KMALLOC_MAX_CACHE_SIZE))
		return kmalloc_large(size, gfpflags);

	s = kmalloc_slab(size, gfpflags);

	if (unlikely(ZERO_OR_NULL_PTR(s)))
		return s;

	ret = slab_alloc(s, gfpflags, caller);

	/* Honor the call site pointer we received. */
	trace_kmalloc(caller, ret, size, s->size, gfpflags);

	return ret;
}

#ifdef CONFIG_NUMA
void *__kmalloc_node_track_caller(size_t size, gfp_t gfpflags,
					int node, unsigned long caller)
{
	struct kmem_cache *s;
	void *ret;

	if (unlikely(size > KMALLOC_MAX_CACHE_SIZE)) {
		ret = kmalloc_large_node(size, gfpflags, node);

		trace_kmalloc_node(caller, ret,
				   size, PAGE_SIZE << get_order(size),
				   gfpflags, node);

		return ret;
	}

	s = kmalloc_slab(size, gfpflags);

	if (unlikely(ZERO_OR_NULL_PTR(s)))
		return s;

	ret = slab_alloc_node(s, gfpflags, node, caller);

	/* Honor the call site pointer we received. */
	trace_kmalloc_node(caller, ret, size, s->size, gfpflags, node);

	return ret;
}
#endif

#ifdef CONFIG_SYSFS
static int count_inuse(struct page *page)
{
	return page->inuse;
}

static int count_total(struct page *page)
{
	return page->objects;
}
#endif

#ifdef CONFIG_SLUB_DEBUG
static void validate_slab(struct kmem_cache *s, struct page *page)
{
	void *p;
	void *addr = page_address(page);
	unsigned long *map;

	slab_lock(page);

	if (!check_slab(s, page) || !on_freelist(s, page, NULL))
		goto unlock;

	/* Now we know that a valid freelist exists */
	map = get_map(s, page);
	for_each_object(p, s, addr, page->objects) {
		u8 val = test_bit(slab_index(p, s, addr), map) ?
			 SLUB_RED_INACTIVE : SLUB_RED_ACTIVE;

		if (!check_object(s, page, p, val))
			break;
	}
	put_map(map);
unlock:
	slab_unlock(page);
}

static int validate_slab_node(struct kmem_cache *s,
		struct kmem_cache_node *n)
{
	unsigned long count = 0;
	struct page *page;
	unsigned long flags;

	spin_lock_irqsave(&n->list_lock, flags);

	list_for_each_entry(page, &n->partial, slab_list) {
		validate_slab(s, page);
		count++;
	}
	if (count != n->nr_partial)
		pr_err("SLUB %s: %ld partial slabs counted but counter=%ld\n",
		       s->name, count, n->nr_partial);

	if (!(s->flags & SLAB_STORE_USER))
		goto out;

	list_for_each_entry(page, &n->full, slab_list) {
		validate_slab(s, page);
		count++;
	}
	if (count != atomic_long_read(&n->nr_slabs))
		pr_err("SLUB: %s %ld slabs counted but counter=%ld\n",
		       s->name, count, atomic_long_read(&n->nr_slabs));

out:
	spin_unlock_irqrestore(&n->list_lock, flags);
	return count;
}

static long validate_slab_cache(struct kmem_cache *s)
{
	int node;
	unsigned long count = 0;
	struct kmem_cache_node *n;

	flush_all(s);
	for_each_kmem_cache_node(s, node, n)
		count += validate_slab_node(s, n);

	return count;
}
/*
 * Generate lists of code addresses where slabcache objects are allocated
 * and freed.
 */

struct location {
	unsigned long count;
	unsigned long addr;
	long long sum_time;
	long min_time;
	long max_time;
	long min_pid;
	long max_pid;
	DECLARE_BITMAP(cpus, NR_CPUS);
	nodemask_t nodes;
};

struct loc_track {
	unsigned long max;
	unsigned long count;
	struct location *loc;
};

static void free_loc_track(struct loc_track *t)
{
	if (t->max)
		free_pages((unsigned long)t->loc,
			get_order(sizeof(struct location) * t->max));
}

static int alloc_loc_track(struct loc_track *t, unsigned long max, gfp_t flags)
{
	struct location *l;
	int order;

	order = get_order(sizeof(struct location) * max);

	l = (void *)__get_free_pages(flags, order);
	if (!l)
		return 0;

	if (t->count) {
		memcpy(l, t->loc, sizeof(struct location) * t->count);
		free_loc_track(t);
	}
	t->max = max;
	t->loc = l;
	return 1;
}

static int add_location(struct loc_track *t, struct kmem_cache *s,
				const struct track *track)
{
	long start, end, pos;
	struct location *l;
	unsigned long caddr;
	unsigned long age = jiffies - track->when;

	start = -1;
	end = t->count;

	for ( ; ; ) {
		pos = start + (end - start + 1) / 2;

		/*
		 * There is nothing at "end". If we end up there
		 * we need to add something to before end.
		 */
		if (pos == end)
			break;

		caddr = t->loc[pos].addr;
		if (track->addr == caddr) {

			l = &t->loc[pos];
			l->count++;
			if (track->when) {
				l->sum_time += age;
				if (age < l->min_time)
					l->min_time = age;
				if (age > l->max_time)
					l->max_time = age;

				if (track->pid < l->min_pid)
					l->min_pid = track->pid;
				if (track->pid > l->max_pid)
					l->max_pid = track->pid;

				cpumask_set_cpu(track->cpu,
						to_cpumask(l->cpus));
			}
			node_set(page_to_nid(virt_to_page(track)), l->nodes);
			return 1;
		}

		if (track->addr < caddr)
			end = pos;
		else
			start = pos;
	}

	/*
	 * Not found. Insert new tracking element.
	 */
	if (t->count >= t->max && !alloc_loc_track(t, 2 * t->max, GFP_ATOMIC))
		return 0;

	l = t->loc + pos;
	if (pos < t->count)
		memmove(l + 1, l,
			(t->count - pos) * sizeof(struct location));
	t->count++;
	l->count = 1;
	l->addr = track->addr;
	l->sum_time = age;
	l->min_time = age;
	l->max_time = age;
	l->min_pid = track->pid;
	l->max_pid = track->pid;
	cpumask_clear(to_cpumask(l->cpus));
	cpumask_set_cpu(track->cpu, to_cpumask(l->cpus));
	nodes_clear(l->nodes);
	node_set(page_to_nid(virt_to_page(track)), l->nodes);
	return 1;
}

static void process_slab(struct loc_track *t, struct kmem_cache *s,
		struct page *page, enum track_item alloc)
{
	void *addr = page_address(page);
	void *p;
	unsigned long *map;

	map = get_map(s, page);
	for_each_object(p, s, addr, page->objects)
		if (!test_bit(slab_index(p, s, addr), map))
			add_location(t, s, get_track(s, p, alloc));
	put_map(map);
}

static int list_locations(struct kmem_cache *s, char *buf,
					enum track_item alloc)
{
	int len = 0;
	unsigned long i;
	struct loc_track t = { 0, 0, NULL };
	int node;
	struct kmem_cache_node *n;

	if (!alloc_loc_track(&t, PAGE_SIZE / sizeof(struct location),
			     GFP_KERNEL)) {
		return sprintf(buf, "Out of memory\n");
	}
	/* Push back cpu slabs */
	flush_all(s);

	for_each_kmem_cache_node(s, node, n) {
		unsigned long flags;
		struct page *page;

		if (!atomic_long_read(&n->nr_slabs))
			continue;

		spin_lock_irqsave(&n->list_lock, flags);
		list_for_each_entry(page, &n->partial, slab_list)
			process_slab(&t, s, page, alloc);
		list_for_each_entry(page, &n->full, slab_list)
			process_slab(&t, s, page, alloc);
		spin_unlock_irqrestore(&n->list_lock, flags);
	}

	for (i = 0; i < t.count; i++) {
		struct location *l = &t.loc[i];

		if (len > PAGE_SIZE - KSYM_SYMBOL_LEN - 100)
			break;
		len += sprintf(buf + len, "%7ld ", l->count);

		if (l->addr)
			len += sprintf(buf + len, "%pS", (void *)l->addr);
		else
			len += sprintf(buf + len, "<not-available>");

		if (l->sum_time != l->min_time) {
			len += sprintf(buf + len, " age=%ld/%ld/%ld",
				l->min_time,
				(long)div_u64(l->sum_time, l->count),
				l->max_time);
		} else
			len += sprintf(buf + len, " age=%ld",
				l->min_time);

		if (l->min_pid != l->max_pid)
			len += sprintf(buf + len, " pid=%ld-%ld",
				l->min_pid, l->max_pid);
		else
			len += sprintf(buf + len, " pid=%ld",
				l->min_pid);

		if (num_online_cpus() > 1 &&
				!cpumask_empty(to_cpumask(l->cpus)) &&
				len < PAGE_SIZE - 60)
			len += scnprintf(buf + len, PAGE_SIZE - len - 50,
					 " cpus=%*pbl",
					 cpumask_pr_args(to_cpumask(l->cpus)));

		if (nr_online_nodes > 1 && !nodes_empty(l->nodes) &&
				len < PAGE_SIZE - 60)
			len += scnprintf(buf + len, PAGE_SIZE - len - 50,
					 " nodes=%*pbl",
					 nodemask_pr_args(&l->nodes));

		len += sprintf(buf + len, "\n");
	}

	free_loc_track(&t);
	if (!t.count)
		len += sprintf(buf, "No data\n");
	return len;
}
#endif	/* CONFIG_SLUB_DEBUG */

#ifdef SLUB_RESILIENCY_TEST
static void __init resiliency_test(void)
{
	u8 *p;
	int type = KMALLOC_NORMAL;

	BUILD_BUG_ON(KMALLOC_MIN_SIZE > 16 || KMALLOC_SHIFT_HIGH < 10);

	pr_err("SLUB resiliency testing\n");
	pr_err("-----------------------\n");
	pr_err("A. Corruption after allocation\n");

	p = kzalloc(16, GFP_KERNEL);
	p[16] = 0x12;
	pr_err("\n1. kmalloc-16: Clobber Redzone/next pointer 0x12->0x%p\n\n",
	       p + 16);

	validate_slab_cache(kmalloc_caches[type][4]);

	/* Hmmm... The next two are dangerous */
	p = kzalloc(32, GFP_KERNEL);
	p[32 + sizeof(void *)] = 0x34;
	pr_err("\n2. kmalloc-32: Clobber next pointer/next slab 0x34 -> -0x%p\n",
	       p);
	pr_err("If allocated object is overwritten then not detectable\n\n");

	validate_slab_cache(kmalloc_caches[type][5]);
	p = kzalloc(64, GFP_KERNEL);
	p += 64 + (get_cycles() & 0xff) * sizeof(void *);
	*p = 0x56;
	pr_err("\n3. kmalloc-64: corrupting random byte 0x56->0x%p\n",
	       p);
	pr_err("If allocated object is overwritten then not detectable\n\n");
	validate_slab_cache(kmalloc_caches[type][6]);

	pr_err("\nB. Corruption after free\n");
	p = kzalloc(128, GFP_KERNEL);
	kfree(p);
	*p = 0x78;
	pr_err("1. kmalloc-128: Clobber first word 0x78->0x%p\n\n", p);
	validate_slab_cache(kmalloc_caches[type][7]);

	p = kzalloc(256, GFP_KERNEL);
	kfree(p);
	p[50] = 0x9a;
	pr_err("\n2. kmalloc-256: Clobber 50th byte 0x9a->0x%p\n\n", p);
	validate_slab_cache(kmalloc_caches[type][8]);

	p = kzalloc(512, GFP_KERNEL);
	kfree(p);
	p[512] = 0xab;
	pr_err("\n3. kmalloc-512: Clobber redzone 0xab->0x%p\n\n", p);
	validate_slab_cache(kmalloc_caches[type][9]);
}
#else
#ifdef CONFIG_SYSFS
static void resiliency_test(void) {};
#endif
#endif	/* SLUB_RESILIENCY_TEST */

#ifdef CONFIG_SYSFS
enum slab_stat_type {
	SL_ALL,			/* All slabs */
	SL_PARTIAL,		/* Only partially allocated slabs */
	SL_CPU,			/* Only slabs used for cpu caches */
	SL_OBJECTS,		/* Determine allocated objects not slabs */
	SL_TOTAL		/* Determine object capacity not slabs */
};

#define SO_ALL		(1 << SL_ALL)
#define SO_PARTIAL	(1 << SL_PARTIAL)
#define SO_CPU		(1 << SL_CPU)
#define SO_OBJECTS	(1 << SL_OBJECTS)
#define SO_TOTAL	(1 << SL_TOTAL)

#ifdef CONFIG_MEMCG
static bool memcg_sysfs_enabled = IS_ENABLED(CONFIG_SLUB_MEMCG_SYSFS_ON);

static int __init setup_slub_memcg_sysfs(char *str)
{
	int v;

	if (get_option(&str, &v) > 0)
		memcg_sysfs_enabled = v;

	return 1;
}

__setup("slub_memcg_sysfs=", setup_slub_memcg_sysfs);
#endif

static ssize_t show_slab_objects(struct kmem_cache *s,
			    char *buf, unsigned long flags)
{
	unsigned long total = 0;
	int node;
	int x;
	unsigned long *nodes;

	nodes = kcalloc(nr_node_ids, sizeof(unsigned long), GFP_KERNEL);
	if (!nodes)
		return -ENOMEM;

	if (flags & SO_CPU) {
		int cpu;

		for_each_possible_cpu(cpu) {
			struct kmem_cache_cpu *c = per_cpu_ptr(s->cpu_slab,
							       cpu);
			int node;
			struct page *page;

			page = READ_ONCE(c->page);
			if (!page)
				continue;

			node = page_to_nid(page);
			if (flags & SO_TOTAL)
				x = page->objects;
			else if (flags & SO_OBJECTS)
				x = page->inuse;
			else
				x = 1;

			total += x;
			nodes[node] += x;

			page = slub_percpu_partial_read_once(c);
			if (page) {
				node = page_to_nid(page);
				if (flags & SO_TOTAL)
					WARN_ON_ONCE(1);
				else if (flags & SO_OBJECTS)
					WARN_ON_ONCE(1);
				else
					x = page->pages;
				total += x;
				nodes[node] += x;
			}
		}
	}

	/*
	 * It is impossible to take "mem_hotplug_lock" here with "kernfs_mutex"
	 * already held which will conflict with an existing lock order:
	 *
	 * mem_hotplug_lock->slab_mutex->kernfs_mutex
	 *
	 * We don't really need mem_hotplug_lock (to hold off
	 * slab_mem_going_offline_callback) here because slab's memory hot
	 * unplug code doesn't destroy the kmem_cache->node[] data.
	 */

#ifdef CONFIG_SLUB_DEBUG
	if (flags & SO_ALL) {
		struct kmem_cache_node *n;

		for_each_kmem_cache_node(s, node, n) {

			if (flags & SO_TOTAL)
				x = atomic_long_read(&n->total_objects);
			else if (flags & SO_OBJECTS)
				x = atomic_long_read(&n->total_objects) -
					count_partial(n, count_free);
			else
				x = atomic_long_read(&n->nr_slabs);
			total += x;
			nodes[node] += x;
		}

	} else
#endif
	if (flags & SO_PARTIAL) {
		struct kmem_cache_node *n;

		for_each_kmem_cache_node(s, node, n) {
			if (flags & SO_TOTAL)
				x = count_partial(n, count_total);
			else if (flags & SO_OBJECTS)
				x = count_partial(n, count_inuse);
			else
				x = n->nr_partial;
			total += x;
			nodes[node] += x;
		}
	}
	x = sprintf(buf, "%lu", total);
#ifdef CONFIG_NUMA
	for (node = 0; node < nr_node_ids; node++)
		if (nodes[node])
			x += sprintf(buf + x, " N%d=%lu",
					node, nodes[node]);
#endif
	kfree(nodes);
	return x + sprintf(buf + x, "\n");
}

#ifdef CONFIG_SLUB_DEBUG
static int any_slab_objects(struct kmem_cache *s)
{
	int node;
	struct kmem_cache_node *n;

	for_each_kmem_cache_node(s, node, n)
		if (atomic_long_read(&n->total_objects))
			return 1;

	return 0;
}
#endif

#define to_slab_attr(n) container_of(n, struct slab_attribute, attr)
#define to_slab(n) container_of(n, struct kmem_cache, kobj)

struct slab_attribute {
	struct attribute attr;
	ssize_t (*show)(struct kmem_cache *s, char *buf);
	ssize_t (*store)(struct kmem_cache *s, const char *x, size_t count);
};

#define SLAB_ATTR_RO(_name) \
	static struct slab_attribute _name##_attr = \
	__ATTR(_name, 0400, _name##_show, NULL)

#define SLAB_ATTR(_name) \
	static struct slab_attribute _name##_attr =  \
	__ATTR(_name, 0600, _name##_show, _name##_store)

static ssize_t slab_size_show(struct kmem_cache *s, char *buf)
{
	return sprintf(buf, "%u\n", s->size);
}
SLAB_ATTR_RO(slab_size);

static ssize_t align_show(struct kmem_cache *s, char *buf)
{
	return sprintf(buf, "%u\n", s->align);
}
SLAB_ATTR_RO(align);

static ssize_t object_size_show(struct kmem_cache *s, char *buf)
{
	return sprintf(buf, "%u\n", s->object_size);
}
SLAB_ATTR_RO(object_size);

static ssize_t objs_per_slab_show(struct kmem_cache *s, char *buf)
{
	return sprintf(buf, "%u\n", oo_objects(s->oo));
}
SLAB_ATTR_RO(objs_per_slab);

static ssize_t order_store(struct kmem_cache *s,
				const char *buf, size_t length)
{
	unsigned int order;
	int err;

	err = kstrtouint(buf, 10, &order);
	if (err)
		return err;

	if (order > slub_max_order || order < slub_min_order)
		return -EINVAL;

	calculate_sizes(s, order);
	return length;
}

static ssize_t order_show(struct kmem_cache *s, char *buf)
{
	return sprintf(buf, "%u\n", oo_order(s->oo));
}
SLAB_ATTR(order);

static ssize_t min_partial_show(struct kmem_cache *s, char *buf)
{
	return sprintf(buf, "%lu\n", s->min_partial);
}

static ssize_t min_partial_store(struct kmem_cache *s, const char *buf,
				 size_t length)
{
	unsigned long min;
	int err;

	err = kstrtoul(buf, 10, &min);
	if (err)
		return err;

	set_min_partial(s, min);
	return length;
}
SLAB_ATTR(min_partial);

static ssize_t cpu_partial_show(struct kmem_cache *s, char *buf)
{
	return sprintf(buf, "%u\n", slub_cpu_partial(s));
}

static ssize_t cpu_partial_store(struct kmem_cache *s, const char *buf,
				 size_t length)
{
	unsigned int objects;
	int err;

	err = kstrtouint(buf, 10, &objects);
	if (err)
		return err;
	if (objects && !kmem_cache_has_cpu_partial(s))
		return -EINVAL;

	slub_set_cpu_partial(s, objects);
	flush_all(s);
	return length;
}
SLAB_ATTR(cpu_partial);

static ssize_t ctor_show(struct kmem_cache *s, char *buf)
{
	if (!s->ctor)
		return 0;
	return sprintf(buf, "%pS\n", s->ctor);
}
SLAB_ATTR_RO(ctor);

static ssize_t aliases_show(struct kmem_cache *s, char *buf)
{
	return sprintf(buf, "%d\n", s->refcount < 0 ? 0 : s->refcount - 1);
}
SLAB_ATTR_RO(aliases);

static ssize_t partial_show(struct kmem_cache *s, char *buf)
{
	return show_slab_objects(s, buf, SO_PARTIAL);
}
SLAB_ATTR_RO(partial);

static ssize_t cpu_slabs_show(struct kmem_cache *s, char *buf)
{
	return show_slab_objects(s, buf, SO_CPU);
}
SLAB_ATTR_RO(cpu_slabs);

static ssize_t objects_show(struct kmem_cache *s, char *buf)
{
	return show_slab_objects(s, buf, SO_ALL|SO_OBJECTS);
}
SLAB_ATTR_RO(objects);

static ssize_t objects_partial_show(struct kmem_cache *s, char *buf)
{
	return show_slab_objects(s, buf, SO_PARTIAL|SO_OBJECTS);
}
SLAB_ATTR_RO(objects_partial);

static ssize_t slabs_cpu_partial_show(struct kmem_cache *s, char *buf)
{
	int objects = 0;
	int pages = 0;
	int cpu;
	int len;

	for_each_online_cpu(cpu) {
		struct page *page;

		page = slub_percpu_partial(per_cpu_ptr(s->cpu_slab, cpu));

		if (page) {
			pages += page->pages;
			objects += page->pobjects;
		}
	}

	len = sprintf(buf, "%d(%d)", objects, pages);

#ifdef CONFIG_SMP
	for_each_online_cpu(cpu) {
		struct page *page;

		page = slub_percpu_partial(per_cpu_ptr(s->cpu_slab, cpu));

		if (page && len < PAGE_SIZE - 20)
			len += sprintf(buf + len, " C%d=%d(%d)", cpu,
				page->pobjects, page->pages);
	}
#endif
	return len + sprintf(buf + len, "\n");
}
SLAB_ATTR_RO(slabs_cpu_partial);

static ssize_t reclaim_account_show(struct kmem_cache *s, char *buf)
{
	return sprintf(buf, "%d\n", !!(s->flags & SLAB_RECLAIM_ACCOUNT));
}

static ssize_t reclaim_account_store(struct kmem_cache *s,
				const char *buf, size_t length)
{
	s->flags &= ~SLAB_RECLAIM_ACCOUNT;
	if (buf[0] == '1')
		s->flags |= SLAB_RECLAIM_ACCOUNT;
	return length;
}
SLAB_ATTR(reclaim_account);

static ssize_t hwcache_align_show(struct kmem_cache *s, char *buf)
{
	return sprintf(buf, "%d\n", !!(s->flags & SLAB_HWCACHE_ALIGN));
}
SLAB_ATTR_RO(hwcache_align);

#ifdef CONFIG_ZONE_DMA
static ssize_t cache_dma_show(struct kmem_cache *s, char *buf)
{
	return sprintf(buf, "%d\n", !!(s->flags & SLAB_CACHE_DMA));
}
SLAB_ATTR_RO(cache_dma);
#endif

static ssize_t usersize_show(struct kmem_cache *s, char *buf)
{
	return sprintf(buf, "%u\n", s->usersize);
}
SLAB_ATTR_RO(usersize);

static ssize_t destroy_by_rcu_show(struct kmem_cache *s, char *buf)
{
	return sprintf(buf, "%d\n", !!(s->flags & SLAB_TYPESAFE_BY_RCU));
}
SLAB_ATTR_RO(destroy_by_rcu);

#ifdef CONFIG_SLUB_DEBUG
static ssize_t slabs_show(struct kmem_cache *s, char *buf)
{
	return show_slab_objects(s, buf, SO_ALL);
}
SLAB_ATTR_RO(slabs);

static ssize_t total_objects_show(struct kmem_cache *s, char *buf)
{
	return show_slab_objects(s, buf, SO_ALL|SO_TOTAL);
}
SLAB_ATTR_RO(total_objects);

static ssize_t sanity_checks_show(struct kmem_cache *s, char *buf)
{
	return sprintf(buf, "%d\n", !!(s->flags & SLAB_CONSISTENCY_CHECKS));
}

static ssize_t sanity_checks_store(struct kmem_cache *s,
				const char *buf, size_t length)
{
	s->flags &= ~SLAB_CONSISTENCY_CHECKS;
	if (buf[0] == '1') {
		s->flags &= ~__CMPXCHG_DOUBLE;
		s->flags |= SLAB_CONSISTENCY_CHECKS;
	}
	return length;
}
SLAB_ATTR(sanity_checks);

static ssize_t trace_show(struct kmem_cache *s, char *buf)
{
	return sprintf(buf, "%d\n", !!(s->flags & SLAB_TRACE));
}

static ssize_t trace_store(struct kmem_cache *s, const char *buf,
							size_t length)
{
	/*
	 * Tracing a merged cache is going to give confusing results
	 * as well as cause other issues like converting a mergeable
	 * cache into an umergeable one.
	 */
	if (s->refcount > 1)
		return -EINVAL;

	s->flags &= ~SLAB_TRACE;
	if (buf[0] == '1') {
		s->flags &= ~__CMPXCHG_DOUBLE;
		s->flags |= SLAB_TRACE;
	}
	return length;
}
SLAB_ATTR(trace);

static ssize_t red_zone_show(struct kmem_cache *s, char *buf)
{
	return sprintf(buf, "%d\n", !!(s->flags & SLAB_RED_ZONE));
}

static ssize_t red_zone_store(struct kmem_cache *s,
				const char *buf, size_t length)
{
	if (any_slab_objects(s))
		return -EBUSY;

	s->flags &= ~SLAB_RED_ZONE;
	if (buf[0] == '1') {
		s->flags |= SLAB_RED_ZONE;
	}
	calculate_sizes(s, -1);
	return length;
}
SLAB_ATTR(red_zone);

static ssize_t poison_show(struct kmem_cache *s, char *buf)
{
	return sprintf(buf, "%d\n", !!(s->flags & SLAB_POISON));
}

static ssize_t poison_store(struct kmem_cache *s,
				const char *buf, size_t length)
{
	if (any_slab_objects(s))
		return -EBUSY;

	s->flags &= ~SLAB_POISON;
	if (buf[0] == '1') {
		s->flags |= SLAB_POISON;
	}
	calculate_sizes(s, -1);
	return length;
}
SLAB_ATTR(poison);

static ssize_t store_user_show(struct kmem_cache *s, char *buf)
{
	return sprintf(buf, "%d\n", !!(s->flags & SLAB_STORE_USER));
}

static ssize_t store_user_store(struct kmem_cache *s,
				const char *buf, size_t length)
{
	if (any_slab_objects(s))
		return -EBUSY;

	s->flags &= ~SLAB_STORE_USER;
	if (buf[0] == '1') {
		s->flags &= ~__CMPXCHG_DOUBLE;
		s->flags |= SLAB_STORE_USER;
	}
	calculate_sizes(s, -1);
	return length;
}
SLAB_ATTR(store_user);

static ssize_t validate_show(struct kmem_cache *s, char *buf)
{
	return 0;
}

static ssize_t validate_store(struct kmem_cache *s,
			const char *buf, size_t length)
{
	int ret = -EINVAL;

	if (buf[0] == '1') {
		ret = validate_slab_cache(s);
		if (ret >= 0)
			ret = length;
	}
	return ret;
}
SLAB_ATTR(validate);

static ssize_t alloc_calls_show(struct kmem_cache *s, char *buf)
{
	if (!(s->flags & SLAB_STORE_USER))
		return -ENOSYS;
	return list_locations(s, buf, TRACK_ALLOC);
}
SLAB_ATTR_RO(alloc_calls);

static ssize_t free_calls_show(struct kmem_cache *s, char *buf)
{
	if (!(s->flags & SLAB_STORE_USER))
		return -ENOSYS;
	return list_locations(s, buf, TRACK_FREE);
}
SLAB_ATTR_RO(free_calls);
#endif /* CONFIG_SLUB_DEBUG */

#ifdef CONFIG_FAILSLAB
static ssize_t failslab_show(struct kmem_cache *s, char *buf)
{
	return sprintf(buf, "%d\n", !!(s->flags & SLAB_FAILSLAB));
}

static ssize_t failslab_store(struct kmem_cache *s, const char *buf,
							size_t length)
{
	if (s->refcount > 1)
		return -EINVAL;

	s->flags &= ~SLAB_FAILSLAB;
	if (buf[0] == '1')
		s->flags |= SLAB_FAILSLAB;
	return length;
}
SLAB_ATTR(failslab);
#endif

static ssize_t shrink_show(struct kmem_cache *s, char *buf)
{
	return 0;
}

static ssize_t shrink_store(struct kmem_cache *s,
			const char *buf, size_t length)
{
	if (buf[0] == '1')
		kmem_cache_shrink_all(s);
	else
		return -EINVAL;
	return length;
}
SLAB_ATTR(shrink);

#ifdef CONFIG_NUMA
static ssize_t remote_node_defrag_ratio_show(struct kmem_cache *s, char *buf)
{
	return sprintf(buf, "%u\n", s->remote_node_defrag_ratio / 10);
}

static ssize_t remote_node_defrag_ratio_store(struct kmem_cache *s,
				const char *buf, size_t length)
{
	unsigned int ratio;
	int err;

	err = kstrtouint(buf, 10, &ratio);
	if (err)
		return err;
	if (ratio > 100)
		return -ERANGE;

	s->remote_node_defrag_ratio = ratio * 10;

	return length;
}
SLAB_ATTR(remote_node_defrag_ratio);
#endif

#ifdef CONFIG_SLUB_STATS
static int show_stat(struct kmem_cache *s, char *buf, enum stat_item si)
{
	unsigned long sum  = 0;
	int cpu;
	int len;
	int *data = kmalloc_array(nr_cpu_ids, sizeof(int), GFP_KERNEL);

	if (!data)
		return -ENOMEM;

	for_each_online_cpu(cpu) {
		unsigned x = per_cpu_ptr(s->cpu_slab, cpu)->stat[si];

		data[cpu] = x;
		sum += x;
	}

	len = sprintf(buf, "%lu", sum);

#ifdef CONFIG_SMP
	for_each_online_cpu(cpu) {
		if (data[cpu] && len < PAGE_SIZE - 20)
			len += sprintf(buf + len, " C%d=%u", cpu, data[cpu]);
	}
#endif
	kfree(data);
	return len + sprintf(buf + len, "\n");
}

static void clear_stat(struct kmem_cache *s, enum stat_item si)
{
	int cpu;

	for_each_online_cpu(cpu)
		per_cpu_ptr(s->cpu_slab, cpu)->stat[si] = 0;
}

#define STAT_ATTR(si, text) 					\
static ssize_t text##_show(struct kmem_cache *s, char *buf)	\
{								\
	return show_stat(s, buf, si);				\
}								\
static ssize_t text##_store(struct kmem_cache *s,		\
				const char *buf, size_t length)	\
{								\
	if (buf[0] != '0')					\
		return -EINVAL;					\
	clear_stat(s, si);					\
	return length;						\
}								\
SLAB_ATTR(text);						\

STAT_ATTR(ALLOC_FASTPATH, alloc_fastpath);
STAT_ATTR(ALLOC_SLOWPATH, alloc_slowpath);
STAT_ATTR(FREE_FASTPATH, free_fastpath);
STAT_ATTR(FREE_SLOWPATH, free_slowpath);
STAT_ATTR(FREE_FROZEN, free_frozen);
STAT_ATTR(FREE_ADD_PARTIAL, free_add_partial);
STAT_ATTR(FREE_REMOVE_PARTIAL, free_remove_partial);
STAT_ATTR(ALLOC_FROM_PARTIAL, alloc_from_partial);
STAT_ATTR(ALLOC_SLAB, alloc_slab);
STAT_ATTR(ALLOC_REFILL, alloc_refill);
STAT_ATTR(ALLOC_NODE_MISMATCH, alloc_node_mismatch);
STAT_ATTR(FREE_SLAB, free_slab);
STAT_ATTR(CPUSLAB_FLUSH, cpuslab_flush);
STAT_ATTR(DEACTIVATE_FULL, deactivate_full);
STAT_ATTR(DEACTIVATE_EMPTY, deactivate_empty);
STAT_ATTR(DEACTIVATE_TO_HEAD, deactivate_to_head);
STAT_ATTR(DEACTIVATE_TO_TAIL, deactivate_to_tail);
STAT_ATTR(DEACTIVATE_REMOTE_FREES, deactivate_remote_frees);
STAT_ATTR(DEACTIVATE_BYPASS, deactivate_bypass);
STAT_ATTR(ORDER_FALLBACK, order_fallback);
STAT_ATTR(CMPXCHG_DOUBLE_CPU_FAIL, cmpxchg_double_cpu_fail);
STAT_ATTR(CMPXCHG_DOUBLE_FAIL, cmpxchg_double_fail);
STAT_ATTR(CPU_PARTIAL_ALLOC, cpu_partial_alloc);
STAT_ATTR(CPU_PARTIAL_FREE, cpu_partial_free);
STAT_ATTR(CPU_PARTIAL_NODE, cpu_partial_node);
STAT_ATTR(CPU_PARTIAL_DRAIN, cpu_partial_drain);
#endif	/* CONFIG_SLUB_STATS */

static struct attribute *slab_attrs[] = {
	&slab_size_attr.attr,
	&object_size_attr.attr,
	&objs_per_slab_attr.attr,
	&order_attr.attr,
	&min_partial_attr.attr,
	&cpu_partial_attr.attr,
	&objects_attr.attr,
	&objects_partial_attr.attr,
	&partial_attr.attr,
	&cpu_slabs_attr.attr,
	&ctor_attr.attr,
	&aliases_attr.attr,
	&align_attr.attr,
	&hwcache_align_attr.attr,
	&reclaim_account_attr.attr,
	&destroy_by_rcu_attr.attr,
	&shrink_attr.attr,
	&slabs_cpu_partial_attr.attr,
#ifdef CONFIG_SLUB_DEBUG
	&total_objects_attr.attr,
	&slabs_attr.attr,
	&sanity_checks_attr.attr,
	&trace_attr.attr,
	&red_zone_attr.attr,
	&poison_attr.attr,
	&store_user_attr.attr,
	&validate_attr.attr,
	&alloc_calls_attr.attr,
	&free_calls_attr.attr,
#endif
#ifdef CONFIG_ZONE_DMA
	&cache_dma_attr.attr,
#endif
#ifdef CONFIG_NUMA
	&remote_node_defrag_ratio_attr.attr,
#endif
#ifdef CONFIG_SLUB_STATS
	&alloc_fastpath_attr.attr,
	&alloc_slowpath_attr.attr,
	&free_fastpath_attr.attr,
	&free_slowpath_attr.attr,
	&free_frozen_attr.attr,
	&free_add_partial_attr.attr,
	&free_remove_partial_attr.attr,
	&alloc_from_partial_attr.attr,
	&alloc_slab_attr.attr,
	&alloc_refill_attr.attr,
	&alloc_node_mismatch_attr.attr,
	&free_slab_attr.attr,
	&cpuslab_flush_attr.attr,
	&deactivate_full_attr.attr,
	&deactivate_empty_attr.attr,
	&deactivate_to_head_attr.attr,
	&deactivate_to_tail_attr.attr,
	&deactivate_remote_frees_attr.attr,
	&deactivate_bypass_attr.attr,
	&order_fallback_attr.attr,
	&cmpxchg_double_fail_attr.attr,
	&cmpxchg_double_cpu_fail_attr.attr,
	&cpu_partial_alloc_attr.attr,
	&cpu_partial_free_attr.attr,
	&cpu_partial_node_attr.attr,
	&cpu_partial_drain_attr.attr,
#endif
#ifdef CONFIG_FAILSLAB
	&failslab_attr.attr,
#endif
	&usersize_attr.attr,

	NULL
};

static const struct attribute_group slab_attr_group = {
	.attrs = slab_attrs,
};

static ssize_t slab_attr_show(struct kobject *kobj,
				struct attribute *attr,
				char *buf)
{
	struct slab_attribute *attribute;
	struct kmem_cache *s;
	int err;

	attribute = to_slab_attr(attr);
	s = to_slab(kobj);

	if (!attribute->show)
		return -EIO;

	err = attribute->show(s, buf);

	return err;
}

static ssize_t slab_attr_store(struct kobject *kobj,
				struct attribute *attr,
				const char *buf, size_t len)
{
	struct slab_attribute *attribute;
	struct kmem_cache *s;
	int err;

	attribute = to_slab_attr(attr);
	s = to_slab(kobj);

	if (!attribute->store)
		return -EIO;

	err = attribute->store(s, buf, len);
#ifdef CONFIG_MEMCG
	if (slab_state >= FULL && err >= 0 && is_root_cache(s)) {
		struct kmem_cache *c;

		mutex_lock(&slab_mutex);
		if (s->max_attr_size < len)
			s->max_attr_size = len;

		/*
		 * This is a best effort propagation, so this function's return
		 * value will be determined by the parent cache only. This is
		 * basically because not all attributes will have a well
		 * defined semantics for rollbacks - most of the actions will
		 * have permanent effects.
		 *
		 * Returning the error value of any of the children that fail
		 * is not 100 % defined, in the sense that users seeing the
		 * error code won't be able to know anything about the state of
		 * the cache.
		 *
		 * Only returning the error code for the parent cache at least
		 * has well defined semantics. The cache being written to
		 * directly either failed or succeeded, in which case we loop
		 * through the descendants with best-effort propagation.
		 */
		for_each_memcg_cache(c, s)
			attribute->store(c, buf, len);
		mutex_unlock(&slab_mutex);
	}
#endif
	return err;
}

static void memcg_propagate_slab_attrs(struct kmem_cache *s)
{
#ifdef CONFIG_MEMCG
	int i;
	char *buffer = NULL;
	struct kmem_cache *root_cache;

	if (is_root_cache(s))
		return;

	root_cache = s->memcg_params.root_cache;

	/*
	 * This mean this cache had no attribute written. Therefore, no point
	 * in copying default values around
	 */
	if (!root_cache->max_attr_size)
		return;

	for (i = 0; i < ARRAY_SIZE(slab_attrs); i++) {
		char mbuf[64];
		char *buf;
		struct slab_attribute *attr = to_slab_attr(slab_attrs[i]);
		ssize_t len;

		if (!attr || !attr->store || !attr->show)
			continue;

		/*
		 * It is really bad that we have to allocate here, so we will
		 * do it only as a fallback. If we actually allocate, though,
		 * we can just use the allocated buffer until the end.
		 *
		 * Most of the slub attributes will tend to be very small in
		 * size, but sysfs allows buffers up to a page, so they can
		 * theoretically happen.
		 */
		if (buffer)
			buf = buffer;
		else if (root_cache->max_attr_size < ARRAY_SIZE(mbuf))
			buf = mbuf;
		else {
			buffer = (char *) get_zeroed_page(GFP_KERNEL);
			if (WARN_ON(!buffer))
				continue;
			buf = buffer;
		}

		len = attr->show(root_cache, buf);
		if (len > 0)
			attr->store(s, buf, len);
	}

	if (buffer)
		free_page((unsigned long)buffer);
#endif	/* CONFIG_MEMCG */
}

static void kmem_cache_release(struct kobject *k)
{
	slab_kmem_cache_release(to_slab(k));
}

static const struct sysfs_ops slab_sysfs_ops = {
	.show = slab_attr_show,
	.store = slab_attr_store,
};

static struct kobj_type slab_ktype = {
	.sysfs_ops = &slab_sysfs_ops,
	.release = kmem_cache_release,
};

static int uevent_filter(struct kset *kset, struct kobject *kobj)
{
	struct kobj_type *ktype = get_ktype(kobj);

	if (ktype == &slab_ktype)
		return 1;
	return 0;
}

static const struct kset_uevent_ops slab_uevent_ops = {
	.filter = uevent_filter,
};

static struct kset *slab_kset;

static inline struct kset *cache_kset(struct kmem_cache *s)
{
#ifdef CONFIG_MEMCG
	if (!is_root_cache(s))
		return s->memcg_params.root_cache->memcg_kset;
#endif
	return slab_kset;
}

#define ID_STR_LENGTH 64

/* Create a unique string id for a slab cache:
 *
 * Format	:[flags-]size
 */
static char *create_unique_id(struct kmem_cache *s)
{
	char *name = kmalloc(ID_STR_LENGTH, GFP_KERNEL);
	char *p = name;

	BUG_ON(!name);

	*p++ = ':';
	/*
	 * First flags affecting slabcache operations. We will only
	 * get here for aliasable slabs so we do not need to support
	 * too many flags. The flags here must cover all flags that
	 * are matched during merging to guarantee that the id is
	 * unique.
	 */
	if (s->flags & SLAB_CACHE_DMA)
		*p++ = 'd';
	if (s->flags & SLAB_CACHE_DMA32)
		*p++ = 'D';
	if (s->flags & SLAB_RECLAIM_ACCOUNT)
		*p++ = 'a';
	if (s->flags & SLAB_CONSISTENCY_CHECKS)
		*p++ = 'F';
	if (s->flags & SLAB_ACCOUNT)
		*p++ = 'A';
	if (p != name + 1)
		*p++ = '-';
	p += sprintf(p, "%07u", s->size);

	BUG_ON(p > name + ID_STR_LENGTH - 1);
	return name;
}

static void sysfs_slab_remove_workfn(struct work_struct *work)
{
	struct kmem_cache *s =
		container_of(work, struct kmem_cache, kobj_remove_work);

	if (!s->kobj.state_in_sysfs)
		/*
		 * For a memcg cache, this may be called during
		 * deactivation and again on shutdown.  Remove only once.
		 * A cache is never shut down before deactivation is
		 * complete, so no need to worry about synchronization.
		 */
		goto out;

#ifdef CONFIG_MEMCG
	kset_unregister(s->memcg_kset);
#endif
	kobject_uevent(&s->kobj, KOBJ_REMOVE);
out:
	kobject_put(&s->kobj);
}

static int sysfs_slab_add(struct kmem_cache *s)
{
	int err;
	const char *name;
	struct kset *kset = cache_kset(s);
	int unmergeable = slab_unmergeable(s);

	INIT_WORK(&s->kobj_remove_work, sysfs_slab_remove_workfn);

	if (!kset) {
		kobject_init(&s->kobj, &slab_ktype);
		return 0;
	}

	if (!unmergeable && disable_higher_order_debug &&
			(slub_debug & DEBUG_METADATA_FLAGS))
		unmergeable = 1;

	if (unmergeable) {
		/*
		 * Slabcache can never be merged so we can use the name proper.
		 * This is typically the case for debug situations. In that
		 * case we can catch duplicate names easily.
		 */
		sysfs_remove_link(&slab_kset->kobj, s->name);
		name = s->name;
	} else {
		/*
		 * Create a unique name for the slab as a target
		 * for the symlinks.
		 */
		name = create_unique_id(s);
	}

	s->kobj.kset = kset;
	err = kobject_init_and_add(&s->kobj, &slab_ktype, NULL, "%s", name);
	if (err)
		goto out;

	err = sysfs_create_group(&s->kobj, &slab_attr_group);
	if (err)
		goto out_del_kobj;

#ifdef CONFIG_MEMCG
	if (is_root_cache(s) && memcg_sysfs_enabled) {
		s->memcg_kset = kset_create_and_add("cgroup", NULL, &s->kobj);
		if (!s->memcg_kset) {
			err = -ENOMEM;
			goto out_del_kobj;
		}
	}
#endif

	kobject_uevent(&s->kobj, KOBJ_ADD);
	if (!unmergeable) {
		/* Setup first alias */
		sysfs_slab_alias(s, s->name);
	}
out:
	if (!unmergeable)
		kfree(name);
	return err;
out_del_kobj:
	kobject_del(&s->kobj);
	goto out;
}

static void sysfs_slab_remove(struct kmem_cache *s)
{
	if (slab_state < FULL)
		/*
		 * Sysfs has not been setup yet so no need to remove the
		 * cache from sysfs.
		 */
		return;

	kobject_get(&s->kobj);
	schedule_work(&s->kobj_remove_work);
}

void sysfs_slab_unlink(struct kmem_cache *s)
{
	if (slab_state >= FULL)
		kobject_del(&s->kobj);
}

void sysfs_slab_release(struct kmem_cache *s)
{
	if (slab_state >= FULL)
		kobject_put(&s->kobj);
}

/*
 * Need to buffer aliases during bootup until sysfs becomes
 * available lest we lose that information.
 */
struct saved_alias {
	struct kmem_cache *s;
	const char *name;
	struct saved_alias *next;
};

static struct saved_alias *alias_list;

static int sysfs_slab_alias(struct kmem_cache *s, const char *name)
{
	struct saved_alias *al;

	if (slab_state == FULL) {
		/*
		 * If we have a leftover link then remove it.
		 */
		sysfs_remove_link(&slab_kset->kobj, name);
		return sysfs_create_link(&slab_kset->kobj, &s->kobj, name);
	}

	al = kmalloc(sizeof(struct saved_alias), GFP_KERNEL);
	if (!al)
		return -ENOMEM;

	al->s = s;
	al->name = name;
	al->next = alias_list;
	alias_list = al;
	return 0;
}

static int __init slab_sysfs_init(void)
{
	struct kmem_cache *s;
	int err;

	mutex_lock(&slab_mutex);

	slab_kset = kset_create_and_add("slab", &slab_uevent_ops, kernel_kobj);
	if (!slab_kset) {
		mutex_unlock(&slab_mutex);
		pr_err("Cannot register slab subsystem.\n");
		return -ENOSYS;
	}

	slab_state = FULL;

	list_for_each_entry(s, &slab_caches, list) {
		err = sysfs_slab_add(s);
		if (err)
			pr_err("SLUB: Unable to add boot slab %s to sysfs\n",
			       s->name);
	}

	while (alias_list) {
		struct saved_alias *al = alias_list;

		alias_list = alias_list->next;
		err = sysfs_slab_alias(al->s, al->name);
		if (err)
			pr_err("SLUB: Unable to add boot slab alias %s to sysfs\n",
			       al->name);
		kfree(al);
	}

	mutex_unlock(&slab_mutex);
	resiliency_test();
	return 0;
}

__initcall(slab_sysfs_init);
#endif /* CONFIG_SYSFS */

/*
 * The /proc/slabinfo ABI
 */
#ifdef CONFIG_SLUB_DEBUG
void get_slabinfo(struct kmem_cache *s, struct slabinfo *sinfo)
{
	unsigned long nr_slabs = 0;
	unsigned long nr_objs = 0;
	unsigned long nr_free = 0;
	int node;
	struct kmem_cache_node *n;

	for_each_kmem_cache_node(s, node, n) {
		nr_slabs += node_nr_slabs(n);
		nr_objs += node_nr_objs(n);
		nr_free += count_partial(n, count_free);
	}

	sinfo->active_objs = nr_objs - nr_free;
	sinfo->num_objs = nr_objs;
	sinfo->active_slabs = nr_slabs;
	sinfo->num_slabs = nr_slabs;
	sinfo->objects_per_slab = oo_objects(s->oo);
	sinfo->cache_order = oo_order(s->oo);
}

void slabinfo_show_stats(struct seq_file *m, struct kmem_cache *s)
{
}

ssize_t slabinfo_write(struct file *file, const char __user *buffer,
		       size_t count, loff_t *ppos)
{
	return -EIO;
}
#endif /* CONFIG_SLUB_DEBUG */<|MERGE_RESOLUTION|>--- conflicted
+++ resolved
@@ -449,10 +449,7 @@
  * not vanish from under us.
  */
 static unsigned long *get_map(struct kmem_cache *s, struct page *page)
-<<<<<<< HEAD
-=======
 	__acquires(&object_map_lock)
->>>>>>> 04d5ce62
 {
 	void *p;
 	void *addr = page_address(page);
@@ -469,11 +466,7 @@
 	return object_map;
 }
 
-<<<<<<< HEAD
-static void put_map(unsigned long *map)
-=======
 static void put_map(unsigned long *map) __releases(&object_map_lock)
->>>>>>> 04d5ce62
 {
 	VM_BUG_ON(map != object_map);
 	lockdep_assert_held(&object_map_lock);
