--- conflicted
+++ resolved
@@ -28,8 +28,6 @@
  * this.
  */
 static bool enabled __read_mostly;
-<<<<<<< HEAD
-=======
 
 /*
  * Make DAMON_RECLAIM reads the input parameters again, except ``enabled``.
@@ -42,7 +40,6 @@
  */
 static bool commit_inputs __read_mostly;
 module_param(commit_inputs, bool, 0600);
->>>>>>> cdb5a08f
 
 /*
  * Time threshold for cold memory regions identification in microseconds.
