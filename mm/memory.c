--- conflicted
+++ resolved
@@ -3889,11 +3889,7 @@
 			 */
 			exclusive = true;
 		} else if (exclusive && PageWriteback(page) &&
-<<<<<<< HEAD
-			  (swp_swap_info(entry)->flags & SWP_STABLE_WRITES)) {
-=======
 			  data_race(si->flags & SWP_STABLE_WRITES)) {
->>>>>>> 698c4bf1
 			/*
 			 * This is tricky: not all swap backends support
 			 * concurrent page modifications while under writeback.
