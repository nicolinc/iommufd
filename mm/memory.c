// SPDX-License-Identifier: GPL-2.0-only
/*
 *  linux/mm/memory.c
 *
 *  Copyright (C) 1991, 1992, 1993, 1994  Linus Torvalds
 */

/*
 * demand-loading started 01.12.91 - seems it is high on the list of
 * things wanted, and it should be easy to implement. - Linus
 */

/*
 * Ok, demand-loading was easy, shared pages a little bit tricker. Shared
 * pages started 02.12.91, seems to work. - Linus.
 *
 * Tested sharing by executing about 30 /bin/sh: under the old kernel it
 * would have taken more than the 6M I have free, but it worked well as
 * far as I could see.
 *
 * Also corrected some "invalidate()"s - I wasn't doing enough of them.
 */

/*
 * Real VM (paging to/from disk) started 18.12.91. Much more work and
 * thought has to go into this. Oh, well..
 * 19.12.91  -  works, somewhat. Sometimes I get faults, don't know why.
 *		Found it. Everything seems to work now.
 * 20.12.91  -  Ok, making the swap-device changeable like the root.
 */

/*
 * 05.04.94  -  Multi-page memory management added for v1.1.
 *              Idea by Alex Bligh (alex@cconcepts.co.uk)
 *
 * 16.07.99  -  Support of BIGMEM added by Gerhard Wichert, Siemens AG
 *		(Gerhard.Wichert@pdb.siemens.de)
 *
 * Aug/Sep 2004 Changed to four level page tables (Andi Kleen)
 */

#include <linux/kernel_stat.h>
#include <linux/mm.h>
#include <linux/mm_inline.h>
#include <linux/sched/mm.h>
#include <linux/sched/coredump.h>
#include <linux/sched/numa_balancing.h>
#include <linux/sched/task.h>
#include <linux/hugetlb.h>
#include <linux/mman.h>
#include <linux/swap.h>
#include <linux/highmem.h>
#include <linux/pagemap.h>
#include <linux/memremap.h>
#include <linux/ksm.h>
#include <linux/rmap.h>
#include <linux/export.h>
#include <linux/delayacct.h>
#include <linux/init.h>
#include <linux/pfn_t.h>
#include <linux/writeback.h>
#include <linux/memcontrol.h>
#include <linux/mmu_notifier.h>
#include <linux/swapops.h>
#include <linux/elf.h>
#include <linux/gfp.h>
#include <linux/migrate.h>
#include <linux/string.h>
#include <linux/debugfs.h>
#include <linux/userfaultfd_k.h>
#include <linux/dax.h>
#include <linux/oom.h>
#include <linux/numa.h>
#include <linux/perf_event.h>
#include <linux/ptrace.h>
#include <linux/vmalloc.h>

#include <trace/events/kmem.h>

#include <asm/io.h>
#include <asm/mmu_context.h>
#include <asm/pgalloc.h>
#include <linux/uaccess.h>
#include <asm/tlb.h>
#include <asm/tlbflush.h>

#include "pgalloc-track.h"
#include "internal.h"
#include "swap.h"

#if defined(LAST_CPUPID_NOT_IN_PAGE_FLAGS) && !defined(CONFIG_COMPILE_TEST)
#warning Unfortunate NUMA and NUMA Balancing config, growing page-frame for last_cpupid.
#endif

#ifndef CONFIG_NUMA
unsigned long max_mapnr;
EXPORT_SYMBOL(max_mapnr);

struct page *mem_map;
EXPORT_SYMBOL(mem_map);
#endif

static vm_fault_t do_fault(struct vm_fault *vmf);

/*
 * A number of key systems in x86 including ioremap() rely on the assumption
 * that high_memory defines the upper bound on direct map memory, then end
 * of ZONE_NORMAL.  Under CONFIG_DISCONTIG this means that max_low_pfn and
 * highstart_pfn must be the same; there must be no gap between ZONE_NORMAL
 * and ZONE_HIGHMEM.
 */
void *high_memory;
EXPORT_SYMBOL(high_memory);

/*
 * Randomize the address space (stacks, mmaps, brk, etc.).
 *
 * ( When CONFIG_COMPAT_BRK=y we exclude brk from randomization,
 *   as ancient (libc5 based) binaries can segfault. )
 */
int randomize_va_space __read_mostly =
#ifdef CONFIG_COMPAT_BRK
					1;
#else
					2;
#endif

#ifndef arch_faults_on_old_pte
static inline bool arch_faults_on_old_pte(void)
{
	/*
	 * Those arches which don't have hw access flag feature need to
	 * implement their own helper. By default, "true" means pagefault
	 * will be hit on old pte.
	 */
	return true;
}
#endif

#ifndef arch_wants_old_prefaulted_pte
static inline bool arch_wants_old_prefaulted_pte(void)
{
	/*
	 * Transitioning a PTE from 'old' to 'young' can be expensive on
	 * some architectures, even if it's performed in hardware. By
	 * default, "false" means prefaulted entries will be 'young'.
	 */
	return false;
}
#endif

static int __init disable_randmaps(char *s)
{
	randomize_va_space = 0;
	return 1;
}
__setup("norandmaps", disable_randmaps);

unsigned long zero_pfn __read_mostly;
EXPORT_SYMBOL(zero_pfn);

unsigned long highest_memmap_pfn __read_mostly;

/*
 * CONFIG_MMU architectures set up ZERO_PAGE in their paging_init()
 */
static int __init init_zero_pfn(void)
{
	zero_pfn = page_to_pfn(ZERO_PAGE(0));
	return 0;
}
early_initcall(init_zero_pfn);

void mm_trace_rss_stat(struct mm_struct *mm, int member, long count)
{
	trace_rss_stat(mm, member, count);
}

#if defined(SPLIT_RSS_COUNTING)

void sync_mm_rss(struct mm_struct *mm)
{
	int i;

	for (i = 0; i < NR_MM_COUNTERS; i++) {
		if (current->rss_stat.count[i]) {
			add_mm_counter(mm, i, current->rss_stat.count[i]);
			current->rss_stat.count[i] = 0;
		}
	}
	current->rss_stat.events = 0;
}

static void add_mm_counter_fast(struct mm_struct *mm, int member, int val)
{
	struct task_struct *task = current;

	if (likely(task->mm == mm))
		task->rss_stat.count[member] += val;
	else
		add_mm_counter(mm, member, val);
}
#define inc_mm_counter_fast(mm, member) add_mm_counter_fast(mm, member, 1)
#define dec_mm_counter_fast(mm, member) add_mm_counter_fast(mm, member, -1)

/* sync counter once per 64 page faults */
#define TASK_RSS_EVENTS_THRESH	(64)
static void check_sync_rss_stat(struct task_struct *task)
{
	if (unlikely(task != current))
		return;
	if (unlikely(task->rss_stat.events++ > TASK_RSS_EVENTS_THRESH))
		sync_mm_rss(task->mm);
}
#else /* SPLIT_RSS_COUNTING */

#define inc_mm_counter_fast(mm, member) inc_mm_counter(mm, member)
#define dec_mm_counter_fast(mm, member) dec_mm_counter(mm, member)

static void check_sync_rss_stat(struct task_struct *task)
{
}

#endif /* SPLIT_RSS_COUNTING */

/*
 * Note: this doesn't free the actual pages themselves. That
 * has been handled earlier when unmapping all the memory regions.
 */
static void free_pte_range(struct mmu_gather *tlb, pmd_t *pmd,
			   unsigned long addr)
{
	pgtable_t token = pmd_pgtable(*pmd);
	pmd_clear(pmd);
	pte_free_tlb(tlb, token, addr);
	mm_dec_nr_ptes(tlb->mm);
}

static inline void free_pmd_range(struct mmu_gather *tlb, pud_t *pud,
				unsigned long addr, unsigned long end,
				unsigned long floor, unsigned long ceiling)
{
	pmd_t *pmd;
	unsigned long next;
	unsigned long start;

	start = addr;
	pmd = pmd_offset(pud, addr);
	do {
		next = pmd_addr_end(addr, end);
		if (pmd_none_or_clear_bad(pmd))
			continue;
		free_pte_range(tlb, pmd, addr);
	} while (pmd++, addr = next, addr != end);

	start &= PUD_MASK;
	if (start < floor)
		return;
	if (ceiling) {
		ceiling &= PUD_MASK;
		if (!ceiling)
			return;
	}
	if (end - 1 > ceiling - 1)
		return;

	pmd = pmd_offset(pud, start);
	pud_clear(pud);
	pmd_free_tlb(tlb, pmd, start);
	mm_dec_nr_pmds(tlb->mm);
}

static inline void free_pud_range(struct mmu_gather *tlb, p4d_t *p4d,
				unsigned long addr, unsigned long end,
				unsigned long floor, unsigned long ceiling)
{
	pud_t *pud;
	unsigned long next;
	unsigned long start;

	start = addr;
	pud = pud_offset(p4d, addr);
	do {
		next = pud_addr_end(addr, end);
		if (pud_none_or_clear_bad(pud))
			continue;
		free_pmd_range(tlb, pud, addr, next, floor, ceiling);
	} while (pud++, addr = next, addr != end);

	start &= P4D_MASK;
	if (start < floor)
		return;
	if (ceiling) {
		ceiling &= P4D_MASK;
		if (!ceiling)
			return;
	}
	if (end - 1 > ceiling - 1)
		return;

	pud = pud_offset(p4d, start);
	p4d_clear(p4d);
	pud_free_tlb(tlb, pud, start);
	mm_dec_nr_puds(tlb->mm);
}

static inline void free_p4d_range(struct mmu_gather *tlb, pgd_t *pgd,
				unsigned long addr, unsigned long end,
				unsigned long floor, unsigned long ceiling)
{
	p4d_t *p4d;
	unsigned long next;
	unsigned long start;

	start = addr;
	p4d = p4d_offset(pgd, addr);
	do {
		next = p4d_addr_end(addr, end);
		if (p4d_none_or_clear_bad(p4d))
			continue;
		free_pud_range(tlb, p4d, addr, next, floor, ceiling);
	} while (p4d++, addr = next, addr != end);

	start &= PGDIR_MASK;
	if (start < floor)
		return;
	if (ceiling) {
		ceiling &= PGDIR_MASK;
		if (!ceiling)
			return;
	}
	if (end - 1 > ceiling - 1)
		return;

	p4d = p4d_offset(pgd, start);
	pgd_clear(pgd);
	p4d_free_tlb(tlb, p4d, start);
}

/*
 * This function frees user-level page tables of a process.
 */
void free_pgd_range(struct mmu_gather *tlb,
			unsigned long addr, unsigned long end,
			unsigned long floor, unsigned long ceiling)
{
	pgd_t *pgd;
	unsigned long next;

	/*
	 * The next few lines have given us lots of grief...
	 *
	 * Why are we testing PMD* at this top level?  Because often
	 * there will be no work to do at all, and we'd prefer not to
	 * go all the way down to the bottom just to discover that.
	 *
	 * Why all these "- 1"s?  Because 0 represents both the bottom
	 * of the address space and the top of it (using -1 for the
	 * top wouldn't help much: the masks would do the wrong thing).
	 * The rule is that addr 0 and floor 0 refer to the bottom of
	 * the address space, but end 0 and ceiling 0 refer to the top
	 * Comparisons need to use "end - 1" and "ceiling - 1" (though
	 * that end 0 case should be mythical).
	 *
	 * Wherever addr is brought up or ceiling brought down, we must
	 * be careful to reject "the opposite 0" before it confuses the
	 * subsequent tests.  But what about where end is brought down
	 * by PMD_SIZE below? no, end can't go down to 0 there.
	 *
	 * Whereas we round start (addr) and ceiling down, by different
	 * masks at different levels, in order to test whether a table
	 * now has no other vmas using it, so can be freed, we don't
	 * bother to round floor or end up - the tests don't need that.
	 */

	addr &= PMD_MASK;
	if (addr < floor) {
		addr += PMD_SIZE;
		if (!addr)
			return;
	}
	if (ceiling) {
		ceiling &= PMD_MASK;
		if (!ceiling)
			return;
	}
	if (end - 1 > ceiling - 1)
		end -= PMD_SIZE;
	if (addr > end - 1)
		return;
	/*
	 * We add page table cache pages with PAGE_SIZE,
	 * (see pte_free_tlb()), flush the tlb if we need
	 */
	tlb_change_page_size(tlb, PAGE_SIZE);
	pgd = pgd_offset(tlb->mm, addr);
	do {
		next = pgd_addr_end(addr, end);
		if (pgd_none_or_clear_bad(pgd))
			continue;
		free_p4d_range(tlb, pgd, addr, next, floor, ceiling);
	} while (pgd++, addr = next, addr != end);
}

void free_pgtables(struct mmu_gather *tlb, struct vm_area_struct *vma,
		unsigned long floor, unsigned long ceiling)
{
	while (vma) {
		struct vm_area_struct *next = vma->vm_next;
		unsigned long addr = vma->vm_start;

		/*
		 * Hide vma from rmap and truncate_pagecache before freeing
		 * pgtables
		 */
		unlink_anon_vmas(vma);
		unlink_file_vma(vma);

		if (is_vm_hugetlb_page(vma)) {
			hugetlb_free_pgd_range(tlb, addr, vma->vm_end,
				floor, next ? next->vm_start : ceiling);
		} else {
			/*
			 * Optimization: gather nearby vmas into one call down
			 */
			while (next && next->vm_start <= vma->vm_end + PMD_SIZE
			       && !is_vm_hugetlb_page(next)) {
				vma = next;
				next = vma->vm_next;
				unlink_anon_vmas(vma);
				unlink_file_vma(vma);
			}
			free_pgd_range(tlb, addr, vma->vm_end,
				floor, next ? next->vm_start : ceiling);
		}
		vma = next;
	}
}

void pmd_install(struct mm_struct *mm, pmd_t *pmd, pgtable_t *pte)
{
	spinlock_t *ptl = pmd_lock(mm, pmd);

	if (likely(pmd_none(*pmd))) {	/* Has another populated it ? */
		mm_inc_nr_ptes(mm);
		/*
		 * Ensure all pte setup (eg. pte page lock and page clearing) are
		 * visible before the pte is made visible to other CPUs by being
		 * put into page tables.
		 *
		 * The other side of the story is the pointer chasing in the page
		 * table walking code (when walking the page table without locking;
		 * ie. most of the time). Fortunately, these data accesses consist
		 * of a chain of data-dependent loads, meaning most CPUs (alpha
		 * being the notable exception) will already guarantee loads are
		 * seen in-order. See the alpha page table accessors for the
		 * smp_rmb() barriers in page table walking code.
		 */
		smp_wmb(); /* Could be smp_wmb__xxx(before|after)_spin_lock */
		pmd_populate(mm, pmd, *pte);
		*pte = NULL;
	}
	spin_unlock(ptl);
}

int __pte_alloc(struct mm_struct *mm, pmd_t *pmd)
{
	pgtable_t new = pte_alloc_one(mm);
	if (!new)
		return -ENOMEM;

	pmd_install(mm, pmd, &new);
	if (new)
		pte_free(mm, new);
	return 0;
}

int __pte_alloc_kernel(pmd_t *pmd)
{
	pte_t *new = pte_alloc_one_kernel(&init_mm);
	if (!new)
		return -ENOMEM;

	spin_lock(&init_mm.page_table_lock);
	if (likely(pmd_none(*pmd))) {	/* Has another populated it ? */
		smp_wmb(); /* See comment in pmd_install() */
		pmd_populate_kernel(&init_mm, pmd, new);
		new = NULL;
	}
	spin_unlock(&init_mm.page_table_lock);
	if (new)
		pte_free_kernel(&init_mm, new);
	return 0;
}

static inline void init_rss_vec(int *rss)
{
	memset(rss, 0, sizeof(int) * NR_MM_COUNTERS);
}

static inline void add_mm_rss_vec(struct mm_struct *mm, int *rss)
{
	int i;

	if (current->mm == mm)
		sync_mm_rss(mm);
	for (i = 0; i < NR_MM_COUNTERS; i++)
		if (rss[i])
			add_mm_counter(mm, i, rss[i]);
}

/*
 * This function is called to print an error when a bad pte
 * is found. For example, we might have a PFN-mapped pte in
 * a region that doesn't allow it.
 *
 * The calling function must still handle the error.
 */
static void print_bad_pte(struct vm_area_struct *vma, unsigned long addr,
			  pte_t pte, struct page *page)
{
	pgd_t *pgd = pgd_offset(vma->vm_mm, addr);
	p4d_t *p4d = p4d_offset(pgd, addr);
	pud_t *pud = pud_offset(p4d, addr);
	pmd_t *pmd = pmd_offset(pud, addr);
	struct address_space *mapping;
	pgoff_t index;
	static unsigned long resume;
	static unsigned long nr_shown;
	static unsigned long nr_unshown;

	/*
	 * Allow a burst of 60 reports, then keep quiet for that minute;
	 * or allow a steady drip of one report per second.
	 */
	if (nr_shown == 60) {
		if (time_before(jiffies, resume)) {
			nr_unshown++;
			return;
		}
		if (nr_unshown) {
			pr_alert("BUG: Bad page map: %lu messages suppressed\n",
				 nr_unshown);
			nr_unshown = 0;
		}
		nr_shown = 0;
	}
	if (nr_shown++ == 0)
		resume = jiffies + 60 * HZ;

	mapping = vma->vm_file ? vma->vm_file->f_mapping : NULL;
	index = linear_page_index(vma, addr);

	pr_alert("BUG: Bad page map in process %s  pte:%08llx pmd:%08llx\n",
		 current->comm,
		 (long long)pte_val(pte), (long long)pmd_val(*pmd));
	if (page)
		dump_page(page, "bad pte");
	pr_alert("addr:%px vm_flags:%08lx anon_vma:%px mapping:%px index:%lx\n",
		 (void *)addr, vma->vm_flags, vma->anon_vma, mapping, index);
	pr_alert("file:%pD fault:%ps mmap:%ps read_folio:%ps\n",
		 vma->vm_file,
		 vma->vm_ops ? vma->vm_ops->fault : NULL,
		 vma->vm_file ? vma->vm_file->f_op->mmap : NULL,
		 mapping ? mapping->a_ops->read_folio : NULL);
	dump_stack();
	add_taint(TAINT_BAD_PAGE, LOCKDEP_NOW_UNRELIABLE);
}

/*
 * vm_normal_page -- This function gets the "struct page" associated with a pte.
 *
 * "Special" mappings do not wish to be associated with a "struct page" (either
 * it doesn't exist, or it exists but they don't want to touch it). In this
 * case, NULL is returned here. "Normal" mappings do have a struct page.
 *
 * There are 2 broad cases. Firstly, an architecture may define a pte_special()
 * pte bit, in which case this function is trivial. Secondly, an architecture
 * may not have a spare pte bit, which requires a more complicated scheme,
 * described below.
 *
 * A raw VM_PFNMAP mapping (ie. one that is not COWed) is always considered a
 * special mapping (even if there are underlying and valid "struct pages").
 * COWed pages of a VM_PFNMAP are always normal.
 *
 * The way we recognize COWed pages within VM_PFNMAP mappings is through the
 * rules set up by "remap_pfn_range()": the vma will have the VM_PFNMAP bit
 * set, and the vm_pgoff will point to the first PFN mapped: thus every special
 * mapping will always honor the rule
 *
 *	pfn_of_page == vma->vm_pgoff + ((addr - vma->vm_start) >> PAGE_SHIFT)
 *
 * And for normal mappings this is false.
 *
 * This restricts such mappings to be a linear translation from virtual address
 * to pfn. To get around this restriction, we allow arbitrary mappings so long
 * as the vma is not a COW mapping; in that case, we know that all ptes are
 * special (because none can have been COWed).
 *
 *
 * In order to support COW of arbitrary special mappings, we have VM_MIXEDMAP.
 *
 * VM_MIXEDMAP mappings can likewise contain memory with or without "struct
 * page" backing, however the difference is that _all_ pages with a struct
 * page (that is, those where pfn_valid is true) are refcounted and considered
 * normal pages by the VM. The disadvantage is that pages are refcounted
 * (which can be slower and simply not an option for some PFNMAP users). The
 * advantage is that we don't have to follow the strict linearity rule of
 * PFNMAP mappings in order to support COWable mappings.
 *
 */
struct page *vm_normal_page(struct vm_area_struct *vma, unsigned long addr,
			    pte_t pte)
{
	unsigned long pfn = pte_pfn(pte);

	if (IS_ENABLED(CONFIG_ARCH_HAS_PTE_SPECIAL)) {
		if (likely(!pte_special(pte)))
			goto check_pfn;
		if (vma->vm_ops && vma->vm_ops->find_special_page)
			return vma->vm_ops->find_special_page(vma, addr);
		if (vma->vm_flags & (VM_PFNMAP | VM_MIXEDMAP))
			return NULL;
		if (is_zero_pfn(pfn))
			return NULL;
		if (pte_devmap(pte))
			return NULL;

		print_bad_pte(vma, addr, pte, NULL);
		return NULL;
	}

	/* !CONFIG_ARCH_HAS_PTE_SPECIAL case follows: */

	if (unlikely(vma->vm_flags & (VM_PFNMAP|VM_MIXEDMAP))) {
		if (vma->vm_flags & VM_MIXEDMAP) {
			if (!pfn_valid(pfn))
				return NULL;
			goto out;
		} else {
			unsigned long off;
			off = (addr - vma->vm_start) >> PAGE_SHIFT;
			if (pfn == vma->vm_pgoff + off)
				return NULL;
			if (!is_cow_mapping(vma->vm_flags))
				return NULL;
		}
	}

	if (is_zero_pfn(pfn))
		return NULL;

check_pfn:
	if (unlikely(pfn > highest_memmap_pfn)) {
		print_bad_pte(vma, addr, pte, NULL);
		return NULL;
	}

	/*
	 * NOTE! We still have PageReserved() pages in the page tables.
	 * eg. VDSO mappings can cause them to exist.
	 */
out:
	return pfn_to_page(pfn);
}

#ifdef CONFIG_TRANSPARENT_HUGEPAGE
struct page *vm_normal_page_pmd(struct vm_area_struct *vma, unsigned long addr,
				pmd_t pmd)
{
	unsigned long pfn = pmd_pfn(pmd);

	/*
	 * There is no pmd_special() but there may be special pmds, e.g.
	 * in a direct-access (dax) mapping, so let's just replicate the
	 * !CONFIG_ARCH_HAS_PTE_SPECIAL case from vm_normal_page() here.
	 */
	if (unlikely(vma->vm_flags & (VM_PFNMAP|VM_MIXEDMAP))) {
		if (vma->vm_flags & VM_MIXEDMAP) {
			if (!pfn_valid(pfn))
				return NULL;
			goto out;
		} else {
			unsigned long off;
			off = (addr - vma->vm_start) >> PAGE_SHIFT;
			if (pfn == vma->vm_pgoff + off)
				return NULL;
			if (!is_cow_mapping(vma->vm_flags))
				return NULL;
		}
	}

	if (pmd_devmap(pmd))
		return NULL;
	if (is_huge_zero_pmd(pmd))
		return NULL;
	if (unlikely(pfn > highest_memmap_pfn))
		return NULL;

	/*
	 * NOTE! We still have PageReserved() pages in the page tables.
	 * eg. VDSO mappings can cause them to exist.
	 */
out:
	return pfn_to_page(pfn);
}
#endif

static void restore_exclusive_pte(struct vm_area_struct *vma,
				  struct page *page, unsigned long address,
				  pte_t *ptep)
{
	pte_t pte;
	swp_entry_t entry;

	pte = pte_mkold(mk_pte(page, READ_ONCE(vma->vm_page_prot)));
	if (pte_swp_soft_dirty(*ptep))
		pte = pte_mksoft_dirty(pte);

	entry = pte_to_swp_entry(*ptep);
	if (pte_swp_uffd_wp(*ptep))
		pte = pte_mkuffd_wp(pte);
	else if (is_writable_device_exclusive_entry(entry))
		pte = maybe_mkwrite(pte_mkdirty(pte), vma);

	VM_BUG_ON(pte_write(pte) && !(PageAnon(page) && PageAnonExclusive(page)));

	/*
	 * No need to take a page reference as one was already
	 * created when the swap entry was made.
	 */
	if (PageAnon(page))
		page_add_anon_rmap(page, vma, address, RMAP_NONE);
	else
		/*
		 * Currently device exclusive access only supports anonymous
		 * memory so the entry shouldn't point to a filebacked page.
		 */
		WARN_ON_ONCE(!PageAnon(page));

	set_pte_at(vma->vm_mm, address, ptep, pte);

	/*
	 * No need to invalidate - it was non-present before. However
	 * secondary CPUs may have mappings that need invalidating.
	 */
	update_mmu_cache(vma, address, ptep);
}

/*
 * Tries to restore an exclusive pte if the page lock can be acquired without
 * sleeping.
 */
static int
try_restore_exclusive_pte(pte_t *src_pte, struct vm_area_struct *vma,
			unsigned long addr)
{
	swp_entry_t entry = pte_to_swp_entry(*src_pte);
	struct page *page = pfn_swap_entry_to_page(entry);

	if (trylock_page(page)) {
		restore_exclusive_pte(vma, page, addr, src_pte);
		unlock_page(page);
		return 0;
	}

	return -EBUSY;
}

/*
 * copy one vm_area from one task to the other. Assumes the page tables
 * already present in the new task to be cleared in the whole range
 * covered by this vma.
 */

static unsigned long
copy_nonpresent_pte(struct mm_struct *dst_mm, struct mm_struct *src_mm,
		pte_t *dst_pte, pte_t *src_pte, struct vm_area_struct *dst_vma,
		struct vm_area_struct *src_vma, unsigned long addr, int *rss)
{
	unsigned long vm_flags = dst_vma->vm_flags;
	pte_t pte = *src_pte;
	struct page *page;
	swp_entry_t entry = pte_to_swp_entry(pte);

	if (likely(!non_swap_entry(entry))) {
		if (swap_duplicate(entry) < 0)
			return -EIO;

		/* make sure dst_mm is on swapoff's mmlist. */
		if (unlikely(list_empty(&dst_mm->mmlist))) {
			spin_lock(&mmlist_lock);
			if (list_empty(&dst_mm->mmlist))
				list_add(&dst_mm->mmlist,
						&src_mm->mmlist);
			spin_unlock(&mmlist_lock);
		}
		/* Mark the swap entry as shared. */
		if (pte_swp_exclusive(*src_pte)) {
			pte = pte_swp_clear_exclusive(*src_pte);
			set_pte_at(src_mm, addr, src_pte, pte);
		}
		rss[MM_SWAPENTS]++;
	} else if (is_migration_entry(entry)) {
		page = pfn_swap_entry_to_page(entry);

		rss[mm_counter(page)]++;

		if (!is_readable_migration_entry(entry) &&
				is_cow_mapping(vm_flags)) {
			/*
			 * COW mappings require pages in both parent and child
			 * to be set to read. A previously exclusive entry is
			 * now shared.
			 */
			entry = make_readable_migration_entry(
							swp_offset(entry));
			pte = swp_entry_to_pte(entry);
			if (pte_swp_soft_dirty(*src_pte))
				pte = pte_swp_mksoft_dirty(pte);
			if (pte_swp_uffd_wp(*src_pte))
				pte = pte_swp_mkuffd_wp(pte);
			set_pte_at(src_mm, addr, src_pte, pte);
		}
	} else if (is_device_private_entry(entry)) {
		page = pfn_swap_entry_to_page(entry);

		/*
		 * Update rss count even for unaddressable pages, as
		 * they should treated just like normal pages in this
		 * respect.
		 *
		 * We will likely want to have some new rss counters
		 * for unaddressable pages, at some point. But for now
		 * keep things as they are.
		 */
		get_page(page);
		rss[mm_counter(page)]++;
		/* Cannot fail as these pages cannot get pinned. */
		BUG_ON(page_try_dup_anon_rmap(page, false, src_vma));

		/*
		 * We do not preserve soft-dirty information, because so
		 * far, checkpoint/restore is the only feature that
		 * requires that. And checkpoint/restore does not work
		 * when a device driver is involved (you cannot easily
		 * save and restore device driver state).
		 */
		if (is_writable_device_private_entry(entry) &&
		    is_cow_mapping(vm_flags)) {
			entry = make_readable_device_private_entry(
							swp_offset(entry));
			pte = swp_entry_to_pte(entry);
			if (pte_swp_uffd_wp(*src_pte))
				pte = pte_swp_mkuffd_wp(pte);
			set_pte_at(src_mm, addr, src_pte, pte);
		}
	} else if (is_device_exclusive_entry(entry)) {
		/*
		 * Make device exclusive entries present by restoring the
		 * original entry then copying as for a present pte. Device
		 * exclusive entries currently only support private writable
		 * (ie. COW) mappings.
		 */
		VM_BUG_ON(!is_cow_mapping(src_vma->vm_flags));
		if (try_restore_exclusive_pte(src_pte, src_vma, addr))
			return -EBUSY;
		return -ENOENT;
	} else if (is_pte_marker_entry(entry)) {
		/*
		 * We're copying the pgtable should only because dst_vma has
		 * uffd-wp enabled, do sanity check.
		 */
		WARN_ON_ONCE(!userfaultfd_wp(dst_vma));
		set_pte_at(dst_mm, addr, dst_pte, pte);
		return 0;
	}
	if (!userfaultfd_wp(dst_vma))
		pte = pte_swp_clear_uffd_wp(pte);
	set_pte_at(dst_mm, addr, dst_pte, pte);
	return 0;
}

/*
 * Copy a present and normal page.
 *
 * NOTE! The usual case is that this isn't required;
 * instead, the caller can just increase the page refcount
 * and re-use the pte the traditional way.
 *
 * And if we need a pre-allocated page but don't yet have
 * one, return a negative error to let the preallocation
 * code know so that it can do so outside the page table
 * lock.
 */
static inline int
copy_present_page(struct vm_area_struct *dst_vma, struct vm_area_struct *src_vma,
		  pte_t *dst_pte, pte_t *src_pte, unsigned long addr, int *rss,
		  struct page **prealloc, struct page *page)
{
	struct page *new_page;
	pte_t pte;

	new_page = *prealloc;
	if (!new_page)
		return -EAGAIN;

	/*
	 * We have a prealloc page, all good!  Take it
	 * over and copy the page & arm it.
	 */
	*prealloc = NULL;
	copy_user_highpage(new_page, page, addr, src_vma);
	__SetPageUptodate(new_page);
	page_add_new_anon_rmap(new_page, dst_vma, addr);
	lru_cache_add_inactive_or_unevictable(new_page, dst_vma);
	rss[mm_counter(new_page)]++;

	/* All done, just insert the new page copy in the child */
	pte = mk_pte(new_page, dst_vma->vm_page_prot);
	pte = maybe_mkwrite(pte_mkdirty(pte), dst_vma);
	if (userfaultfd_pte_wp(dst_vma, *src_pte))
		/* Uffd-wp needs to be delivered to dest pte as well */
		pte = pte_wrprotect(pte_mkuffd_wp(pte));
	set_pte_at(dst_vma->vm_mm, addr, dst_pte, pte);
	return 0;
}

/*
 * Copy one pte.  Returns 0 if succeeded, or -EAGAIN if one preallocated page
 * is required to copy this pte.
 */
static inline int
copy_present_pte(struct vm_area_struct *dst_vma, struct vm_area_struct *src_vma,
		 pte_t *dst_pte, pte_t *src_pte, unsigned long addr, int *rss,
		 struct page **prealloc)
{
	struct mm_struct *src_mm = src_vma->vm_mm;
	unsigned long vm_flags = src_vma->vm_flags;
	pte_t pte = *src_pte;
	struct page *page;

	page = vm_normal_page(src_vma, addr, pte);
	if (page && PageAnon(page)) {
		/*
		 * If this page may have been pinned by the parent process,
		 * copy the page immediately for the child so that we'll always
		 * guarantee the pinned page won't be randomly replaced in the
		 * future.
		 */
<<<<<<< HEAD
		get_page(page);
		if (unlikely(page_try_dup_anon_rmap(page, false, src_vma))) {
			/* Page maybe pinned, we have to copy. */
			put_page(page);
			return copy_present_page(dst_vma, src_vma, dst_pte, src_pte,
						 addr, rss, prealloc, page);
		}
		rss[mm_counter(page)]++;
	} else if (page) {
		get_page(page);
=======
		get_page(page);
		if (unlikely(page_try_dup_anon_rmap(page, false, src_vma))) {
			/* Page maybe pinned, we have to copy. */
			put_page(page);
			return copy_present_page(dst_vma, src_vma, dst_pte, src_pte,
						 addr, rss, prealloc, page);
		}
		rss[mm_counter(page)]++;
	} else if (page) {
		get_page(page);
>>>>>>> ca228447
		page_dup_file_rmap(page, false);
		rss[mm_counter(page)]++;
	}

	/*
	 * If it's a COW mapping, write protect it both
	 * in the parent and the child
	 */
	if (is_cow_mapping(vm_flags) && pte_write(pte)) {
		ptep_set_wrprotect(src_mm, addr, src_pte);
		pte = pte_wrprotect(pte);
	}
	VM_BUG_ON(page && PageAnon(page) && PageAnonExclusive(page));

	/*
	 * If it's a shared mapping, mark it clean in
	 * the child
	 */
	if (vm_flags & VM_SHARED)
		pte = pte_mkclean(pte);
	pte = pte_mkold(pte);

	if (!userfaultfd_wp(dst_vma))
		pte = pte_clear_uffd_wp(pte);

	set_pte_at(dst_vma->vm_mm, addr, dst_pte, pte);
	return 0;
}

static inline struct page *
page_copy_prealloc(struct mm_struct *src_mm, struct vm_area_struct *vma,
		   unsigned long addr)
{
	struct page *new_page;

	new_page = alloc_page_vma(GFP_HIGHUSER_MOVABLE, vma, addr);
	if (!new_page)
		return NULL;

	if (mem_cgroup_charge(page_folio(new_page), src_mm, GFP_KERNEL)) {
		put_page(new_page);
		return NULL;
	}
	cgroup_throttle_swaprate(new_page, GFP_KERNEL);

	return new_page;
}

static int
copy_pte_range(struct vm_area_struct *dst_vma, struct vm_area_struct *src_vma,
	       pmd_t *dst_pmd, pmd_t *src_pmd, unsigned long addr,
	       unsigned long end)
{
	struct mm_struct *dst_mm = dst_vma->vm_mm;
	struct mm_struct *src_mm = src_vma->vm_mm;
	pte_t *orig_src_pte, *orig_dst_pte;
	pte_t *src_pte, *dst_pte;
	spinlock_t *src_ptl, *dst_ptl;
	int progress, ret = 0;
	int rss[NR_MM_COUNTERS];
	swp_entry_t entry = (swp_entry_t){0};
	struct page *prealloc = NULL;

again:
	progress = 0;
	init_rss_vec(rss);

	dst_pte = pte_alloc_map_lock(dst_mm, dst_pmd, addr, &dst_ptl);
	if (!dst_pte) {
		ret = -ENOMEM;
		goto out;
	}
	src_pte = pte_offset_map(src_pmd, addr);
	src_ptl = pte_lockptr(src_mm, src_pmd);
	spin_lock_nested(src_ptl, SINGLE_DEPTH_NESTING);
	orig_src_pte = src_pte;
	orig_dst_pte = dst_pte;
	arch_enter_lazy_mmu_mode();

	do {
		/*
		 * We are holding two locks at this point - either of them
		 * could generate latencies in another task on another CPU.
		 */
		if (progress >= 32) {
			progress = 0;
			if (need_resched() ||
			    spin_needbreak(src_ptl) || spin_needbreak(dst_ptl))
				break;
		}
		if (pte_none(*src_pte)) {
			progress++;
			continue;
		}
		if (unlikely(!pte_present(*src_pte))) {
			ret = copy_nonpresent_pte(dst_mm, src_mm,
						  dst_pte, src_pte,
						  dst_vma, src_vma,
						  addr, rss);
			if (ret == -EIO) {
				entry = pte_to_swp_entry(*src_pte);
				break;
			} else if (ret == -EBUSY) {
				break;
			} else if (!ret) {
				progress += 8;
				continue;
			}

			/*
			 * Device exclusive entry restored, continue by copying
			 * the now present pte.
			 */
			WARN_ON_ONCE(ret != -ENOENT);
		}
		/* copy_present_pte() will clear `*prealloc' if consumed */
		ret = copy_present_pte(dst_vma, src_vma, dst_pte, src_pte,
				       addr, rss, &prealloc);
		/*
		 * If we need a pre-allocated page for this pte, drop the
		 * locks, allocate, and try again.
		 */
		if (unlikely(ret == -EAGAIN))
			break;
		if (unlikely(prealloc)) {
			/*
			 * pre-alloc page cannot be reused by next time so as
			 * to strictly follow mempolicy (e.g., alloc_page_vma()
			 * will allocate page according to address).  This
			 * could only happen if one pinned pte changed.
			 */
			put_page(prealloc);
			prealloc = NULL;
		}
		progress += 8;
	} while (dst_pte++, src_pte++, addr += PAGE_SIZE, addr != end);

	arch_leave_lazy_mmu_mode();
	spin_unlock(src_ptl);
	pte_unmap(orig_src_pte);
	add_mm_rss_vec(dst_mm, rss);
	pte_unmap_unlock(orig_dst_pte, dst_ptl);
	cond_resched();

	if (ret == -EIO) {
		VM_WARN_ON_ONCE(!entry.val);
		if (add_swap_count_continuation(entry, GFP_KERNEL) < 0) {
			ret = -ENOMEM;
			goto out;
		}
		entry.val = 0;
	} else if (ret == -EBUSY) {
		goto out;
	} else if (ret ==  -EAGAIN) {
		prealloc = page_copy_prealloc(src_mm, src_vma, addr);
		if (!prealloc)
			return -ENOMEM;
	} else if (ret) {
		VM_WARN_ON_ONCE(1);
	}

	/* We've captured and resolved the error. Reset, try again. */
	ret = 0;

	if (addr != end)
		goto again;
out:
	if (unlikely(prealloc))
		put_page(prealloc);
	return ret;
}

static inline int
copy_pmd_range(struct vm_area_struct *dst_vma, struct vm_area_struct *src_vma,
	       pud_t *dst_pud, pud_t *src_pud, unsigned long addr,
	       unsigned long end)
{
	struct mm_struct *dst_mm = dst_vma->vm_mm;
	struct mm_struct *src_mm = src_vma->vm_mm;
	pmd_t *src_pmd, *dst_pmd;
	unsigned long next;

	dst_pmd = pmd_alloc(dst_mm, dst_pud, addr);
	if (!dst_pmd)
		return -ENOMEM;
	src_pmd = pmd_offset(src_pud, addr);
	do {
		next = pmd_addr_end(addr, end);
		if (is_swap_pmd(*src_pmd) || pmd_trans_huge(*src_pmd)
			|| pmd_devmap(*src_pmd)) {
			int err;
			VM_BUG_ON_VMA(next-addr != HPAGE_PMD_SIZE, src_vma);
			err = copy_huge_pmd(dst_mm, src_mm, dst_pmd, src_pmd,
					    addr, dst_vma, src_vma);
			if (err == -ENOMEM)
				return -ENOMEM;
			if (!err)
				continue;
			/* fall through */
		}
		if (pmd_none_or_clear_bad(src_pmd))
			continue;
		if (copy_pte_range(dst_vma, src_vma, dst_pmd, src_pmd,
				   addr, next))
			return -ENOMEM;
	} while (dst_pmd++, src_pmd++, addr = next, addr != end);
	return 0;
}

static inline int
copy_pud_range(struct vm_area_struct *dst_vma, struct vm_area_struct *src_vma,
	       p4d_t *dst_p4d, p4d_t *src_p4d, unsigned long addr,
	       unsigned long end)
{
	struct mm_struct *dst_mm = dst_vma->vm_mm;
	struct mm_struct *src_mm = src_vma->vm_mm;
	pud_t *src_pud, *dst_pud;
	unsigned long next;

	dst_pud = pud_alloc(dst_mm, dst_p4d, addr);
	if (!dst_pud)
		return -ENOMEM;
	src_pud = pud_offset(src_p4d, addr);
	do {
		next = pud_addr_end(addr, end);
		if (pud_trans_huge(*src_pud) || pud_devmap(*src_pud)) {
			int err;

			VM_BUG_ON_VMA(next-addr != HPAGE_PUD_SIZE, src_vma);
			err = copy_huge_pud(dst_mm, src_mm,
					    dst_pud, src_pud, addr, src_vma);
			if (err == -ENOMEM)
				return -ENOMEM;
			if (!err)
				continue;
			/* fall through */
		}
		if (pud_none_or_clear_bad(src_pud))
			continue;
		if (copy_pmd_range(dst_vma, src_vma, dst_pud, src_pud,
				   addr, next))
			return -ENOMEM;
	} while (dst_pud++, src_pud++, addr = next, addr != end);
	return 0;
}

static inline int
copy_p4d_range(struct vm_area_struct *dst_vma, struct vm_area_struct *src_vma,
	       pgd_t *dst_pgd, pgd_t *src_pgd, unsigned long addr,
	       unsigned long end)
{
	struct mm_struct *dst_mm = dst_vma->vm_mm;
	p4d_t *src_p4d, *dst_p4d;
	unsigned long next;

	dst_p4d = p4d_alloc(dst_mm, dst_pgd, addr);
	if (!dst_p4d)
		return -ENOMEM;
	src_p4d = p4d_offset(src_pgd, addr);
	do {
		next = p4d_addr_end(addr, end);
		if (p4d_none_or_clear_bad(src_p4d))
			continue;
		if (copy_pud_range(dst_vma, src_vma, dst_p4d, src_p4d,
				   addr, next))
			return -ENOMEM;
	} while (dst_p4d++, src_p4d++, addr = next, addr != end);
	return 0;
}

/*
 * Return true if the vma needs to copy the pgtable during this fork().  Return
 * false when we can speed up fork() by allowing lazy page faults later until
 * when the child accesses the memory range.
 */
static bool
vma_needs_copy(struct vm_area_struct *dst_vma, struct vm_area_struct *src_vma)
{
	/*
	 * Always copy pgtables when dst_vma has uffd-wp enabled even if it's
	 * file-backed (e.g. shmem). Because when uffd-wp is enabled, pgtable
	 * contains uffd-wp protection information, that's something we can't
	 * retrieve from page cache, and skip copying will lose those info.
	 */
	if (userfaultfd_wp(dst_vma))
		return true;

	if (src_vma->vm_flags & (VM_HUGETLB | VM_PFNMAP | VM_MIXEDMAP))
		return true;

	if (src_vma->anon_vma)
		return true;

	/*
	 * Don't copy ptes where a page fault will fill them correctly.  Fork
	 * becomes much lighter when there are big shared or private readonly
	 * mappings. The tradeoff is that copy_page_range is more efficient
	 * than faulting.
	 */
	return false;
}

int
copy_page_range(struct vm_area_struct *dst_vma, struct vm_area_struct *src_vma)
{
	pgd_t *src_pgd, *dst_pgd;
	unsigned long next;
	unsigned long addr = src_vma->vm_start;
	unsigned long end = src_vma->vm_end;
	struct mm_struct *dst_mm = dst_vma->vm_mm;
	struct mm_struct *src_mm = src_vma->vm_mm;
	struct mmu_notifier_range range;
	bool is_cow;
	int ret;

	if (!vma_needs_copy(dst_vma, src_vma))
		return 0;

	if (is_vm_hugetlb_page(src_vma))
		return copy_hugetlb_page_range(dst_mm, src_mm, dst_vma, src_vma);

	if (unlikely(src_vma->vm_flags & VM_PFNMAP)) {
		/*
		 * We do not free on error cases below as remove_vma
		 * gets called on error from higher level routine
		 */
		ret = track_pfn_copy(src_vma);
		if (ret)
			return ret;
	}

	/*
	 * We need to invalidate the secondary MMU mappings only when
	 * there could be a permission downgrade on the ptes of the
	 * parent mm. And a permission downgrade will only happen if
	 * is_cow_mapping() returns true.
	 */
	is_cow = is_cow_mapping(src_vma->vm_flags);

	if (is_cow) {
		mmu_notifier_range_init(&range, MMU_NOTIFY_PROTECTION_PAGE,
					0, src_vma, src_mm, addr, end);
		mmu_notifier_invalidate_range_start(&range);
		/*
		 * Disabling preemption is not needed for the write side, as
		 * the read side doesn't spin, but goes to the mmap_lock.
		 *
		 * Use the raw variant of the seqcount_t write API to avoid
		 * lockdep complaining about preemptibility.
		 */
		mmap_assert_write_locked(src_mm);
		raw_write_seqcount_begin(&src_mm->write_protect_seq);
	}

	ret = 0;
	dst_pgd = pgd_offset(dst_mm, addr);
	src_pgd = pgd_offset(src_mm, addr);
	do {
		next = pgd_addr_end(addr, end);
		if (pgd_none_or_clear_bad(src_pgd))
			continue;
		if (unlikely(copy_p4d_range(dst_vma, src_vma, dst_pgd, src_pgd,
					    addr, next))) {
			ret = -ENOMEM;
			break;
		}
	} while (dst_pgd++, src_pgd++, addr = next, addr != end);

	if (is_cow) {
		raw_write_seqcount_end(&src_mm->write_protect_seq);
		mmu_notifier_invalidate_range_end(&range);
	}
	return ret;
}

/*
 * Parameter block passed down to zap_pte_range in exceptional cases.
 */
struct zap_details {
	struct folio *single_folio;	/* Locked folio to be unmapped */
	bool even_cows;			/* Zap COWed private pages too? */
	zap_flags_t zap_flags;		/* Extra flags for zapping */
};

/* Whether we should zap all COWed (private) pages too */
static inline bool should_zap_cows(struct zap_details *details)
{
	/* By default, zap all pages */
	if (!details)
		return true;

	/* Or, we zap COWed pages only if the caller wants to */
	return details->even_cows;
}

/* Decides whether we should zap this page with the page pointer specified */
static inline bool should_zap_page(struct zap_details *details, struct page *page)
{
	/* If we can make a decision without *page.. */
	if (should_zap_cows(details))
		return true;

	/* E.g. the caller passes NULL for the case of a zero page */
	if (!page)
		return true;

	/* Otherwise we should only zap non-anon pages */
	return !PageAnon(page);
}

static inline bool zap_drop_file_uffd_wp(struct zap_details *details)
{
	if (!details)
		return false;

	return details->zap_flags & ZAP_FLAG_DROP_MARKER;
}

/*
 * This function makes sure that we'll replace the none pte with an uffd-wp
 * swap special pte marker when necessary. Must be with the pgtable lock held.
 */
static inline void
zap_install_uffd_wp_if_needed(struct vm_area_struct *vma,
			      unsigned long addr, pte_t *pte,
			      struct zap_details *details, pte_t pteval)
{
	if (zap_drop_file_uffd_wp(details))
		return;

	pte_install_uffd_wp_if_needed(vma, addr, pte, pteval);
}

static unsigned long zap_pte_range(struct mmu_gather *tlb,
				struct vm_area_struct *vma, pmd_t *pmd,
				unsigned long addr, unsigned long end,
				struct zap_details *details)
{
	struct mm_struct *mm = tlb->mm;
	int force_flush = 0;
	int rss[NR_MM_COUNTERS];
	spinlock_t *ptl;
	pte_t *start_pte;
	pte_t *pte;
	swp_entry_t entry;

	tlb_change_page_size(tlb, PAGE_SIZE);
again:
	init_rss_vec(rss);
	start_pte = pte_offset_map_lock(mm, pmd, addr, &ptl);
	pte = start_pte;
	flush_tlb_batched_pending(mm);
	arch_enter_lazy_mmu_mode();
	do {
		pte_t ptent = *pte;
		struct page *page;

		if (pte_none(ptent))
			continue;

		if (need_resched())
			break;

		if (pte_present(ptent)) {
			page = vm_normal_page(vma, addr, ptent);
			if (unlikely(!should_zap_page(details, page)))
				continue;
			ptent = ptep_get_and_clear_full(mm, addr, pte,
							tlb->fullmm);
			tlb_remove_tlb_entry(tlb, pte, addr);
			zap_install_uffd_wp_if_needed(vma, addr, pte, details,
						      ptent);
			if (unlikely(!page))
				continue;

			if (!PageAnon(page)) {
				if (pte_dirty(ptent)) {
					force_flush = 1;
					set_page_dirty(page);
				}
				if (pte_young(ptent) &&
				    likely(!(vma->vm_flags & VM_SEQ_READ)))
					mark_page_accessed(page);
			}
			rss[mm_counter(page)]--;
			page_remove_rmap(page, vma, false);
			if (unlikely(page_mapcount(page) < 0))
				print_bad_pte(vma, addr, ptent, page);
			if (unlikely(__tlb_remove_page(tlb, page))) {
				force_flush = 1;
				addr += PAGE_SIZE;
				break;
			}
			continue;
		}

		entry = pte_to_swp_entry(ptent);
		if (is_device_private_entry(entry) ||
		    is_device_exclusive_entry(entry)) {
			page = pfn_swap_entry_to_page(entry);
			if (unlikely(!should_zap_page(details, page)))
				continue;
			/*
			 * Both device private/exclusive mappings should only
			 * work with anonymous page so far, so we don't need to
			 * consider uffd-wp bit when zap. For more information,
			 * see zap_install_uffd_wp_if_needed().
			 */
			WARN_ON_ONCE(!vma_is_anonymous(vma));
			rss[mm_counter(page)]--;
			if (is_device_private_entry(entry))
				page_remove_rmap(page, vma, false);
			put_page(page);
		} else if (!non_swap_entry(entry)) {
			/* Genuine swap entry, hence a private anon page */
			if (!should_zap_cows(details))
				continue;
			rss[MM_SWAPENTS]--;
			if (unlikely(!free_swap_and_cache(entry)))
				print_bad_pte(vma, addr, ptent, NULL);
		} else if (is_migration_entry(entry)) {
			page = pfn_swap_entry_to_page(entry);
			if (!should_zap_page(details, page))
				continue;
			rss[mm_counter(page)]--;
		} else if (pte_marker_entry_uffd_wp(entry)) {
			/* Only drop the uffd-wp marker if explicitly requested */
			if (!zap_drop_file_uffd_wp(details))
				continue;
<<<<<<< HEAD
		} else if (is_hwpoison_entry(entry)) {
=======
		} else if (is_hwpoison_entry(entry) ||
			   is_swapin_error_entry(entry)) {
>>>>>>> ca228447
			if (!should_zap_cows(details))
				continue;
		} else {
			/* We should have covered all the swap entry types */
			WARN_ON_ONCE(1);
		}
		pte_clear_not_present_full(mm, addr, pte, tlb->fullmm);
		zap_install_uffd_wp_if_needed(vma, addr, pte, details, ptent);
	} while (pte++, addr += PAGE_SIZE, addr != end);

	add_mm_rss_vec(mm, rss);
	arch_leave_lazy_mmu_mode();

	/* Do the actual TLB flush before dropping ptl */
	if (force_flush)
		tlb_flush_mmu_tlbonly(tlb);
	pte_unmap_unlock(start_pte, ptl);

	/*
	 * If we forced a TLB flush (either due to running out of
	 * batch buffers or because we needed to flush dirty TLB
	 * entries before releasing the ptl), free the batched
	 * memory too. Restart if we didn't do everything.
	 */
	if (force_flush) {
		force_flush = 0;
		tlb_flush_mmu(tlb);
	}

	if (addr != end) {
		cond_resched();
		goto again;
	}

	return addr;
}

static inline unsigned long zap_pmd_range(struct mmu_gather *tlb,
				struct vm_area_struct *vma, pud_t *pud,
				unsigned long addr, unsigned long end,
				struct zap_details *details)
{
	pmd_t *pmd;
	unsigned long next;

	pmd = pmd_offset(pud, addr);
	do {
		next = pmd_addr_end(addr, end);
		if (is_swap_pmd(*pmd) || pmd_trans_huge(*pmd) || pmd_devmap(*pmd)) {
			if (next - addr != HPAGE_PMD_SIZE)
				__split_huge_pmd(vma, pmd, addr, false, NULL);
			else if (zap_huge_pmd(tlb, vma, pmd, addr))
				goto next;
			/* fall through */
		} else if (details && details->single_folio &&
			   folio_test_pmd_mappable(details->single_folio) &&
			   next - addr == HPAGE_PMD_SIZE && pmd_none(*pmd)) {
			spinlock_t *ptl = pmd_lock(tlb->mm, pmd);
			/*
			 * Take and drop THP pmd lock so that we cannot return
			 * prematurely, while zap_huge_pmd() has cleared *pmd,
			 * but not yet decremented compound_mapcount().
			 */
			spin_unlock(ptl);
		}

		/*
		 * Here there can be other concurrent MADV_DONTNEED or
		 * trans huge page faults running, and if the pmd is
		 * none or trans huge it can change under us. This is
		 * because MADV_DONTNEED holds the mmap_lock in read
		 * mode.
		 */
		if (pmd_none_or_trans_huge_or_clear_bad(pmd))
			goto next;
		next = zap_pte_range(tlb, vma, pmd, addr, next, details);
next:
		cond_resched();
	} while (pmd++, addr = next, addr != end);

	return addr;
}

static inline unsigned long zap_pud_range(struct mmu_gather *tlb,
				struct vm_area_struct *vma, p4d_t *p4d,
				unsigned long addr, unsigned long end,
				struct zap_details *details)
{
	pud_t *pud;
	unsigned long next;

	pud = pud_offset(p4d, addr);
	do {
		next = pud_addr_end(addr, end);
		if (pud_trans_huge(*pud) || pud_devmap(*pud)) {
			if (next - addr != HPAGE_PUD_SIZE) {
				mmap_assert_locked(tlb->mm);
				split_huge_pud(vma, pud, addr);
			} else if (zap_huge_pud(tlb, vma, pud, addr))
				goto next;
			/* fall through */
		}
		if (pud_none_or_clear_bad(pud))
			continue;
		next = zap_pmd_range(tlb, vma, pud, addr, next, details);
next:
		cond_resched();
	} while (pud++, addr = next, addr != end);

	return addr;
}

static inline unsigned long zap_p4d_range(struct mmu_gather *tlb,
				struct vm_area_struct *vma, pgd_t *pgd,
				unsigned long addr, unsigned long end,
				struct zap_details *details)
{
	p4d_t *p4d;
	unsigned long next;

	p4d = p4d_offset(pgd, addr);
	do {
		next = p4d_addr_end(addr, end);
		if (p4d_none_or_clear_bad(p4d))
			continue;
		next = zap_pud_range(tlb, vma, p4d, addr, next, details);
	} while (p4d++, addr = next, addr != end);

	return addr;
}

void unmap_page_range(struct mmu_gather *tlb,
			     struct vm_area_struct *vma,
			     unsigned long addr, unsigned long end,
			     struct zap_details *details)
{
	pgd_t *pgd;
	unsigned long next;

	BUG_ON(addr >= end);
	tlb_start_vma(tlb, vma);
	pgd = pgd_offset(vma->vm_mm, addr);
	do {
		next = pgd_addr_end(addr, end);
		if (pgd_none_or_clear_bad(pgd))
			continue;
		next = zap_p4d_range(tlb, vma, pgd, addr, next, details);
	} while (pgd++, addr = next, addr != end);
	tlb_end_vma(tlb, vma);
}


static void unmap_single_vma(struct mmu_gather *tlb,
		struct vm_area_struct *vma, unsigned long start_addr,
		unsigned long end_addr,
		struct zap_details *details)
{
	unsigned long start = max(vma->vm_start, start_addr);
	unsigned long end;

	if (start >= vma->vm_end)
		return;
	end = min(vma->vm_end, end_addr);
	if (end <= vma->vm_start)
		return;

	if (vma->vm_file)
		uprobe_munmap(vma, start, end);

	if (unlikely(vma->vm_flags & VM_PFNMAP))
		untrack_pfn(vma, 0, 0);

	if (start != end) {
		if (unlikely(is_vm_hugetlb_page(vma))) {
			/*
			 * It is undesirable to test vma->vm_file as it
			 * should be non-null for valid hugetlb area.
			 * However, vm_file will be NULL in the error
			 * cleanup path of mmap_region. When
			 * hugetlbfs ->mmap method fails,
			 * mmap_region() nullifies vma->vm_file
			 * before calling this function to clean up.
			 * Since no pte has actually been setup, it is
			 * safe to do nothing in this case.
			 */
			if (vma->vm_file) {
				zap_flags_t zap_flags = details ?
				    details->zap_flags : 0;
				i_mmap_lock_write(vma->vm_file->f_mapping);
				__unmap_hugepage_range_final(tlb, vma, start, end,
							     NULL, zap_flags);
				i_mmap_unlock_write(vma->vm_file->f_mapping);
			}
		} else
			unmap_page_range(tlb, vma, start, end, details);
	}
}

/**
 * unmap_vmas - unmap a range of memory covered by a list of vma's
 * @tlb: address of the caller's struct mmu_gather
 * @vma: the starting vma
 * @start_addr: virtual address at which to start unmapping
 * @end_addr: virtual address at which to end unmapping
 *
 * Unmap all pages in the vma list.
 *
 * Only addresses between `start' and `end' will be unmapped.
 *
 * The VMA list must be sorted in ascending virtual address order.
 *
 * unmap_vmas() assumes that the caller will flush the whole unmapped address
 * range after unmap_vmas() returns.  So the only responsibility here is to
 * ensure that any thus-far unmapped pages are flushed before unmap_vmas()
 * drops the lock and schedules.
 */
void unmap_vmas(struct mmu_gather *tlb,
		struct vm_area_struct *vma, unsigned long start_addr,
		unsigned long end_addr)
{
	struct mmu_notifier_range range;
	struct zap_details details = {
		.zap_flags = ZAP_FLAG_DROP_MARKER,
		/* Careful - we need to zap private pages too! */
		.even_cows = true,
	};

	mmu_notifier_range_init(&range, MMU_NOTIFY_UNMAP, 0, vma, vma->vm_mm,
				start_addr, end_addr);
	mmu_notifier_invalidate_range_start(&range);
	for ( ; vma && vma->vm_start < end_addr; vma = vma->vm_next)
		unmap_single_vma(tlb, vma, start_addr, end_addr, &details);
	mmu_notifier_invalidate_range_end(&range);
}

/**
 * zap_page_range - remove user pages in a given range
 * @vma: vm_area_struct holding the applicable pages
 * @start: starting address of pages to zap
 * @size: number of bytes to zap
 *
 * Caller must protect the VMA list
 */
void zap_page_range(struct vm_area_struct *vma, unsigned long start,
		unsigned long size)
{
	struct mmu_notifier_range range;
	struct mmu_gather tlb;

	lru_add_drain();
	mmu_notifier_range_init(&range, MMU_NOTIFY_CLEAR, 0, vma, vma->vm_mm,
				start, start + size);
	tlb_gather_mmu(&tlb, vma->vm_mm);
	update_hiwater_rss(vma->vm_mm);
	mmu_notifier_invalidate_range_start(&range);
	for ( ; vma && vma->vm_start < range.end; vma = vma->vm_next)
		unmap_single_vma(&tlb, vma, start, range.end, NULL);
	mmu_notifier_invalidate_range_end(&range);
	tlb_finish_mmu(&tlb);
}

/**
 * zap_page_range_single - remove user pages in a given range
 * @vma: vm_area_struct holding the applicable pages
 * @address: starting address of pages to zap
 * @size: number of bytes to zap
 * @details: details of shared cache invalidation
 *
 * The range must fit into one VMA.
 */
static void zap_page_range_single(struct vm_area_struct *vma, unsigned long address,
		unsigned long size, struct zap_details *details)
{
	struct mmu_notifier_range range;
	struct mmu_gather tlb;

	lru_add_drain();
	mmu_notifier_range_init(&range, MMU_NOTIFY_CLEAR, 0, vma, vma->vm_mm,
				address, address + size);
	tlb_gather_mmu(&tlb, vma->vm_mm);
	update_hiwater_rss(vma->vm_mm);
	mmu_notifier_invalidate_range_start(&range);
	unmap_single_vma(&tlb, vma, address, range.end, details);
	mmu_notifier_invalidate_range_end(&range);
	tlb_finish_mmu(&tlb);
}

/**
 * zap_vma_ptes - remove ptes mapping the vma
 * @vma: vm_area_struct holding ptes to be zapped
 * @address: starting address of pages to zap
 * @size: number of bytes to zap
 *
 * This function only unmaps ptes assigned to VM_PFNMAP vmas.
 *
 * The entire address range must be fully contained within the vma.
 *
 */
void zap_vma_ptes(struct vm_area_struct *vma, unsigned long address,
		unsigned long size)
{
	if (!range_in_vma(vma, address, address + size) ||
	    		!(vma->vm_flags & VM_PFNMAP))
		return;

	zap_page_range_single(vma, address, size, NULL);
}
EXPORT_SYMBOL_GPL(zap_vma_ptes);

static pmd_t *walk_to_pmd(struct mm_struct *mm, unsigned long addr)
{
	pgd_t *pgd;
	p4d_t *p4d;
	pud_t *pud;
	pmd_t *pmd;

	pgd = pgd_offset(mm, addr);
	p4d = p4d_alloc(mm, pgd, addr);
	if (!p4d)
		return NULL;
	pud = pud_alloc(mm, p4d, addr);
	if (!pud)
		return NULL;
	pmd = pmd_alloc(mm, pud, addr);
	if (!pmd)
		return NULL;

	VM_BUG_ON(pmd_trans_huge(*pmd));
	return pmd;
}

pte_t *__get_locked_pte(struct mm_struct *mm, unsigned long addr,
			spinlock_t **ptl)
{
	pmd_t *pmd = walk_to_pmd(mm, addr);

	if (!pmd)
		return NULL;
	return pte_alloc_map_lock(mm, pmd, addr, ptl);
}

static int validate_page_before_insert(struct page *page)
{
	if (PageAnon(page) || PageSlab(page) || page_has_type(page))
		return -EINVAL;
	flush_dcache_page(page);
	return 0;
}

static int insert_page_into_pte_locked(struct vm_area_struct *vma, pte_t *pte,
			unsigned long addr, struct page *page, pgprot_t prot)
{
	if (!pte_none(*pte))
		return -EBUSY;
	/* Ok, finally just insert the thing.. */
	get_page(page);
	inc_mm_counter_fast(vma->vm_mm, mm_counter_file(page));
	page_add_file_rmap(page, vma, false);
	set_pte_at(vma->vm_mm, addr, pte, mk_pte(page, prot));
	return 0;
}

/*
 * This is the old fallback for page remapping.
 *
 * For historical reasons, it only allows reserved pages. Only
 * old drivers should use this, and they needed to mark their
 * pages reserved for the old functions anyway.
 */
static int insert_page(struct vm_area_struct *vma, unsigned long addr,
			struct page *page, pgprot_t prot)
{
	int retval;
	pte_t *pte;
	spinlock_t *ptl;

	retval = validate_page_before_insert(page);
	if (retval)
		goto out;
	retval = -ENOMEM;
	pte = get_locked_pte(vma->vm_mm, addr, &ptl);
	if (!pte)
		goto out;
	retval = insert_page_into_pte_locked(vma, pte, addr, page, prot);
	pte_unmap_unlock(pte, ptl);
out:
	return retval;
}

#ifdef pte_index
static int insert_page_in_batch_locked(struct vm_area_struct *vma, pte_t *pte,
			unsigned long addr, struct page *page, pgprot_t prot)
{
	int err;

	if (!page_count(page))
		return -EINVAL;
	err = validate_page_before_insert(page);
	if (err)
		return err;
	return insert_page_into_pte_locked(vma, pte, addr, page, prot);
}

/* insert_pages() amortizes the cost of spinlock operations
 * when inserting pages in a loop. Arch *must* define pte_index.
 */
static int insert_pages(struct vm_area_struct *vma, unsigned long addr,
			struct page **pages, unsigned long *num, pgprot_t prot)
{
	pmd_t *pmd = NULL;
	pte_t *start_pte, *pte;
	spinlock_t *pte_lock;
	struct mm_struct *const mm = vma->vm_mm;
	unsigned long curr_page_idx = 0;
	unsigned long remaining_pages_total = *num;
	unsigned long pages_to_write_in_pmd;
	int ret;
more:
	ret = -EFAULT;
	pmd = walk_to_pmd(mm, addr);
	if (!pmd)
		goto out;

	pages_to_write_in_pmd = min_t(unsigned long,
		remaining_pages_total, PTRS_PER_PTE - pte_index(addr));

	/* Allocate the PTE if necessary; takes PMD lock once only. */
	ret = -ENOMEM;
	if (pte_alloc(mm, pmd))
		goto out;

	while (pages_to_write_in_pmd) {
		int pte_idx = 0;
		const int batch_size = min_t(int, pages_to_write_in_pmd, 8);

		start_pte = pte_offset_map_lock(mm, pmd, addr, &pte_lock);
		for (pte = start_pte; pte_idx < batch_size; ++pte, ++pte_idx) {
			int err = insert_page_in_batch_locked(vma, pte,
				addr, pages[curr_page_idx], prot);
			if (unlikely(err)) {
				pte_unmap_unlock(start_pte, pte_lock);
				ret = err;
				remaining_pages_total -= pte_idx;
				goto out;
			}
			addr += PAGE_SIZE;
			++curr_page_idx;
		}
		pte_unmap_unlock(start_pte, pte_lock);
		pages_to_write_in_pmd -= batch_size;
		remaining_pages_total -= batch_size;
	}
	if (remaining_pages_total)
		goto more;
	ret = 0;
out:
	*num = remaining_pages_total;
	return ret;
}
#endif  /* ifdef pte_index */

/**
 * vm_insert_pages - insert multiple pages into user vma, batching the pmd lock.
 * @vma: user vma to map to
 * @addr: target start user address of these pages
 * @pages: source kernel pages
 * @num: in: number of pages to map. out: number of pages that were *not*
 * mapped. (0 means all pages were successfully mapped).
 *
 * Preferred over vm_insert_page() when inserting multiple pages.
 *
 * In case of error, we may have mapped a subset of the provided
 * pages. It is the caller's responsibility to account for this case.
 *
 * The same restrictions apply as in vm_insert_page().
 */
int vm_insert_pages(struct vm_area_struct *vma, unsigned long addr,
			struct page **pages, unsigned long *num)
{
#ifdef pte_index
	const unsigned long end_addr = addr + (*num * PAGE_SIZE) - 1;

	if (addr < vma->vm_start || end_addr >= vma->vm_end)
		return -EFAULT;
	if (!(vma->vm_flags & VM_MIXEDMAP)) {
		BUG_ON(mmap_read_trylock(vma->vm_mm));
		BUG_ON(vma->vm_flags & VM_PFNMAP);
		vma->vm_flags |= VM_MIXEDMAP;
	}
	/* Defer page refcount checking till we're about to map that page. */
	return insert_pages(vma, addr, pages, num, vma->vm_page_prot);
#else
	unsigned long idx = 0, pgcount = *num;
	int err = -EINVAL;

	for (; idx < pgcount; ++idx) {
		err = vm_insert_page(vma, addr + (PAGE_SIZE * idx), pages[idx]);
		if (err)
			break;
	}
	*num = pgcount - idx;
	return err;
#endif  /* ifdef pte_index */
}
EXPORT_SYMBOL(vm_insert_pages);

/**
 * vm_insert_page - insert single page into user vma
 * @vma: user vma to map to
 * @addr: target user address of this page
 * @page: source kernel page
 *
 * This allows drivers to insert individual pages they've allocated
 * into a user vma.
 *
 * The page has to be a nice clean _individual_ kernel allocation.
 * If you allocate a compound page, you need to have marked it as
 * such (__GFP_COMP), or manually just split the page up yourself
 * (see split_page()).
 *
 * NOTE! Traditionally this was done with "remap_pfn_range()" which
 * took an arbitrary page protection parameter. This doesn't allow
 * that. Your vma protection will have to be set up correctly, which
 * means that if you want a shared writable mapping, you'd better
 * ask for a shared writable mapping!
 *
 * The page does not need to be reserved.
 *
 * Usually this function is called from f_op->mmap() handler
 * under mm->mmap_lock write-lock, so it can change vma->vm_flags.
 * Caller must set VM_MIXEDMAP on vma if it wants to call this
 * function from other places, for example from page-fault handler.
 *
 * Return: %0 on success, negative error code otherwise.
 */
int vm_insert_page(struct vm_area_struct *vma, unsigned long addr,
			struct page *page)
{
	if (addr < vma->vm_start || addr >= vma->vm_end)
		return -EFAULT;
	if (!page_count(page))
		return -EINVAL;
	if (!(vma->vm_flags & VM_MIXEDMAP)) {
		BUG_ON(mmap_read_trylock(vma->vm_mm));
		BUG_ON(vma->vm_flags & VM_PFNMAP);
		vma->vm_flags |= VM_MIXEDMAP;
	}
	return insert_page(vma, addr, page, vma->vm_page_prot);
}
EXPORT_SYMBOL(vm_insert_page);

/*
 * __vm_map_pages - maps range of kernel pages into user vma
 * @vma: user vma to map to
 * @pages: pointer to array of source kernel pages
 * @num: number of pages in page array
 * @offset: user's requested vm_pgoff
 *
 * This allows drivers to map range of kernel pages into a user vma.
 *
 * Return: 0 on success and error code otherwise.
 */
static int __vm_map_pages(struct vm_area_struct *vma, struct page **pages,
				unsigned long num, unsigned long offset)
{
	unsigned long count = vma_pages(vma);
	unsigned long uaddr = vma->vm_start;
	int ret, i;

	/* Fail if the user requested offset is beyond the end of the object */
	if (offset >= num)
		return -ENXIO;

	/* Fail if the user requested size exceeds available object size */
	if (count > num - offset)
		return -ENXIO;

	for (i = 0; i < count; i++) {
		ret = vm_insert_page(vma, uaddr, pages[offset + i]);
		if (ret < 0)
			return ret;
		uaddr += PAGE_SIZE;
	}

	return 0;
}

/**
 * vm_map_pages - maps range of kernel pages starts with non zero offset
 * @vma: user vma to map to
 * @pages: pointer to array of source kernel pages
 * @num: number of pages in page array
 *
 * Maps an object consisting of @num pages, catering for the user's
 * requested vm_pgoff
 *
 * If we fail to insert any page into the vma, the function will return
 * immediately leaving any previously inserted pages present.  Callers
 * from the mmap handler may immediately return the error as their caller
 * will destroy the vma, removing any successfully inserted pages. Other
 * callers should make their own arrangements for calling unmap_region().
 *
 * Context: Process context. Called by mmap handlers.
 * Return: 0 on success and error code otherwise.
 */
int vm_map_pages(struct vm_area_struct *vma, struct page **pages,
				unsigned long num)
{
	return __vm_map_pages(vma, pages, num, vma->vm_pgoff);
}
EXPORT_SYMBOL(vm_map_pages);

/**
 * vm_map_pages_zero - map range of kernel pages starts with zero offset
 * @vma: user vma to map to
 * @pages: pointer to array of source kernel pages
 * @num: number of pages in page array
 *
 * Similar to vm_map_pages(), except that it explicitly sets the offset
 * to 0. This function is intended for the drivers that did not consider
 * vm_pgoff.
 *
 * Context: Process context. Called by mmap handlers.
 * Return: 0 on success and error code otherwise.
 */
int vm_map_pages_zero(struct vm_area_struct *vma, struct page **pages,
				unsigned long num)
{
	return __vm_map_pages(vma, pages, num, 0);
}
EXPORT_SYMBOL(vm_map_pages_zero);

static vm_fault_t insert_pfn(struct vm_area_struct *vma, unsigned long addr,
			pfn_t pfn, pgprot_t prot, bool mkwrite)
{
	struct mm_struct *mm = vma->vm_mm;
	pte_t *pte, entry;
	spinlock_t *ptl;

	pte = get_locked_pte(mm, addr, &ptl);
	if (!pte)
		return VM_FAULT_OOM;
	if (!pte_none(*pte)) {
		if (mkwrite) {
			/*
			 * For read faults on private mappings the PFN passed
			 * in may not match the PFN we have mapped if the
			 * mapped PFN is a writeable COW page.  In the mkwrite
			 * case we are creating a writable PTE for a shared
			 * mapping and we expect the PFNs to match. If they
			 * don't match, we are likely racing with block
			 * allocation and mapping invalidation so just skip the
			 * update.
			 */
			if (pte_pfn(*pte) != pfn_t_to_pfn(pfn)) {
				WARN_ON_ONCE(!is_zero_pfn(pte_pfn(*pte)));
				goto out_unlock;
			}
			entry = pte_mkyoung(*pte);
			entry = maybe_mkwrite(pte_mkdirty(entry), vma);
			if (ptep_set_access_flags(vma, addr, pte, entry, 1))
				update_mmu_cache(vma, addr, pte);
		}
		goto out_unlock;
	}

	/* Ok, finally just insert the thing.. */
	if (pfn_t_devmap(pfn))
		entry = pte_mkdevmap(pfn_t_pte(pfn, prot));
	else
		entry = pte_mkspecial(pfn_t_pte(pfn, prot));

	if (mkwrite) {
		entry = pte_mkyoung(entry);
		entry = maybe_mkwrite(pte_mkdirty(entry), vma);
	}

	set_pte_at(mm, addr, pte, entry);
	update_mmu_cache(vma, addr, pte); /* XXX: why not for insert_page? */

out_unlock:
	pte_unmap_unlock(pte, ptl);
	return VM_FAULT_NOPAGE;
}

/**
 * vmf_insert_pfn_prot - insert single pfn into user vma with specified pgprot
 * @vma: user vma to map to
 * @addr: target user address of this page
 * @pfn: source kernel pfn
 * @pgprot: pgprot flags for the inserted page
 *
 * This is exactly like vmf_insert_pfn(), except that it allows drivers
 * to override pgprot on a per-page basis.
 *
 * This only makes sense for IO mappings, and it makes no sense for
 * COW mappings.  In general, using multiple vmas is preferable;
 * vmf_insert_pfn_prot should only be used if using multiple VMAs is
 * impractical.
 *
 * See vmf_insert_mixed_prot() for a discussion of the implication of using
 * a value of @pgprot different from that of @vma->vm_page_prot.
 *
 * Context: Process context.  May allocate using %GFP_KERNEL.
 * Return: vm_fault_t value.
 */
vm_fault_t vmf_insert_pfn_prot(struct vm_area_struct *vma, unsigned long addr,
			unsigned long pfn, pgprot_t pgprot)
{
	/*
	 * Technically, architectures with pte_special can avoid all these
	 * restrictions (same for remap_pfn_range).  However we would like
	 * consistency in testing and feature parity among all, so we should
	 * try to keep these invariants in place for everybody.
	 */
	BUG_ON(!(vma->vm_flags & (VM_PFNMAP|VM_MIXEDMAP)));
	BUG_ON((vma->vm_flags & (VM_PFNMAP|VM_MIXEDMAP)) ==
						(VM_PFNMAP|VM_MIXEDMAP));
	BUG_ON((vma->vm_flags & VM_PFNMAP) && is_cow_mapping(vma->vm_flags));
	BUG_ON((vma->vm_flags & VM_MIXEDMAP) && pfn_valid(pfn));

	if (addr < vma->vm_start || addr >= vma->vm_end)
		return VM_FAULT_SIGBUS;

	if (!pfn_modify_allowed(pfn, pgprot))
		return VM_FAULT_SIGBUS;

	track_pfn_insert(vma, &pgprot, __pfn_to_pfn_t(pfn, PFN_DEV));

	return insert_pfn(vma, addr, __pfn_to_pfn_t(pfn, PFN_DEV), pgprot,
			false);
}
EXPORT_SYMBOL(vmf_insert_pfn_prot);

/**
 * vmf_insert_pfn - insert single pfn into user vma
 * @vma: user vma to map to
 * @addr: target user address of this page
 * @pfn: source kernel pfn
 *
 * Similar to vm_insert_page, this allows drivers to insert individual pages
 * they've allocated into a user vma. Same comments apply.
 *
 * This function should only be called from a vm_ops->fault handler, and
 * in that case the handler should return the result of this function.
 *
 * vma cannot be a COW mapping.
 *
 * As this is called only for pages that do not currently exist, we
 * do not need to flush old virtual caches or the TLB.
 *
 * Context: Process context.  May allocate using %GFP_KERNEL.
 * Return: vm_fault_t value.
 */
vm_fault_t vmf_insert_pfn(struct vm_area_struct *vma, unsigned long addr,
			unsigned long pfn)
{
	return vmf_insert_pfn_prot(vma, addr, pfn, vma->vm_page_prot);
}
EXPORT_SYMBOL(vmf_insert_pfn);

static bool vm_mixed_ok(struct vm_area_struct *vma, pfn_t pfn)
{
	/* these checks mirror the abort conditions in vm_normal_page */
	if (vma->vm_flags & VM_MIXEDMAP)
		return true;
	if (pfn_t_devmap(pfn))
		return true;
	if (pfn_t_special(pfn))
		return true;
	if (is_zero_pfn(pfn_t_to_pfn(pfn)))
		return true;
	return false;
}

static vm_fault_t __vm_insert_mixed(struct vm_area_struct *vma,
		unsigned long addr, pfn_t pfn, pgprot_t pgprot,
		bool mkwrite)
{
	int err;

	BUG_ON(!vm_mixed_ok(vma, pfn));

	if (addr < vma->vm_start || addr >= vma->vm_end)
		return VM_FAULT_SIGBUS;

	track_pfn_insert(vma, &pgprot, pfn);

	if (!pfn_modify_allowed(pfn_t_to_pfn(pfn), pgprot))
		return VM_FAULT_SIGBUS;

	/*
	 * If we don't have pte special, then we have to use the pfn_valid()
	 * based VM_MIXEDMAP scheme (see vm_normal_page), and thus we *must*
	 * refcount the page if pfn_valid is true (hence insert_page rather
	 * than insert_pfn).  If a zero_pfn were inserted into a VM_MIXEDMAP
	 * without pte special, it would there be refcounted as a normal page.
	 */
	if (!IS_ENABLED(CONFIG_ARCH_HAS_PTE_SPECIAL) &&
	    !pfn_t_devmap(pfn) && pfn_t_valid(pfn)) {
		struct page *page;

		/*
		 * At this point we are committed to insert_page()
		 * regardless of whether the caller specified flags that
		 * result in pfn_t_has_page() == false.
		 */
		page = pfn_to_page(pfn_t_to_pfn(pfn));
		err = insert_page(vma, addr, page, pgprot);
	} else {
		return insert_pfn(vma, addr, pfn, pgprot, mkwrite);
	}

	if (err == -ENOMEM)
		return VM_FAULT_OOM;
	if (err < 0 && err != -EBUSY)
		return VM_FAULT_SIGBUS;

	return VM_FAULT_NOPAGE;
}

/**
 * vmf_insert_mixed_prot - insert single pfn into user vma with specified pgprot
 * @vma: user vma to map to
 * @addr: target user address of this page
 * @pfn: source kernel pfn
 * @pgprot: pgprot flags for the inserted page
 *
 * This is exactly like vmf_insert_mixed(), except that it allows drivers
 * to override pgprot on a per-page basis.
 *
 * Typically this function should be used by drivers to set caching- and
 * encryption bits different than those of @vma->vm_page_prot, because
 * the caching- or encryption mode may not be known at mmap() time.
 * This is ok as long as @vma->vm_page_prot is not used by the core vm
 * to set caching and encryption bits for those vmas (except for COW pages).
 * This is ensured by core vm only modifying these page table entries using
 * functions that don't touch caching- or encryption bits, using pte_modify()
 * if needed. (See for example mprotect()).
 * Also when new page-table entries are created, this is only done using the
 * fault() callback, and never using the value of vma->vm_page_prot,
 * except for page-table entries that point to anonymous pages as the result
 * of COW.
 *
 * Context: Process context.  May allocate using %GFP_KERNEL.
 * Return: vm_fault_t value.
 */
vm_fault_t vmf_insert_mixed_prot(struct vm_area_struct *vma, unsigned long addr,
				 pfn_t pfn, pgprot_t pgprot)
{
	return __vm_insert_mixed(vma, addr, pfn, pgprot, false);
}
EXPORT_SYMBOL(vmf_insert_mixed_prot);

vm_fault_t vmf_insert_mixed(struct vm_area_struct *vma, unsigned long addr,
		pfn_t pfn)
{
	return __vm_insert_mixed(vma, addr, pfn, vma->vm_page_prot, false);
}
EXPORT_SYMBOL(vmf_insert_mixed);

/*
 *  If the insertion of PTE failed because someone else already added a
 *  different entry in the mean time, we treat that as success as we assume
 *  the same entry was actually inserted.
 */
vm_fault_t vmf_insert_mixed_mkwrite(struct vm_area_struct *vma,
		unsigned long addr, pfn_t pfn)
{
	return __vm_insert_mixed(vma, addr, pfn, vma->vm_page_prot, true);
}
EXPORT_SYMBOL(vmf_insert_mixed_mkwrite);

/*
 * maps a range of physical memory into the requested pages. the old
 * mappings are removed. any references to nonexistent pages results
 * in null mappings (currently treated as "copy-on-access")
 */
static int remap_pte_range(struct mm_struct *mm, pmd_t *pmd,
			unsigned long addr, unsigned long end,
			unsigned long pfn, pgprot_t prot)
{
	pte_t *pte, *mapped_pte;
	spinlock_t *ptl;
	int err = 0;

	mapped_pte = pte = pte_alloc_map_lock(mm, pmd, addr, &ptl);
	if (!pte)
		return -ENOMEM;
	arch_enter_lazy_mmu_mode();
	do {
		BUG_ON(!pte_none(*pte));
		if (!pfn_modify_allowed(pfn, prot)) {
			err = -EACCES;
			break;
		}
		set_pte_at(mm, addr, pte, pte_mkspecial(pfn_pte(pfn, prot)));
		pfn++;
	} while (pte++, addr += PAGE_SIZE, addr != end);
	arch_leave_lazy_mmu_mode();
	pte_unmap_unlock(mapped_pte, ptl);
	return err;
}

static inline int remap_pmd_range(struct mm_struct *mm, pud_t *pud,
			unsigned long addr, unsigned long end,
			unsigned long pfn, pgprot_t prot)
{
	pmd_t *pmd;
	unsigned long next;
	int err;

	pfn -= addr >> PAGE_SHIFT;
	pmd = pmd_alloc(mm, pud, addr);
	if (!pmd)
		return -ENOMEM;
	VM_BUG_ON(pmd_trans_huge(*pmd));
	do {
		next = pmd_addr_end(addr, end);
		err = remap_pte_range(mm, pmd, addr, next,
				pfn + (addr >> PAGE_SHIFT), prot);
		if (err)
			return err;
	} while (pmd++, addr = next, addr != end);
	return 0;
}

static inline int remap_pud_range(struct mm_struct *mm, p4d_t *p4d,
			unsigned long addr, unsigned long end,
			unsigned long pfn, pgprot_t prot)
{
	pud_t *pud;
	unsigned long next;
	int err;

	pfn -= addr >> PAGE_SHIFT;
	pud = pud_alloc(mm, p4d, addr);
	if (!pud)
		return -ENOMEM;
	do {
		next = pud_addr_end(addr, end);
		err = remap_pmd_range(mm, pud, addr, next,
				pfn + (addr >> PAGE_SHIFT), prot);
		if (err)
			return err;
	} while (pud++, addr = next, addr != end);
	return 0;
}

static inline int remap_p4d_range(struct mm_struct *mm, pgd_t *pgd,
			unsigned long addr, unsigned long end,
			unsigned long pfn, pgprot_t prot)
{
	p4d_t *p4d;
	unsigned long next;
	int err;

	pfn -= addr >> PAGE_SHIFT;
	p4d = p4d_alloc(mm, pgd, addr);
	if (!p4d)
		return -ENOMEM;
	do {
		next = p4d_addr_end(addr, end);
		err = remap_pud_range(mm, p4d, addr, next,
				pfn + (addr >> PAGE_SHIFT), prot);
		if (err)
			return err;
	} while (p4d++, addr = next, addr != end);
	return 0;
}

/*
 * Variant of remap_pfn_range that does not call track_pfn_remap.  The caller
 * must have pre-validated the caching bits of the pgprot_t.
 */
int remap_pfn_range_notrack(struct vm_area_struct *vma, unsigned long addr,
		unsigned long pfn, unsigned long size, pgprot_t prot)
{
	pgd_t *pgd;
	unsigned long next;
	unsigned long end = addr + PAGE_ALIGN(size);
	struct mm_struct *mm = vma->vm_mm;
	int err;

	if (WARN_ON_ONCE(!PAGE_ALIGNED(addr)))
		return -EINVAL;

	/*
	 * Physically remapped pages are special. Tell the
	 * rest of the world about it:
	 *   VM_IO tells people not to look at these pages
	 *	(accesses can have side effects).
	 *   VM_PFNMAP tells the core MM that the base pages are just
	 *	raw PFN mappings, and do not have a "struct page" associated
	 *	with them.
	 *   VM_DONTEXPAND
	 *      Disable vma merging and expanding with mremap().
	 *   VM_DONTDUMP
	 *      Omit vma from core dump, even when VM_IO turned off.
	 *
	 * There's a horrible special case to handle copy-on-write
	 * behaviour that some programs depend on. We mark the "original"
	 * un-COW'ed pages by matching them up with "vma->vm_pgoff".
	 * See vm_normal_page() for details.
	 */
	if (is_cow_mapping(vma->vm_flags)) {
		if (addr != vma->vm_start || end != vma->vm_end)
			return -EINVAL;
		vma->vm_pgoff = pfn;
	}

	vma->vm_flags |= VM_IO | VM_PFNMAP | VM_DONTEXPAND | VM_DONTDUMP;

	BUG_ON(addr >= end);
	pfn -= addr >> PAGE_SHIFT;
	pgd = pgd_offset(mm, addr);
	flush_cache_range(vma, addr, end);
	do {
		next = pgd_addr_end(addr, end);
		err = remap_p4d_range(mm, pgd, addr, next,
				pfn + (addr >> PAGE_SHIFT), prot);
		if (err)
			return err;
	} while (pgd++, addr = next, addr != end);

	return 0;
}

/**
 * remap_pfn_range - remap kernel memory to userspace
 * @vma: user vma to map to
 * @addr: target page aligned user address to start at
 * @pfn: page frame number of kernel physical memory address
 * @size: size of mapping area
 * @prot: page protection flags for this mapping
 *
 * Note: this is only safe if the mm semaphore is held when called.
 *
 * Return: %0 on success, negative error code otherwise.
 */
int remap_pfn_range(struct vm_area_struct *vma, unsigned long addr,
		    unsigned long pfn, unsigned long size, pgprot_t prot)
{
	int err;

	err = track_pfn_remap(vma, &prot, pfn, addr, PAGE_ALIGN(size));
	if (err)
		return -EINVAL;

	err = remap_pfn_range_notrack(vma, addr, pfn, size, prot);
	if (err)
		untrack_pfn(vma, pfn, PAGE_ALIGN(size));
	return err;
}
EXPORT_SYMBOL(remap_pfn_range);

/**
 * vm_iomap_memory - remap memory to userspace
 * @vma: user vma to map to
 * @start: start of the physical memory to be mapped
 * @len: size of area
 *
 * This is a simplified io_remap_pfn_range() for common driver use. The
 * driver just needs to give us the physical memory range to be mapped,
 * we'll figure out the rest from the vma information.
 *
 * NOTE! Some drivers might want to tweak vma->vm_page_prot first to get
 * whatever write-combining details or similar.
 *
 * Return: %0 on success, negative error code otherwise.
 */
int vm_iomap_memory(struct vm_area_struct *vma, phys_addr_t start, unsigned long len)
{
	unsigned long vm_len, pfn, pages;

	/* Check that the physical memory area passed in looks valid */
	if (start + len < start)
		return -EINVAL;
	/*
	 * You *really* shouldn't map things that aren't page-aligned,
	 * but we've historically allowed it because IO memory might
	 * just have smaller alignment.
	 */
	len += start & ~PAGE_MASK;
	pfn = start >> PAGE_SHIFT;
	pages = (len + ~PAGE_MASK) >> PAGE_SHIFT;
	if (pfn + pages < pfn)
		return -EINVAL;

	/* We start the mapping 'vm_pgoff' pages into the area */
	if (vma->vm_pgoff > pages)
		return -EINVAL;
	pfn += vma->vm_pgoff;
	pages -= vma->vm_pgoff;

	/* Can we fit all of the mapping? */
	vm_len = vma->vm_end - vma->vm_start;
	if (vm_len >> PAGE_SHIFT > pages)
		return -EINVAL;

	/* Ok, let it rip */
	return io_remap_pfn_range(vma, vma->vm_start, pfn, vm_len, vma->vm_page_prot);
}
EXPORT_SYMBOL(vm_iomap_memory);

static int apply_to_pte_range(struct mm_struct *mm, pmd_t *pmd,
				     unsigned long addr, unsigned long end,
				     pte_fn_t fn, void *data, bool create,
				     pgtbl_mod_mask *mask)
{
	pte_t *pte, *mapped_pte;
	int err = 0;
	spinlock_t *ptl;

	if (create) {
		mapped_pte = pte = (mm == &init_mm) ?
			pte_alloc_kernel_track(pmd, addr, mask) :
			pte_alloc_map_lock(mm, pmd, addr, &ptl);
		if (!pte)
			return -ENOMEM;
	} else {
		mapped_pte = pte = (mm == &init_mm) ?
			pte_offset_kernel(pmd, addr) :
			pte_offset_map_lock(mm, pmd, addr, &ptl);
	}

	BUG_ON(pmd_huge(*pmd));

	arch_enter_lazy_mmu_mode();

	if (fn) {
		do {
			if (create || !pte_none(*pte)) {
				err = fn(pte++, addr, data);
				if (err)
					break;
			}
		} while (addr += PAGE_SIZE, addr != end);
	}
	*mask |= PGTBL_PTE_MODIFIED;

	arch_leave_lazy_mmu_mode();

	if (mm != &init_mm)
		pte_unmap_unlock(mapped_pte, ptl);
	return err;
}

static int apply_to_pmd_range(struct mm_struct *mm, pud_t *pud,
				     unsigned long addr, unsigned long end,
				     pte_fn_t fn, void *data, bool create,
				     pgtbl_mod_mask *mask)
{
	pmd_t *pmd;
	unsigned long next;
	int err = 0;

	BUG_ON(pud_huge(*pud));

	if (create) {
		pmd = pmd_alloc_track(mm, pud, addr, mask);
		if (!pmd)
			return -ENOMEM;
	} else {
		pmd = pmd_offset(pud, addr);
	}
	do {
		next = pmd_addr_end(addr, end);
		if (pmd_none(*pmd) && !create)
			continue;
		if (WARN_ON_ONCE(pmd_leaf(*pmd)))
			return -EINVAL;
		if (!pmd_none(*pmd) && WARN_ON_ONCE(pmd_bad(*pmd))) {
			if (!create)
				continue;
			pmd_clear_bad(pmd);
		}
		err = apply_to_pte_range(mm, pmd, addr, next,
					 fn, data, create, mask);
		if (err)
			break;
	} while (pmd++, addr = next, addr != end);

	return err;
}

static int apply_to_pud_range(struct mm_struct *mm, p4d_t *p4d,
				     unsigned long addr, unsigned long end,
				     pte_fn_t fn, void *data, bool create,
				     pgtbl_mod_mask *mask)
{
	pud_t *pud;
	unsigned long next;
	int err = 0;

	if (create) {
		pud = pud_alloc_track(mm, p4d, addr, mask);
		if (!pud)
			return -ENOMEM;
	} else {
		pud = pud_offset(p4d, addr);
	}
	do {
		next = pud_addr_end(addr, end);
		if (pud_none(*pud) && !create)
			continue;
		if (WARN_ON_ONCE(pud_leaf(*pud)))
			return -EINVAL;
		if (!pud_none(*pud) && WARN_ON_ONCE(pud_bad(*pud))) {
			if (!create)
				continue;
			pud_clear_bad(pud);
		}
		err = apply_to_pmd_range(mm, pud, addr, next,
					 fn, data, create, mask);
		if (err)
			break;
	} while (pud++, addr = next, addr != end);

	return err;
}

static int apply_to_p4d_range(struct mm_struct *mm, pgd_t *pgd,
				     unsigned long addr, unsigned long end,
				     pte_fn_t fn, void *data, bool create,
				     pgtbl_mod_mask *mask)
{
	p4d_t *p4d;
	unsigned long next;
	int err = 0;

	if (create) {
		p4d = p4d_alloc_track(mm, pgd, addr, mask);
		if (!p4d)
			return -ENOMEM;
	} else {
		p4d = p4d_offset(pgd, addr);
	}
	do {
		next = p4d_addr_end(addr, end);
		if (p4d_none(*p4d) && !create)
			continue;
		if (WARN_ON_ONCE(p4d_leaf(*p4d)))
			return -EINVAL;
		if (!p4d_none(*p4d) && WARN_ON_ONCE(p4d_bad(*p4d))) {
			if (!create)
				continue;
			p4d_clear_bad(p4d);
		}
		err = apply_to_pud_range(mm, p4d, addr, next,
					 fn, data, create, mask);
		if (err)
			break;
	} while (p4d++, addr = next, addr != end);

	return err;
}

static int __apply_to_page_range(struct mm_struct *mm, unsigned long addr,
				 unsigned long size, pte_fn_t fn,
				 void *data, bool create)
{
	pgd_t *pgd;
	unsigned long start = addr, next;
	unsigned long end = addr + size;
	pgtbl_mod_mask mask = 0;
	int err = 0;

	if (WARN_ON(addr >= end))
		return -EINVAL;

	pgd = pgd_offset(mm, addr);
	do {
		next = pgd_addr_end(addr, end);
		if (pgd_none(*pgd) && !create)
			continue;
		if (WARN_ON_ONCE(pgd_leaf(*pgd)))
			return -EINVAL;
		if (!pgd_none(*pgd) && WARN_ON_ONCE(pgd_bad(*pgd))) {
			if (!create)
				continue;
			pgd_clear_bad(pgd);
		}
		err = apply_to_p4d_range(mm, pgd, addr, next,
					 fn, data, create, &mask);
		if (err)
			break;
	} while (pgd++, addr = next, addr != end);

	if (mask & ARCH_PAGE_TABLE_SYNC_MASK)
		arch_sync_kernel_mappings(start, start + size);

	return err;
}

/*
 * Scan a region of virtual memory, filling in page tables as necessary
 * and calling a provided function on each leaf page table.
 */
int apply_to_page_range(struct mm_struct *mm, unsigned long addr,
			unsigned long size, pte_fn_t fn, void *data)
{
	return __apply_to_page_range(mm, addr, size, fn, data, true);
}
EXPORT_SYMBOL_GPL(apply_to_page_range);

/*
 * Scan a region of virtual memory, calling a provided function on
 * each leaf page table where it exists.
 *
 * Unlike apply_to_page_range, this does _not_ fill in page tables
 * where they are absent.
 */
int apply_to_existing_page_range(struct mm_struct *mm, unsigned long addr,
				 unsigned long size, pte_fn_t fn, void *data)
{
	return __apply_to_page_range(mm, addr, size, fn, data, false);
}
EXPORT_SYMBOL_GPL(apply_to_existing_page_range);

/*
 * handle_pte_fault chooses page fault handler according to an entry which was
 * read non-atomically.  Before making any commitment, on those architectures
 * or configurations (e.g. i386 with PAE) which might give a mix of unmatched
 * parts, do_swap_page must check under lock before unmapping the pte and
 * proceeding (but do_wp_page is only called after already making such a check;
 * and do_anonymous_page can safely check later on).
 */
static inline int pte_unmap_same(struct vm_fault *vmf)
{
	int same = 1;
#if defined(CONFIG_SMP) || defined(CONFIG_PREEMPTION)
	if (sizeof(pte_t) > sizeof(unsigned long)) {
		spinlock_t *ptl = pte_lockptr(vmf->vma->vm_mm, vmf->pmd);
		spin_lock(ptl);
		same = pte_same(*vmf->pte, vmf->orig_pte);
		spin_unlock(ptl);
	}
#endif
	pte_unmap(vmf->pte);
	vmf->pte = NULL;
	return same;
}

static inline bool __wp_page_copy_user(struct page *dst, struct page *src,
				       struct vm_fault *vmf)
{
	bool ret;
	void *kaddr;
	void __user *uaddr;
	bool locked = false;
	struct vm_area_struct *vma = vmf->vma;
	struct mm_struct *mm = vma->vm_mm;
	unsigned long addr = vmf->address;

	if (likely(src)) {
		copy_user_highpage(dst, src, addr, vma);
		return true;
	}

	/*
	 * If the source page was a PFN mapping, we don't have
	 * a "struct page" for it. We do a best-effort copy by
	 * just copying from the original user address. If that
	 * fails, we just zero-fill it. Live with it.
	 */
	kaddr = kmap_atomic(dst);
	uaddr = (void __user *)(addr & PAGE_MASK);

	/*
	 * On architectures with software "accessed" bits, we would
	 * take a double page fault, so mark it accessed here.
	 */
	if (arch_faults_on_old_pte() && !pte_young(vmf->orig_pte)) {
		pte_t entry;

		vmf->pte = pte_offset_map_lock(mm, vmf->pmd, addr, &vmf->ptl);
		locked = true;
		if (!likely(pte_same(*vmf->pte, vmf->orig_pte))) {
			/*
			 * Other thread has already handled the fault
			 * and update local tlb only
			 */
			update_mmu_tlb(vma, addr, vmf->pte);
			ret = false;
			goto pte_unlock;
		}

		entry = pte_mkyoung(vmf->orig_pte);
		if (ptep_set_access_flags(vma, addr, vmf->pte, entry, 0))
			update_mmu_cache(vma, addr, vmf->pte);
	}

	/*
	 * This really shouldn't fail, because the page is there
	 * in the page tables. But it might just be unreadable,
	 * in which case we just give up and fill the result with
	 * zeroes.
	 */
	if (__copy_from_user_inatomic(kaddr, uaddr, PAGE_SIZE)) {
		if (locked)
			goto warn;

		/* Re-validate under PTL if the page is still mapped */
		vmf->pte = pte_offset_map_lock(mm, vmf->pmd, addr, &vmf->ptl);
		locked = true;
		if (!likely(pte_same(*vmf->pte, vmf->orig_pte))) {
			/* The PTE changed under us, update local tlb */
			update_mmu_tlb(vma, addr, vmf->pte);
			ret = false;
			goto pte_unlock;
		}

		/*
		 * The same page can be mapped back since last copy attempt.
		 * Try to copy again under PTL.
		 */
		if (__copy_from_user_inatomic(kaddr, uaddr, PAGE_SIZE)) {
			/*
			 * Give a warn in case there can be some obscure
			 * use-case
			 */
warn:
			WARN_ON_ONCE(1);
			clear_page(kaddr);
		}
	}

	ret = true;

pte_unlock:
	if (locked)
		pte_unmap_unlock(vmf->pte, vmf->ptl);
	kunmap_atomic(kaddr);
	flush_dcache_page(dst);

	return ret;
}

static gfp_t __get_fault_gfp_mask(struct vm_area_struct *vma)
{
	struct file *vm_file = vma->vm_file;

	if (vm_file)
		return mapping_gfp_mask(vm_file->f_mapping) | __GFP_FS | __GFP_IO;

	/*
	 * Special mappings (e.g. VDSO) do not have any file so fake
	 * a default GFP_KERNEL for them.
	 */
	return GFP_KERNEL;
}

/*
 * Notify the address space that the page is about to become writable so that
 * it can prohibit this or wait for the page to get into an appropriate state.
 *
 * We do this without the lock held, so that it can sleep if it needs to.
 */
static vm_fault_t do_page_mkwrite(struct vm_fault *vmf)
{
	vm_fault_t ret;
	struct page *page = vmf->page;
	unsigned int old_flags = vmf->flags;

	vmf->flags = FAULT_FLAG_WRITE|FAULT_FLAG_MKWRITE;

	if (vmf->vma->vm_file &&
	    IS_SWAPFILE(vmf->vma->vm_file->f_mapping->host))
		return VM_FAULT_SIGBUS;

	ret = vmf->vma->vm_ops->page_mkwrite(vmf);
	/* Restore original flags so that caller is not surprised */
	vmf->flags = old_flags;
	if (unlikely(ret & (VM_FAULT_ERROR | VM_FAULT_NOPAGE)))
		return ret;
	if (unlikely(!(ret & VM_FAULT_LOCKED))) {
		lock_page(page);
		if (!page->mapping) {
			unlock_page(page);
			return 0; /* retry */
		}
		ret |= VM_FAULT_LOCKED;
	} else
		VM_BUG_ON_PAGE(!PageLocked(page), page);
	return ret;
}

/*
 * Handle dirtying of a page in shared file mapping on a write fault.
 *
 * The function expects the page to be locked and unlocks it.
 */
static vm_fault_t fault_dirty_shared_page(struct vm_fault *vmf)
{
	struct vm_area_struct *vma = vmf->vma;
	struct address_space *mapping;
	struct page *page = vmf->page;
	bool dirtied;
	bool page_mkwrite = vma->vm_ops && vma->vm_ops->page_mkwrite;

	dirtied = set_page_dirty(page);
	VM_BUG_ON_PAGE(PageAnon(page), page);
	/*
	 * Take a local copy of the address_space - page.mapping may be zeroed
	 * by truncate after unlock_page().   The address_space itself remains
	 * pinned by vma->vm_file's reference.  We rely on unlock_page()'s
	 * release semantics to prevent the compiler from undoing this copying.
	 */
	mapping = page_rmapping(page);
	unlock_page(page);

	if (!page_mkwrite)
		file_update_time(vma->vm_file);

	/*
	 * Throttle page dirtying rate down to writeback speed.
	 *
	 * mapping may be NULL here because some device drivers do not
	 * set page.mapping but still dirty their pages
	 *
	 * Drop the mmap_lock before waiting on IO, if we can. The file
	 * is pinning the mapping, as per above.
	 */
	if ((dirtied || page_mkwrite) && mapping) {
		struct file *fpin;

		fpin = maybe_unlock_mmap_for_io(vmf, NULL);
		balance_dirty_pages_ratelimited(mapping);
		if (fpin) {
			fput(fpin);
			return VM_FAULT_RETRY;
		}
	}

	return 0;
}

/*
 * Handle write page faults for pages that can be reused in the current vma
 *
 * This can happen either due to the mapping being with the VM_SHARED flag,
 * or due to us being the last reference standing to the page. In either
 * case, all we need to do here is to mark the page as writable and update
 * any related book-keeping.
 */
static inline void wp_page_reuse(struct vm_fault *vmf)
	__releases(vmf->ptl)
{
	struct vm_area_struct *vma = vmf->vma;
	struct page *page = vmf->page;
	pte_t entry;

	VM_BUG_ON(!(vmf->flags & FAULT_FLAG_WRITE));
	VM_BUG_ON(PageAnon(page) && !PageAnonExclusive(page));

	/*
	 * Clear the pages cpupid information as the existing
	 * information potentially belongs to a now completely
	 * unrelated process.
	 */
	if (page)
		page_cpupid_xchg_last(page, (1 << LAST_CPUPID_SHIFT) - 1);

	flush_cache_page(vma, vmf->address, pte_pfn(vmf->orig_pte));
	entry = pte_mkyoung(vmf->orig_pte);
	entry = maybe_mkwrite(pte_mkdirty(entry), vma);
	if (ptep_set_access_flags(vma, vmf->address, vmf->pte, entry, 1))
		update_mmu_cache(vma, vmf->address, vmf->pte);
	pte_unmap_unlock(vmf->pte, vmf->ptl);
	count_vm_event(PGREUSE);
}

/*
 * Handle the case of a page which we actually need to copy to a new page,
 * either due to COW or unsharing.
 *
 * Called with mmap_lock locked and the old page referenced, but
 * without the ptl held.
 *
 * High level logic flow:
 *
 * - Allocate a page, copy the content of the old page to the new one.
 * - Handle book keeping and accounting - cgroups, mmu-notifiers, etc.
 * - Take the PTL. If the pte changed, bail out and release the allocated page
 * - If the pte is still the way we remember it, update the page table and all
 *   relevant references. This includes dropping the reference the page-table
 *   held to the old page, as well as updating the rmap.
 * - In any case, unlock the PTL and drop the reference we took to the old page.
 */
static vm_fault_t wp_page_copy(struct vm_fault *vmf)
{
	const bool unshare = vmf->flags & FAULT_FLAG_UNSHARE;
	struct vm_area_struct *vma = vmf->vma;
	struct mm_struct *mm = vma->vm_mm;
	struct page *old_page = vmf->page;
	struct page *new_page = NULL;
	pte_t entry;
	int page_copied = 0;
	struct mmu_notifier_range range;

	if (unlikely(anon_vma_prepare(vma)))
		goto oom;

	if (is_zero_pfn(pte_pfn(vmf->orig_pte))) {
		new_page = alloc_zeroed_user_highpage_movable(vma,
							      vmf->address);
		if (!new_page)
			goto oom;
	} else {
		new_page = alloc_page_vma(GFP_HIGHUSER_MOVABLE, vma,
				vmf->address);
		if (!new_page)
			goto oom;

		if (!__wp_page_copy_user(new_page, old_page, vmf)) {
			/*
			 * COW failed, if the fault was solved by other,
			 * it's fine. If not, userspace would re-fault on
			 * the same address and we will handle the fault
			 * from the second attempt.
			 */
			put_page(new_page);
			if (old_page)
				put_page(old_page);
			return 0;
		}
	}

	if (mem_cgroup_charge(page_folio(new_page), mm, GFP_KERNEL))
		goto oom_free_new;
	cgroup_throttle_swaprate(new_page, GFP_KERNEL);

	__SetPageUptodate(new_page);

	mmu_notifier_range_init(&range, MMU_NOTIFY_CLEAR, 0, vma, mm,
				vmf->address & PAGE_MASK,
				(vmf->address & PAGE_MASK) + PAGE_SIZE);
	mmu_notifier_invalidate_range_start(&range);

	/*
	 * Re-check the pte - we dropped the lock
	 */
	vmf->pte = pte_offset_map_lock(mm, vmf->pmd, vmf->address, &vmf->ptl);
	if (likely(pte_same(*vmf->pte, vmf->orig_pte))) {
		if (old_page) {
			if (!PageAnon(old_page)) {
				dec_mm_counter_fast(mm,
						mm_counter_file(old_page));
				inc_mm_counter_fast(mm, MM_ANONPAGES);
			}
		} else {
			inc_mm_counter_fast(mm, MM_ANONPAGES);
		}
		flush_cache_page(vma, vmf->address, pte_pfn(vmf->orig_pte));
		entry = mk_pte(new_page, vma->vm_page_prot);
		entry = pte_sw_mkyoung(entry);
		if (unlikely(unshare)) {
			if (pte_soft_dirty(vmf->orig_pte))
				entry = pte_mksoft_dirty(entry);
			if (pte_uffd_wp(vmf->orig_pte))
				entry = pte_mkuffd_wp(entry);
		} else {
			entry = maybe_mkwrite(pte_mkdirty(entry), vma);
		}

		/*
		 * Clear the pte entry and flush it first, before updating the
		 * pte with the new entry, to keep TLBs on different CPUs in
		 * sync. This code used to set the new PTE then flush TLBs, but
		 * that left a window where the new PTE could be loaded into
		 * some TLBs while the old PTE remains in others.
		 */
		ptep_clear_flush_notify(vma, vmf->address, vmf->pte);
		page_add_new_anon_rmap(new_page, vma, vmf->address);
		lru_cache_add_inactive_or_unevictable(new_page, vma);
		/*
		 * We call the notify macro here because, when using secondary
		 * mmu page tables (such as kvm shadow page tables), we want the
		 * new page to be mapped directly into the secondary page table.
		 */
		BUG_ON(unshare && pte_write(entry));
		set_pte_at_notify(mm, vmf->address, vmf->pte, entry);
		update_mmu_cache(vma, vmf->address, vmf->pte);
		if (old_page) {
			/*
			 * Only after switching the pte to the new page may
			 * we remove the mapcount here. Otherwise another
			 * process may come and find the rmap count decremented
			 * before the pte is switched to the new page, and
			 * "reuse" the old page writing into it while our pte
			 * here still points into it and can be read by other
			 * threads.
			 *
			 * The critical issue is to order this
			 * page_remove_rmap with the ptp_clear_flush above.
			 * Those stores are ordered by (if nothing else,)
			 * the barrier present in the atomic_add_negative
			 * in page_remove_rmap.
			 *
			 * Then the TLB flush in ptep_clear_flush ensures that
			 * no process can access the old page before the
			 * decremented mapcount is visible. And the old page
			 * cannot be reused until after the decremented
			 * mapcount is visible. So transitively, TLBs to
			 * old page will be flushed before it can be reused.
			 */
			page_remove_rmap(old_page, vma, false);
		}

		/* Free the old page.. */
		new_page = old_page;
		page_copied = 1;
	} else {
		update_mmu_tlb(vma, vmf->address, vmf->pte);
	}

	if (new_page)
		put_page(new_page);

	pte_unmap_unlock(vmf->pte, vmf->ptl);
	/*
	 * No need to double call mmu_notifier->invalidate_range() callback as
	 * the above ptep_clear_flush_notify() did already call it.
	 */
	mmu_notifier_invalidate_range_only_end(&range);
	if (old_page) {
		if (page_copied)
			free_swap_cache(old_page);
		put_page(old_page);
	}
	return (page_copied && !unshare) ? VM_FAULT_WRITE : 0;
oom_free_new:
	put_page(new_page);
oom:
	if (old_page)
		put_page(old_page);
	return VM_FAULT_OOM;
}

/**
 * finish_mkwrite_fault - finish page fault for a shared mapping, making PTE
 *			  writeable once the page is prepared
 *
 * @vmf: structure describing the fault
 *
 * This function handles all that is needed to finish a write page fault in a
 * shared mapping due to PTE being read-only once the mapped page is prepared.
 * It handles locking of PTE and modifying it.
 *
 * The function expects the page to be locked or other protection against
 * concurrent faults / writeback (such as DAX radix tree locks).
 *
 * Return: %0 on success, %VM_FAULT_NOPAGE when PTE got changed before
 * we acquired PTE lock.
 */
vm_fault_t finish_mkwrite_fault(struct vm_fault *vmf)
{
	WARN_ON_ONCE(!(vmf->vma->vm_flags & VM_SHARED));
	vmf->pte = pte_offset_map_lock(vmf->vma->vm_mm, vmf->pmd, vmf->address,
				       &vmf->ptl);
	/*
	 * We might have raced with another page fault while we released the
	 * pte_offset_map_lock.
	 */
	if (!pte_same(*vmf->pte, vmf->orig_pte)) {
		update_mmu_tlb(vmf->vma, vmf->address, vmf->pte);
		pte_unmap_unlock(vmf->pte, vmf->ptl);
		return VM_FAULT_NOPAGE;
	}
	wp_page_reuse(vmf);
	return 0;
}

/*
 * Handle write page faults for VM_MIXEDMAP or VM_PFNMAP for a VM_SHARED
 * mapping
 */
static vm_fault_t wp_pfn_shared(struct vm_fault *vmf)
{
	struct vm_area_struct *vma = vmf->vma;

	if (vma->vm_ops && vma->vm_ops->pfn_mkwrite) {
		vm_fault_t ret;

		pte_unmap_unlock(vmf->pte, vmf->ptl);
		vmf->flags |= FAULT_FLAG_MKWRITE;
		ret = vma->vm_ops->pfn_mkwrite(vmf);
		if (ret & (VM_FAULT_ERROR | VM_FAULT_NOPAGE))
			return ret;
		return finish_mkwrite_fault(vmf);
	}
	wp_page_reuse(vmf);
	return VM_FAULT_WRITE;
}

static vm_fault_t wp_page_shared(struct vm_fault *vmf)
	__releases(vmf->ptl)
{
	struct vm_area_struct *vma = vmf->vma;
	vm_fault_t ret = VM_FAULT_WRITE;

	get_page(vmf->page);

	if (vma->vm_ops && vma->vm_ops->page_mkwrite) {
		vm_fault_t tmp;

		pte_unmap_unlock(vmf->pte, vmf->ptl);
		tmp = do_page_mkwrite(vmf);
		if (unlikely(!tmp || (tmp &
				      (VM_FAULT_ERROR | VM_FAULT_NOPAGE)))) {
			put_page(vmf->page);
			return tmp;
		}
		tmp = finish_mkwrite_fault(vmf);
		if (unlikely(tmp & (VM_FAULT_ERROR | VM_FAULT_NOPAGE))) {
			unlock_page(vmf->page);
			put_page(vmf->page);
			return tmp;
		}
	} else {
		wp_page_reuse(vmf);
		lock_page(vmf->page);
	}
	ret |= fault_dirty_shared_page(vmf);
	put_page(vmf->page);

	return ret;
}

/*
 * This routine handles present pages, when
 * * users try to write to a shared page (FAULT_FLAG_WRITE)
 * * GUP wants to take a R/O pin on a possibly shared anonymous page
 *   (FAULT_FLAG_UNSHARE)
 *
 * It is done by copying the page to a new address and decrementing the
 * shared-page counter for the old page.
 *
 * Note that this routine assumes that the protection checks have been
 * done by the caller (the low-level page fault routine in most cases).
 * Thus, with FAULT_FLAG_WRITE, we can safely just mark it writable once we've
 * done any necessary COW.
 *
 * In case of FAULT_FLAG_WRITE, we also mark the page dirty at this point even
 * though the page will change only once the write actually happens. This
 * avoids a few races, and potentially makes it more efficient.
 *
 * We enter with non-exclusive mmap_lock (to exclude vma changes,
 * but allow concurrent faults), with pte both mapped and locked.
 * We return with mmap_lock still held, but pte unmapped and unlocked.
 */
static vm_fault_t do_wp_page(struct vm_fault *vmf)
	__releases(vmf->ptl)
{
	const bool unshare = vmf->flags & FAULT_FLAG_UNSHARE;
	struct vm_area_struct *vma = vmf->vma;

	VM_BUG_ON(unshare && (vmf->flags & FAULT_FLAG_WRITE));
	VM_BUG_ON(!unshare && !(vmf->flags & FAULT_FLAG_WRITE));

	if (likely(!unshare)) {
		if (userfaultfd_pte_wp(vma, *vmf->pte)) {
			pte_unmap_unlock(vmf->pte, vmf->ptl);
			return handle_userfault(vmf, VM_UFFD_WP);
		}

		/*
		 * Userfaultfd write-protect can defer flushes. Ensure the TLB
		 * is flushed in this case before copying.
		 */
		if (unlikely(userfaultfd_wp(vmf->vma) &&
			     mm_tlb_flush_pending(vmf->vma->vm_mm)))
			flush_tlb_page(vmf->vma, vmf->address);
	}

	vmf->page = vm_normal_page(vma, vmf->address, vmf->orig_pte);
	if (!vmf->page) {
		if (unlikely(unshare)) {
			/* No anonymous page -> nothing to do. */
			pte_unmap_unlock(vmf->pte, vmf->ptl);
			return 0;
		}

		/*
		 * VM_MIXEDMAP !pfn_valid() case, or VM_SOFTDIRTY clear on a
		 * VM_PFNMAP VMA.
		 *
		 * We should not cow pages in a shared writeable mapping.
		 * Just mark the pages writable and/or call ops->pfn_mkwrite.
		 */
		if ((vma->vm_flags & (VM_WRITE|VM_SHARED)) ==
				     (VM_WRITE|VM_SHARED))
			return wp_pfn_shared(vmf);

		pte_unmap_unlock(vmf->pte, vmf->ptl);
		return wp_page_copy(vmf);
	}

	/*
	 * Take out anonymous pages first, anonymous shared vmas are
	 * not dirty accountable.
	 */
	if (PageAnon(vmf->page)) {
		struct page *page = vmf->page;

		/*
		 * If the page is exclusive to this process we must reuse the
		 * page without further checks.
		 */
		if (PageAnonExclusive(page))
			goto reuse;

		/*
		 * We have to verify under page lock: these early checks are
		 * just an optimization to avoid locking the page and freeing
		 * the swapcache if there is little hope that we can reuse.
		 *
		 * PageKsm() doesn't necessarily raise the page refcount.
		 */
		if (PageKsm(page) || page_count(page) > 3)
			goto copy;
		if (!PageLRU(page))
			/*
			 * Note: We cannot easily detect+handle references from
			 * remote LRU pagevecs or references to PageLRU() pages.
			 */
			lru_add_drain();
		if (page_count(page) > 1 + PageSwapCache(page))
			goto copy;
		if (!trylock_page(page))
			goto copy;
		if (PageSwapCache(page))
			try_to_free_swap(page);
		if (PageKsm(page) || page_count(page) != 1) {
			unlock_page(page);
			goto copy;
		}
		/*
		 * Ok, we've got the only page reference from our mapping
		 * and the page is locked, it's dark out, and we're wearing
		 * sunglasses. Hit it.
		 */
		page_move_anon_rmap(page, vma);
		unlock_page(page);
reuse:
		if (unlikely(unshare)) {
			pte_unmap_unlock(vmf->pte, vmf->ptl);
			return 0;
		}
		wp_page_reuse(vmf);
		return VM_FAULT_WRITE;
	} else if (unshare) {
		/* No anonymous page -> nothing to do. */
		pte_unmap_unlock(vmf->pte, vmf->ptl);
		return 0;
	} else if (unlikely((vma->vm_flags & (VM_WRITE|VM_SHARED)) ==
					(VM_WRITE|VM_SHARED))) {
		return wp_page_shared(vmf);
	}
copy:
	/*
	 * Ok, we need to copy. Oh, well..
	 */
	get_page(vmf->page);

	pte_unmap_unlock(vmf->pte, vmf->ptl);
#ifdef CONFIG_KSM
	if (PageKsm(vmf->page))
		count_vm_event(COW_KSM);
#endif
	return wp_page_copy(vmf);
}

static void unmap_mapping_range_vma(struct vm_area_struct *vma,
		unsigned long start_addr, unsigned long end_addr,
		struct zap_details *details)
{
	zap_page_range_single(vma, start_addr, end_addr - start_addr, details);
}

static inline void unmap_mapping_range_tree(struct rb_root_cached *root,
					    pgoff_t first_index,
					    pgoff_t last_index,
					    struct zap_details *details)
{
	struct vm_area_struct *vma;
	pgoff_t vba, vea, zba, zea;

	vma_interval_tree_foreach(vma, root, first_index, last_index) {
		vba = vma->vm_pgoff;
		vea = vba + vma_pages(vma) - 1;
		zba = max(first_index, vba);
		zea = min(last_index, vea);

		unmap_mapping_range_vma(vma,
			((zba - vba) << PAGE_SHIFT) + vma->vm_start,
			((zea - vba + 1) << PAGE_SHIFT) + vma->vm_start,
				details);
	}
}

/**
 * unmap_mapping_folio() - Unmap single folio from processes.
 * @folio: The locked folio to be unmapped.
 *
 * Unmap this folio from any userspace process which still has it mmaped.
 * Typically, for efficiency, the range of nearby pages has already been
 * unmapped by unmap_mapping_pages() or unmap_mapping_range().  But once
 * truncation or invalidation holds the lock on a folio, it may find that
 * the page has been remapped again: and then uses unmap_mapping_folio()
 * to unmap it finally.
 */
void unmap_mapping_folio(struct folio *folio)
{
	struct address_space *mapping = folio->mapping;
	struct zap_details details = { };
	pgoff_t	first_index;
	pgoff_t	last_index;

	VM_BUG_ON(!folio_test_locked(folio));

	first_index = folio->index;
	last_index = folio->index + folio_nr_pages(folio) - 1;

	details.even_cows = false;
	details.single_folio = folio;
	details.zap_flags = ZAP_FLAG_DROP_MARKER;

	i_mmap_lock_read(mapping);
	if (unlikely(!RB_EMPTY_ROOT(&mapping->i_mmap.rb_root)))
		unmap_mapping_range_tree(&mapping->i_mmap, first_index,
					 last_index, &details);
	i_mmap_unlock_read(mapping);
}

/**
 * unmap_mapping_pages() - Unmap pages from processes.
 * @mapping: The address space containing pages to be unmapped.
 * @start: Index of first page to be unmapped.
 * @nr: Number of pages to be unmapped.  0 to unmap to end of file.
 * @even_cows: Whether to unmap even private COWed pages.
 *
 * Unmap the pages in this address space from any userspace process which
 * has them mmaped.  Generally, you want to remove COWed pages as well when
 * a file is being truncated, but not when invalidating pages from the page
 * cache.
 */
void unmap_mapping_pages(struct address_space *mapping, pgoff_t start,
		pgoff_t nr, bool even_cows)
{
	struct zap_details details = { };
	pgoff_t	first_index = start;
	pgoff_t	last_index = start + nr - 1;

	details.even_cows = even_cows;
	if (last_index < first_index)
		last_index = ULONG_MAX;

	i_mmap_lock_read(mapping);
	if (unlikely(!RB_EMPTY_ROOT(&mapping->i_mmap.rb_root)))
		unmap_mapping_range_tree(&mapping->i_mmap, first_index,
					 last_index, &details);
	i_mmap_unlock_read(mapping);
}
EXPORT_SYMBOL_GPL(unmap_mapping_pages);

/**
 * unmap_mapping_range - unmap the portion of all mmaps in the specified
 * address_space corresponding to the specified byte range in the underlying
 * file.
 *
 * @mapping: the address space containing mmaps to be unmapped.
 * @holebegin: byte in first page to unmap, relative to the start of
 * the underlying file.  This will be rounded down to a PAGE_SIZE
 * boundary.  Note that this is different from truncate_pagecache(), which
 * must keep the partial page.  In contrast, we must get rid of
 * partial pages.
 * @holelen: size of prospective hole in bytes.  This will be rounded
 * up to a PAGE_SIZE boundary.  A holelen of zero truncates to the
 * end of the file.
 * @even_cows: 1 when truncating a file, unmap even private COWed pages;
 * but 0 when invalidating pagecache, don't throw away private data.
 */
void unmap_mapping_range(struct address_space *mapping,
		loff_t const holebegin, loff_t const holelen, int even_cows)
{
	pgoff_t hba = holebegin >> PAGE_SHIFT;
	pgoff_t hlen = (holelen + PAGE_SIZE - 1) >> PAGE_SHIFT;

	/* Check for overflow. */
	if (sizeof(holelen) > sizeof(hlen)) {
		long long holeend =
			(holebegin + holelen + PAGE_SIZE - 1) >> PAGE_SHIFT;
		if (holeend & ~(long long)ULONG_MAX)
			hlen = ULONG_MAX - hba + 1;
	}

	unmap_mapping_pages(mapping, hba, hlen, even_cows);
}
EXPORT_SYMBOL(unmap_mapping_range);

/*
 * Restore a potential device exclusive pte to a working pte entry
 */
static vm_fault_t remove_device_exclusive_entry(struct vm_fault *vmf)
{
	struct page *page = vmf->page;
	struct vm_area_struct *vma = vmf->vma;
	struct mmu_notifier_range range;

	if (!lock_page_or_retry(page, vma->vm_mm, vmf->flags))
		return VM_FAULT_RETRY;
	mmu_notifier_range_init_owner(&range, MMU_NOTIFY_EXCLUSIVE, 0, vma,
				vma->vm_mm, vmf->address & PAGE_MASK,
				(vmf->address & PAGE_MASK) + PAGE_SIZE, NULL);
	mmu_notifier_invalidate_range_start(&range);

	vmf->pte = pte_offset_map_lock(vma->vm_mm, vmf->pmd, vmf->address,
				&vmf->ptl);
	if (likely(pte_same(*vmf->pte, vmf->orig_pte)))
		restore_exclusive_pte(vma, page, vmf->address, vmf->pte);

	pte_unmap_unlock(vmf->pte, vmf->ptl);
	unlock_page(page);

	mmu_notifier_invalidate_range_end(&range);
	return 0;
}

static inline bool should_try_to_free_swap(struct page *page,
					   struct vm_area_struct *vma,
					   unsigned int fault_flags)
{
	if (!PageSwapCache(page))
		return false;
	if (mem_cgroup_swap_full(page) || (vma->vm_flags & VM_LOCKED) ||
	    PageMlocked(page))
		return true;
	/*
	 * If we want to map a page that's in the swapcache writable, we
	 * have to detect via the refcount if we're really the exclusive
	 * user. Try freeing the swapcache to get rid of the swapcache
	 * reference only in case it's likely that we'll be the exlusive user.
	 */
	return (fault_flags & FAULT_FLAG_WRITE) && !PageKsm(page) &&
		page_count(page) == 2;
}

static vm_fault_t pte_marker_clear(struct vm_fault *vmf)
{
	vmf->pte = pte_offset_map_lock(vmf->vma->vm_mm, vmf->pmd,
				       vmf->address, &vmf->ptl);
	/*
	 * Be careful so that we will only recover a special uffd-wp pte into a
	 * none pte.  Otherwise it means the pte could have changed, so retry.
	 */
	if (is_pte_marker(*vmf->pte))
		pte_clear(vmf->vma->vm_mm, vmf->address, vmf->pte);
	pte_unmap_unlock(vmf->pte, vmf->ptl);
	return 0;
}

/*
 * This is actually a page-missing access, but with uffd-wp special pte
 * installed.  It means this pte was wr-protected before being unmapped.
 */
static vm_fault_t pte_marker_handle_uffd_wp(struct vm_fault *vmf)
{
	/*
	 * Just in case there're leftover special ptes even after the region
	 * got unregistered - we can simply clear them.  We can also do that
	 * proactively when e.g. when we do UFFDIO_UNREGISTER upon some uffd-wp
	 * ranges, but it should be more efficient to be done lazily here.
	 */
	if (unlikely(!userfaultfd_wp(vmf->vma) || vma_is_anonymous(vmf->vma)))
		return pte_marker_clear(vmf);

	/* do_fault() can handle pte markers too like none pte */
	return do_fault(vmf);
}

static vm_fault_t handle_pte_marker(struct vm_fault *vmf)
{
	swp_entry_t entry = pte_to_swp_entry(vmf->orig_pte);
	unsigned long marker = pte_marker_get(entry);

	/*
	 * PTE markers should always be with file-backed memories, and the
	 * marker should never be empty.  If anything weird happened, the best
	 * thing to do is to kill the process along with its mm.
	 */
	if (WARN_ON_ONCE(vma_is_anonymous(vmf->vma) || !marker))
		return VM_FAULT_SIGBUS;

	if (pte_marker_entry_uffd_wp(entry))
		return pte_marker_handle_uffd_wp(vmf);

	/* This is an unknown pte marker */
	return VM_FAULT_SIGBUS;
}

/*
 * We enter with non-exclusive mmap_lock (to exclude vma changes,
 * but allow concurrent faults), and pte mapped but not yet locked.
 * We return with pte unmapped and unlocked.
 *
 * We return with the mmap_lock locked or unlocked in the same cases
 * as does filemap_fault().
 */
vm_fault_t do_swap_page(struct vm_fault *vmf)
{
	struct vm_area_struct *vma = vmf->vma;
	struct page *page = NULL, *swapcache;
	struct swap_info_struct *si = NULL;
	rmap_t rmap_flags = RMAP_NONE;
	bool exclusive = false;
	swp_entry_t entry;
	pte_t pte;
	int locked;
	vm_fault_t ret = 0;
	void *shadow = NULL;

	if (!pte_unmap_same(vmf))
		goto out;

	entry = pte_to_swp_entry(vmf->orig_pte);
	if (unlikely(non_swap_entry(entry))) {
		if (is_migration_entry(entry)) {
			migration_entry_wait(vma->vm_mm, vmf->pmd,
					     vmf->address);
		} else if (is_device_exclusive_entry(entry)) {
			vmf->page = pfn_swap_entry_to_page(entry);
			ret = remove_device_exclusive_entry(vmf);
		} else if (is_device_private_entry(entry)) {
			vmf->page = pfn_swap_entry_to_page(entry);
			ret = vmf->page->pgmap->ops->migrate_to_ram(vmf);
		} else if (is_hwpoison_entry(entry)) {
			ret = VM_FAULT_HWPOISON;
<<<<<<< HEAD
=======
		} else if (is_swapin_error_entry(entry)) {
			ret = VM_FAULT_SIGBUS;
>>>>>>> ca228447
		} else if (is_pte_marker_entry(entry)) {
			ret = handle_pte_marker(vmf);
		} else {
			print_bad_pte(vma, vmf->address, vmf->orig_pte, NULL);
			ret = VM_FAULT_SIGBUS;
		}
		goto out;
	}

	/* Prevent swapoff from happening to us. */
	si = get_swap_device(entry);
	if (unlikely(!si))
		goto out;

	page = lookup_swap_cache(entry, vma, vmf->address);
	swapcache = page;

	if (!page) {
		if (data_race(si->flags & SWP_SYNCHRONOUS_IO) &&
		    __swap_count(entry) == 1) {
			/* skip swapcache */
			page = alloc_page_vma(GFP_HIGHUSER_MOVABLE, vma,
							vmf->address);
			if (page) {
				__SetPageLocked(page);
				__SetPageSwapBacked(page);

				if (mem_cgroup_swapin_charge_page(page,
					vma->vm_mm, GFP_KERNEL, entry)) {
					ret = VM_FAULT_OOM;
					goto out_page;
				}
				mem_cgroup_swapin_uncharge_swap(entry);

				shadow = get_shadow_from_swap_cache(entry);
				if (shadow)
					workingset_refault(page_folio(page),
								shadow);

				lru_cache_add(page);

				/* To provide entry to swap_readpage() */
				set_page_private(page, entry.val);
				swap_readpage(page, true, NULL);
				set_page_private(page, 0);
			}
		} else {
			page = swapin_readahead(entry, GFP_HIGHUSER_MOVABLE,
						vmf);
			swapcache = page;
		}

		if (!page) {
			/*
			 * Back out if somebody else faulted in this pte
			 * while we released the pte lock.
			 */
			vmf->pte = pte_offset_map_lock(vma->vm_mm, vmf->pmd,
					vmf->address, &vmf->ptl);
			if (likely(pte_same(*vmf->pte, vmf->orig_pte)))
				ret = VM_FAULT_OOM;
			goto unlock;
		}

		/* Had to read the page from swap area: Major fault */
		ret = VM_FAULT_MAJOR;
		count_vm_event(PGMAJFAULT);
		count_memcg_event_mm(vma->vm_mm, PGMAJFAULT);
	} else if (PageHWPoison(page)) {
		/*
		 * hwpoisoned dirty swapcache pages are kept for killing
		 * owner processes (which may be unknown at hwpoison time)
		 */
		ret = VM_FAULT_HWPOISON;
		goto out_release;
	}

	locked = lock_page_or_retry(page, vma->vm_mm, vmf->flags);

	if (!locked) {
		ret |= VM_FAULT_RETRY;
		goto out_release;
	}

	if (swapcache) {
		/*
		 * Make sure try_to_free_swap or swapoff did not release the
		 * swapcache from under us.  The page pin, and pte_same test
		 * below, are not enough to exclude that.  Even if it is still
		 * swapcache, we need to check that the page's swap has not
		 * changed.
		 */
		if (unlikely(!PageSwapCache(page) ||
			     page_private(page) != entry.val))
			goto out_page;

		/*
		 * KSM sometimes has to copy on read faults, for example, if
		 * page->index of !PageKSM() pages would be nonlinear inside the
		 * anon VMA -- PageKSM() is lost on actual swapout.
		 */
		page = ksm_might_need_to_copy(page, vma, vmf->address);
		if (unlikely(!page)) {
			ret = VM_FAULT_OOM;
			page = swapcache;
			goto out_page;
		}

		/*
		 * If we want to map a page that's in the swapcache writable, we
		 * have to detect via the refcount if we're really the exclusive
		 * owner. Try removing the extra reference from the local LRU
		 * pagevecs if required.
		 */
		if ((vmf->flags & FAULT_FLAG_WRITE) && page == swapcache &&
		    !PageKsm(page) && !PageLRU(page))
			lru_add_drain();
	}

	cgroup_throttle_swaprate(page, GFP_KERNEL);

	/*
	 * Back out if somebody else already faulted in this pte.
	 */
	vmf->pte = pte_offset_map_lock(vma->vm_mm, vmf->pmd, vmf->address,
			&vmf->ptl);
	if (unlikely(!pte_same(*vmf->pte, vmf->orig_pte)))
		goto out_nomap;

	if (unlikely(!PageUptodate(page))) {
		ret = VM_FAULT_SIGBUS;
		goto out_nomap;
	}

	/*
	 * PG_anon_exclusive reuses PG_mappedtodisk for anon pages. A swap pte
	 * must never point at an anonymous page in the swapcache that is
	 * PG_anon_exclusive. Sanity check that this holds and especially, that
	 * no filesystem set PG_mappedtodisk on a page in the swapcache. Sanity
	 * check after taking the PT lock and making sure that nobody
	 * concurrently faulted in this page and set PG_anon_exclusive.
	 */
	BUG_ON(!PageAnon(page) && PageMappedToDisk(page));
	BUG_ON(PageAnon(page) && PageAnonExclusive(page));

	/*
	 * Check under PT lock (to protect against concurrent fork() sharing
	 * the swap entry concurrently) for certainly exclusive pages.
	 */
	if (!PageKsm(page)) {
		/*
		 * Note that pte_swp_exclusive() == false for architectures
		 * without __HAVE_ARCH_PTE_SWP_EXCLUSIVE.
		 */
		exclusive = pte_swp_exclusive(vmf->orig_pte);
		if (page != swapcache) {
			/*
			 * We have a fresh page that is not exposed to the
			 * swapcache -> certainly exclusive.
			 */
			exclusive = true;
		} else if (exclusive && PageWriteback(page) &&
			  data_race(si->flags & SWP_STABLE_WRITES)) {
			/*
			 * This is tricky: not all swap backends support
			 * concurrent page modifications while under writeback.
			 *
			 * So if we stumble over such a page in the swapcache
			 * we must not set the page exclusive, otherwise we can
			 * map it writable without further checks and modify it
			 * while still under writeback.
			 *
			 * For these problematic swap backends, simply drop the
			 * exclusive marker: this is perfectly fine as we start
			 * writeback only if we fully unmapped the page and
			 * there are no unexpected references on the page after
			 * unmapping succeeded. After fully unmapped, no
			 * further GUP references (FOLL_GET and FOLL_PIN) can
			 * appear, so dropping the exclusive marker and mapping
			 * it only R/O is fine.
			 */
			exclusive = false;
		}
	}

	/*
	 * Remove the swap entry and conditionally try to free up the swapcache.
	 * We're already holding a reference on the page but haven't mapped it
	 * yet.
	 */
	swap_free(entry);
	if (should_try_to_free_swap(page, vma, vmf->flags))
		try_to_free_swap(page);

	inc_mm_counter_fast(vma->vm_mm, MM_ANONPAGES);
	dec_mm_counter_fast(vma->vm_mm, MM_SWAPENTS);
	pte = mk_pte(page, vma->vm_page_prot);

	/*
	 * Same logic as in do_wp_page(); however, optimize for pages that are
	 * certainly not shared either because we just allocated them without
	 * exposing them to the swapcache or because the swap entry indicates
	 * exclusivity.
	 */
	if (!PageKsm(page) && (exclusive || page_count(page) == 1)) {
		if (vmf->flags & FAULT_FLAG_WRITE) {
			pte = maybe_mkwrite(pte_mkdirty(pte), vma);
			vmf->flags &= ~FAULT_FLAG_WRITE;
			ret |= VM_FAULT_WRITE;
		}
		rmap_flags |= RMAP_EXCLUSIVE;
	}
	flush_icache_page(vma, page);
	if (pte_swp_soft_dirty(vmf->orig_pte))
		pte = pte_mksoft_dirty(pte);
	if (pte_swp_uffd_wp(vmf->orig_pte)) {
		pte = pte_mkuffd_wp(pte);
		pte = pte_wrprotect(pte);
	}
	vmf->orig_pte = pte;

	/* ksm created a completely new copy */
	if (unlikely(page != swapcache && swapcache)) {
		page_add_new_anon_rmap(page, vma, vmf->address);
		lru_cache_add_inactive_or_unevictable(page, vma);
	} else {
		page_add_anon_rmap(page, vma, vmf->address, rmap_flags);
	}

	VM_BUG_ON(!PageAnon(page) || (pte_write(pte) && !PageAnonExclusive(page)));
	set_pte_at(vma->vm_mm, vmf->address, vmf->pte, pte);
	arch_do_swap_page(vma->vm_mm, vma, vmf->address, pte, vmf->orig_pte);

	unlock_page(page);
	if (page != swapcache && swapcache) {
		/*
		 * Hold the lock to avoid the swap entry to be reused
		 * until we take the PT lock for the pte_same() check
		 * (to avoid false positives from pte_same). For
		 * further safety release the lock after the swap_free
		 * so that the swap count won't change under a
		 * parallel locked swapcache.
		 */
		unlock_page(swapcache);
		put_page(swapcache);
	}

	if (vmf->flags & FAULT_FLAG_WRITE) {
		ret |= do_wp_page(vmf);
		if (ret & VM_FAULT_ERROR)
			ret &= VM_FAULT_ERROR;
		goto out;
	}

	/* No need to invalidate - it was non-present before */
	update_mmu_cache(vma, vmf->address, vmf->pte);
unlock:
	pte_unmap_unlock(vmf->pte, vmf->ptl);
out:
	if (si)
		put_swap_device(si);
	return ret;
out_nomap:
	pte_unmap_unlock(vmf->pte, vmf->ptl);
out_page:
	unlock_page(page);
out_release:
	put_page(page);
	if (page != swapcache && swapcache) {
		unlock_page(swapcache);
		put_page(swapcache);
	}
	if (si)
		put_swap_device(si);
	return ret;
}

/*
 * We enter with non-exclusive mmap_lock (to exclude vma changes,
 * but allow concurrent faults), and pte mapped but not yet locked.
 * We return with mmap_lock still held, but pte unmapped and unlocked.
 */
static vm_fault_t do_anonymous_page(struct vm_fault *vmf)
{
	struct vm_area_struct *vma = vmf->vma;
	struct page *page;
	vm_fault_t ret = 0;
	pte_t entry;

	/* File mapping without ->vm_ops ? */
	if (vma->vm_flags & VM_SHARED)
		return VM_FAULT_SIGBUS;

	/*
	 * Use pte_alloc() instead of pte_alloc_map().  We can't run
	 * pte_offset_map() on pmds where a huge pmd might be created
	 * from a different thread.
	 *
	 * pte_alloc_map() is safe to use under mmap_write_lock(mm) or when
	 * parallel threads are excluded by other means.
	 *
	 * Here we only have mmap_read_lock(mm).
	 */
	if (pte_alloc(vma->vm_mm, vmf->pmd))
		return VM_FAULT_OOM;

	/* See comment in handle_pte_fault() */
	if (unlikely(pmd_trans_unstable(vmf->pmd)))
		return 0;

	/* Use the zero-page for reads */
	if (!(vmf->flags & FAULT_FLAG_WRITE) &&
			!mm_forbids_zeropage(vma->vm_mm)) {
		entry = pte_mkspecial(pfn_pte(my_zero_pfn(vmf->address),
						vma->vm_page_prot));
		vmf->pte = pte_offset_map_lock(vma->vm_mm, vmf->pmd,
				vmf->address, &vmf->ptl);
		if (!pte_none(*vmf->pte)) {
			update_mmu_tlb(vma, vmf->address, vmf->pte);
			goto unlock;
		}
		ret = check_stable_address_space(vma->vm_mm);
		if (ret)
			goto unlock;
		/* Deliver the page fault to userland, check inside PT lock */
		if (userfaultfd_missing(vma)) {
			pte_unmap_unlock(vmf->pte, vmf->ptl);
			return handle_userfault(vmf, VM_UFFD_MISSING);
		}
		goto setpte;
	}

	/* Allocate our own private page. */
	if (unlikely(anon_vma_prepare(vma)))
		goto oom;
	page = alloc_zeroed_user_highpage_movable(vma, vmf->address);
	if (!page)
		goto oom;

	if (mem_cgroup_charge(page_folio(page), vma->vm_mm, GFP_KERNEL))
		goto oom_free_page;
	cgroup_throttle_swaprate(page, GFP_KERNEL);

	/*
	 * The memory barrier inside __SetPageUptodate makes sure that
	 * preceding stores to the page contents become visible before
	 * the set_pte_at() write.
	 */
	__SetPageUptodate(page);

	entry = mk_pte(page, vma->vm_page_prot);
	entry = pte_sw_mkyoung(entry);
	if (vma->vm_flags & VM_WRITE)
		entry = pte_mkwrite(pte_mkdirty(entry));

	vmf->pte = pte_offset_map_lock(vma->vm_mm, vmf->pmd, vmf->address,
			&vmf->ptl);
	if (!pte_none(*vmf->pte)) {
		update_mmu_cache(vma, vmf->address, vmf->pte);
		goto release;
	}

	ret = check_stable_address_space(vma->vm_mm);
	if (ret)
		goto release;

	/* Deliver the page fault to userland, check inside PT lock */
	if (userfaultfd_missing(vma)) {
		pte_unmap_unlock(vmf->pte, vmf->ptl);
		put_page(page);
		return handle_userfault(vmf, VM_UFFD_MISSING);
	}

	inc_mm_counter_fast(vma->vm_mm, MM_ANONPAGES);
	page_add_new_anon_rmap(page, vma, vmf->address);
	lru_cache_add_inactive_or_unevictable(page, vma);
setpte:
	set_pte_at(vma->vm_mm, vmf->address, vmf->pte, entry);

	/* No need to invalidate - it was non-present before */
	update_mmu_cache(vma, vmf->address, vmf->pte);
unlock:
	pte_unmap_unlock(vmf->pte, vmf->ptl);
	return ret;
release:
	put_page(page);
	goto unlock;
oom_free_page:
	put_page(page);
oom:
	return VM_FAULT_OOM;
}

/*
 * The mmap_lock must have been held on entry, and may have been
 * released depending on flags and vma->vm_ops->fault() return value.
 * See filemap_fault() and __lock_page_retry().
 */
static vm_fault_t __do_fault(struct vm_fault *vmf)
{
	struct vm_area_struct *vma = vmf->vma;
	vm_fault_t ret;

	/*
	 * Preallocate pte before we take page_lock because this might lead to
	 * deadlocks for memcg reclaim which waits for pages under writeback:
	 *				lock_page(A)
	 *				SetPageWriteback(A)
	 *				unlock_page(A)
	 * lock_page(B)
	 *				lock_page(B)
	 * pte_alloc_one
	 *   shrink_page_list
	 *     wait_on_page_writeback(A)
	 *				SetPageWriteback(B)
	 *				unlock_page(B)
	 *				# flush A, B to clear the writeback
	 */
	if (pmd_none(*vmf->pmd) && !vmf->prealloc_pte) {
		vmf->prealloc_pte = pte_alloc_one(vma->vm_mm);
		if (!vmf->prealloc_pte)
			return VM_FAULT_OOM;
	}

	ret = vma->vm_ops->fault(vmf);
	if (unlikely(ret & (VM_FAULT_ERROR | VM_FAULT_NOPAGE | VM_FAULT_RETRY |
			    VM_FAULT_DONE_COW)))
		return ret;

	if (unlikely(PageHWPoison(vmf->page))) {
		struct page *page = vmf->page;
		vm_fault_t poisonret = VM_FAULT_HWPOISON;
		if (ret & VM_FAULT_LOCKED) {
			if (page_mapped(page))
				unmap_mapping_pages(page_mapping(page),
						    page->index, 1, false);
			/* Retry if a clean page was removed from the cache. */
			if (invalidate_inode_page(page))
				poisonret = VM_FAULT_NOPAGE;
			unlock_page(page);
		}
		put_page(page);
		vmf->page = NULL;
		return poisonret;
	}

	if (unlikely(!(ret & VM_FAULT_LOCKED)))
		lock_page(vmf->page);
	else
		VM_BUG_ON_PAGE(!PageLocked(vmf->page), vmf->page);

	return ret;
}

#ifdef CONFIG_TRANSPARENT_HUGEPAGE
static void deposit_prealloc_pte(struct vm_fault *vmf)
{
	struct vm_area_struct *vma = vmf->vma;

	pgtable_trans_huge_deposit(vma->vm_mm, vmf->pmd, vmf->prealloc_pte);
	/*
	 * We are going to consume the prealloc table,
	 * count that as nr_ptes.
	 */
	mm_inc_nr_ptes(vma->vm_mm);
	vmf->prealloc_pte = NULL;
}

vm_fault_t do_set_pmd(struct vm_fault *vmf, struct page *page)
{
	struct vm_area_struct *vma = vmf->vma;
	bool write = vmf->flags & FAULT_FLAG_WRITE;
	unsigned long haddr = vmf->address & HPAGE_PMD_MASK;
	pmd_t entry;
	int i;
	vm_fault_t ret = VM_FAULT_FALLBACK;

	if (!transhuge_vma_suitable(vma, haddr))
		return ret;

	page = compound_head(page);
	if (compound_order(page) != HPAGE_PMD_ORDER)
		return ret;

	/*
	 * Just backoff if any subpage of a THP is corrupted otherwise
	 * the corrupted page may mapped by PMD silently to escape the
	 * check.  This kind of THP just can be PTE mapped.  Access to
	 * the corrupted subpage should trigger SIGBUS as expected.
	 */
	if (unlikely(PageHasHWPoisoned(page)))
		return ret;

	/*
	 * Archs like ppc64 need additional space to store information
	 * related to pte entry. Use the preallocated table for that.
	 */
	if (arch_needs_pgtable_deposit() && !vmf->prealloc_pte) {
		vmf->prealloc_pte = pte_alloc_one(vma->vm_mm);
		if (!vmf->prealloc_pte)
			return VM_FAULT_OOM;
	}

	vmf->ptl = pmd_lock(vma->vm_mm, vmf->pmd);
	if (unlikely(!pmd_none(*vmf->pmd)))
		goto out;

	for (i = 0; i < HPAGE_PMD_NR; i++)
		flush_icache_page(vma, page + i);

	entry = mk_huge_pmd(page, vma->vm_page_prot);
	if (write)
		entry = maybe_pmd_mkwrite(pmd_mkdirty(entry), vma);

	add_mm_counter(vma->vm_mm, mm_counter_file(page), HPAGE_PMD_NR);
	page_add_file_rmap(page, vma, true);

	/*
	 * deposit and withdraw with pmd lock held
	 */
	if (arch_needs_pgtable_deposit())
		deposit_prealloc_pte(vmf);

	set_pmd_at(vma->vm_mm, haddr, vmf->pmd, entry);

	update_mmu_cache_pmd(vma, haddr, vmf->pmd);

	/* fault is handled */
	ret = 0;
	count_vm_event(THP_FILE_MAPPED);
out:
	spin_unlock(vmf->ptl);
	return ret;
}
#else
vm_fault_t do_set_pmd(struct vm_fault *vmf, struct page *page)
{
	return VM_FAULT_FALLBACK;
}
#endif

void do_set_pte(struct vm_fault *vmf, struct page *page, unsigned long addr)
{
	struct vm_area_struct *vma = vmf->vma;
	bool uffd_wp = pte_marker_uffd_wp(vmf->orig_pte);
	bool write = vmf->flags & FAULT_FLAG_WRITE;
	bool prefault = vmf->address != addr;
	pte_t entry;

	flush_icache_page(vma, page);
	entry = mk_pte(page, vma->vm_page_prot);

	if (prefault && arch_wants_old_prefaulted_pte())
		entry = pte_mkold(entry);
	else
		entry = pte_sw_mkyoung(entry);

	if (write)
		entry = maybe_mkwrite(pte_mkdirty(entry), vma);
	if (unlikely(uffd_wp))
		entry = pte_mkuffd_wp(pte_wrprotect(entry));
	/* copy-on-write page */
	if (write && !(vma->vm_flags & VM_SHARED)) {
		inc_mm_counter_fast(vma->vm_mm, MM_ANONPAGES);
		page_add_new_anon_rmap(page, vma, addr);
		lru_cache_add_inactive_or_unevictable(page, vma);
	} else {
		inc_mm_counter_fast(vma->vm_mm, mm_counter_file(page));
		page_add_file_rmap(page, vma, false);
	}
	set_pte_at(vma->vm_mm, addr, vmf->pte, entry);
}

static bool vmf_pte_changed(struct vm_fault *vmf)
{
	if (vmf->flags & FAULT_FLAG_ORIG_PTE_VALID)
		return !pte_same(*vmf->pte, vmf->orig_pte);

	return !pte_none(*vmf->pte);
}

/**
 * finish_fault - finish page fault once we have prepared the page to fault
 *
 * @vmf: structure describing the fault
 *
 * This function handles all that is needed to finish a page fault once the
 * page to fault in is prepared. It handles locking of PTEs, inserts PTE for
 * given page, adds reverse page mapping, handles memcg charges and LRU
 * addition.
 *
 * The function expects the page to be locked and on success it consumes a
 * reference of a page being mapped (for the PTE which maps it).
 *
 * Return: %0 on success, %VM_FAULT_ code in case of error.
 */
vm_fault_t finish_fault(struct vm_fault *vmf)
{
	struct vm_area_struct *vma = vmf->vma;
	struct page *page;
	vm_fault_t ret;

	/* Did we COW the page? */
	if ((vmf->flags & FAULT_FLAG_WRITE) && !(vma->vm_flags & VM_SHARED))
		page = vmf->cow_page;
	else
		page = vmf->page;

	/*
	 * check even for read faults because we might have lost our CoWed
	 * page
	 */
	if (!(vma->vm_flags & VM_SHARED)) {
		ret = check_stable_address_space(vma->vm_mm);
		if (ret)
			return ret;
	}

	if (pmd_none(*vmf->pmd)) {
		if (PageTransCompound(page)) {
			ret = do_set_pmd(vmf, page);
			if (ret != VM_FAULT_FALLBACK)
				return ret;
		}

		if (vmf->prealloc_pte)
			pmd_install(vma->vm_mm, vmf->pmd, &vmf->prealloc_pte);
		else if (unlikely(pte_alloc(vma->vm_mm, vmf->pmd)))
			return VM_FAULT_OOM;
	}

	/* See comment in handle_pte_fault() */
	if (pmd_devmap_trans_unstable(vmf->pmd))
		return 0;

	vmf->pte = pte_offset_map_lock(vma->vm_mm, vmf->pmd,
				      vmf->address, &vmf->ptl);
	ret = 0;
	/* Re-check under ptl */
	if (likely(!vmf_pte_changed(vmf)))
		do_set_pte(vmf, page, vmf->address);
	else
		ret = VM_FAULT_NOPAGE;

	update_mmu_tlb(vma, vmf->address, vmf->pte);
	pte_unmap_unlock(vmf->pte, vmf->ptl);
	return ret;
}

static unsigned long fault_around_bytes __read_mostly =
	rounddown_pow_of_two(65536);

#ifdef CONFIG_DEBUG_FS
static int fault_around_bytes_get(void *data, u64 *val)
{
	*val = fault_around_bytes;
	return 0;
}

/*
 * fault_around_bytes must be rounded down to the nearest page order as it's
 * what do_fault_around() expects to see.
 */
static int fault_around_bytes_set(void *data, u64 val)
{
	if (val / PAGE_SIZE > PTRS_PER_PTE)
		return -EINVAL;
	if (val > PAGE_SIZE)
		fault_around_bytes = rounddown_pow_of_two(val);
	else
		fault_around_bytes = PAGE_SIZE; /* rounddown_pow_of_two(0) is undefined */
	return 0;
}
DEFINE_DEBUGFS_ATTRIBUTE(fault_around_bytes_fops,
		fault_around_bytes_get, fault_around_bytes_set, "%llu\n");

static int __init fault_around_debugfs(void)
{
	debugfs_create_file_unsafe("fault_around_bytes", 0644, NULL, NULL,
				   &fault_around_bytes_fops);
	return 0;
}
late_initcall(fault_around_debugfs);
#endif

/*
 * do_fault_around() tries to map few pages around the fault address. The hope
 * is that the pages will be needed soon and this will lower the number of
 * faults to handle.
 *
 * It uses vm_ops->map_pages() to map the pages, which skips the page if it's
 * not ready to be mapped: not up-to-date, locked, etc.
 *
 * This function is called with the page table lock taken. In the split ptlock
 * case the page table lock only protects only those entries which belong to
 * the page table corresponding to the fault address.
 *
 * This function doesn't cross the VMA boundaries, in order to call map_pages()
 * only once.
 *
 * fault_around_bytes defines how many bytes we'll try to map.
 * do_fault_around() expects it to be set to a power of two less than or equal
 * to PTRS_PER_PTE.
 *
 * The virtual address of the area that we map is naturally aligned to
 * fault_around_bytes rounded down to the machine page size
 * (and therefore to page order).  This way it's easier to guarantee
 * that we don't cross page table boundaries.
 */
static vm_fault_t do_fault_around(struct vm_fault *vmf)
{
	unsigned long address = vmf->address, nr_pages, mask;
	pgoff_t start_pgoff = vmf->pgoff;
	pgoff_t end_pgoff;
	int off;

	nr_pages = READ_ONCE(fault_around_bytes) >> PAGE_SHIFT;
	mask = ~(nr_pages * PAGE_SIZE - 1) & PAGE_MASK;

	address = max(address & mask, vmf->vma->vm_start);
	off = ((vmf->address - address) >> PAGE_SHIFT) & (PTRS_PER_PTE - 1);
	start_pgoff -= off;

	/*
	 *  end_pgoff is either the end of the page table, the end of
	 *  the vma or nr_pages from start_pgoff, depending what is nearest.
	 */
	end_pgoff = start_pgoff -
		((address >> PAGE_SHIFT) & (PTRS_PER_PTE - 1)) +
		PTRS_PER_PTE - 1;
	end_pgoff = min3(end_pgoff, vma_pages(vmf->vma) + vmf->vma->vm_pgoff - 1,
			start_pgoff + nr_pages - 1);

	if (pmd_none(*vmf->pmd)) {
		vmf->prealloc_pte = pte_alloc_one(vmf->vma->vm_mm);
		if (!vmf->prealloc_pte)
			return VM_FAULT_OOM;
	}

	return vmf->vma->vm_ops->map_pages(vmf, start_pgoff, end_pgoff);
}

/* Return true if we should do read fault-around, false otherwise */
static inline bool should_fault_around(struct vm_fault *vmf)
{
	/* No ->map_pages?  No way to fault around... */
	if (!vmf->vma->vm_ops->map_pages)
		return false;

	if (uffd_disable_fault_around(vmf->vma))
		return false;

	return fault_around_bytes >> PAGE_SHIFT > 1;
}

static vm_fault_t do_read_fault(struct vm_fault *vmf)
{
	vm_fault_t ret = 0;

	/*
	 * Let's call ->map_pages() first and use ->fault() as fallback
	 * if page by the offset is not ready to be mapped (cold cache or
	 * something).
	 */
	if (should_fault_around(vmf)) {
		ret = do_fault_around(vmf);
		if (ret)
			return ret;
	}

	ret = __do_fault(vmf);
	if (unlikely(ret & (VM_FAULT_ERROR | VM_FAULT_NOPAGE | VM_FAULT_RETRY)))
		return ret;

	ret |= finish_fault(vmf);
	unlock_page(vmf->page);
	if (unlikely(ret & (VM_FAULT_ERROR | VM_FAULT_NOPAGE | VM_FAULT_RETRY)))
		put_page(vmf->page);
	return ret;
}

static vm_fault_t do_cow_fault(struct vm_fault *vmf)
{
	struct vm_area_struct *vma = vmf->vma;
	vm_fault_t ret;

	if (unlikely(anon_vma_prepare(vma)))
		return VM_FAULT_OOM;

	vmf->cow_page = alloc_page_vma(GFP_HIGHUSER_MOVABLE, vma, vmf->address);
	if (!vmf->cow_page)
		return VM_FAULT_OOM;

	if (mem_cgroup_charge(page_folio(vmf->cow_page), vma->vm_mm,
				GFP_KERNEL)) {
		put_page(vmf->cow_page);
		return VM_FAULT_OOM;
	}
	cgroup_throttle_swaprate(vmf->cow_page, GFP_KERNEL);

	ret = __do_fault(vmf);
	if (unlikely(ret & (VM_FAULT_ERROR | VM_FAULT_NOPAGE | VM_FAULT_RETRY)))
		goto uncharge_out;
	if (ret & VM_FAULT_DONE_COW)
		return ret;

	copy_user_highpage(vmf->cow_page, vmf->page, vmf->address, vma);
	__SetPageUptodate(vmf->cow_page);

	ret |= finish_fault(vmf);
	unlock_page(vmf->page);
	put_page(vmf->page);
	if (unlikely(ret & (VM_FAULT_ERROR | VM_FAULT_NOPAGE | VM_FAULT_RETRY)))
		goto uncharge_out;
	return ret;
uncharge_out:
	put_page(vmf->cow_page);
	return ret;
}

static vm_fault_t do_shared_fault(struct vm_fault *vmf)
{
	struct vm_area_struct *vma = vmf->vma;
	vm_fault_t ret, tmp;

	ret = __do_fault(vmf);
	if (unlikely(ret & (VM_FAULT_ERROR | VM_FAULT_NOPAGE | VM_FAULT_RETRY)))
		return ret;

	/*
	 * Check if the backing address space wants to know that the page is
	 * about to become writable
	 */
	if (vma->vm_ops->page_mkwrite) {
		unlock_page(vmf->page);
		tmp = do_page_mkwrite(vmf);
		if (unlikely(!tmp ||
				(tmp & (VM_FAULT_ERROR | VM_FAULT_NOPAGE)))) {
			put_page(vmf->page);
			return tmp;
		}
	}

	ret |= finish_fault(vmf);
	if (unlikely(ret & (VM_FAULT_ERROR | VM_FAULT_NOPAGE |
					VM_FAULT_RETRY))) {
		unlock_page(vmf->page);
		put_page(vmf->page);
		return ret;
	}

	ret |= fault_dirty_shared_page(vmf);
	return ret;
}

/*
 * We enter with non-exclusive mmap_lock (to exclude vma changes,
 * but allow concurrent faults).
 * The mmap_lock may have been released depending on flags and our
 * return value.  See filemap_fault() and __folio_lock_or_retry().
 * If mmap_lock is released, vma may become invalid (for example
 * by other thread calling munmap()).
 */
static vm_fault_t do_fault(struct vm_fault *vmf)
{
	struct vm_area_struct *vma = vmf->vma;
	struct mm_struct *vm_mm = vma->vm_mm;
	vm_fault_t ret;

	/*
	 * The VMA was not fully populated on mmap() or missing VM_DONTEXPAND
	 */
	if (!vma->vm_ops->fault) {
		/*
		 * If we find a migration pmd entry or a none pmd entry, which
		 * should never happen, return SIGBUS
		 */
		if (unlikely(!pmd_present(*vmf->pmd)))
			ret = VM_FAULT_SIGBUS;
		else {
			vmf->pte = pte_offset_map_lock(vmf->vma->vm_mm,
						       vmf->pmd,
						       vmf->address,
						       &vmf->ptl);
			/*
			 * Make sure this is not a temporary clearing of pte
			 * by holding ptl and checking again. A R/M/W update
			 * of pte involves: take ptl, clearing the pte so that
			 * we don't have concurrent modification by hardware
			 * followed by an update.
			 */
			if (unlikely(pte_none(*vmf->pte)))
				ret = VM_FAULT_SIGBUS;
			else
				ret = VM_FAULT_NOPAGE;

			pte_unmap_unlock(vmf->pte, vmf->ptl);
		}
	} else if (!(vmf->flags & FAULT_FLAG_WRITE))
		ret = do_read_fault(vmf);
	else if (!(vma->vm_flags & VM_SHARED))
		ret = do_cow_fault(vmf);
	else
		ret = do_shared_fault(vmf);

	/* preallocated pagetable is unused: free it */
	if (vmf->prealloc_pte) {
		pte_free(vm_mm, vmf->prealloc_pte);
		vmf->prealloc_pte = NULL;
	}
	return ret;
}

int numa_migrate_prep(struct page *page, struct vm_area_struct *vma,
		      unsigned long addr, int page_nid, int *flags)
{
	get_page(page);

	count_vm_numa_event(NUMA_HINT_FAULTS);
	if (page_nid == numa_node_id()) {
		count_vm_numa_event(NUMA_HINT_FAULTS_LOCAL);
		*flags |= TNF_FAULT_LOCAL;
	}

	return mpol_misplaced(page, vma, addr);
}

static vm_fault_t do_numa_page(struct vm_fault *vmf)
{
	struct vm_area_struct *vma = vmf->vma;
	struct page *page = NULL;
	int page_nid = NUMA_NO_NODE;
	int last_cpupid;
	int target_nid;
	pte_t pte, old_pte;
	bool was_writable = pte_savedwrite(vmf->orig_pte);
	int flags = 0;

	/*
	 * The "pte" at this point cannot be used safely without
	 * validation through pte_unmap_same(). It's of NUMA type but
	 * the pfn may be screwed if the read is non atomic.
	 */
	vmf->ptl = pte_lockptr(vma->vm_mm, vmf->pmd);
	spin_lock(vmf->ptl);
	if (unlikely(!pte_same(*vmf->pte, vmf->orig_pte))) {
		pte_unmap_unlock(vmf->pte, vmf->ptl);
		goto out;
	}

	/* Get the normal PTE  */
	old_pte = ptep_get(vmf->pte);
	pte = pte_modify(old_pte, vma->vm_page_prot);

	page = vm_normal_page(vma, vmf->address, pte);
	if (!page)
		goto out_map;

	/* TODO: handle PTE-mapped THP */
	if (PageCompound(page))
		goto out_map;

	/*
	 * Avoid grouping on RO pages in general. RO pages shouldn't hurt as
	 * much anyway since they can be in shared cache state. This misses
	 * the case where a mapping is writable but the process never writes
	 * to it but pte_write gets cleared during protection updates and
	 * pte_dirty has unpredictable behaviour between PTE scan updates,
	 * background writeback, dirty balancing and application behaviour.
	 */
	if (!was_writable)
		flags |= TNF_NO_GROUP;

	/*
	 * Flag if the page is shared between multiple address spaces. This
	 * is later used when determining whether to group tasks together
	 */
	if (page_mapcount(page) > 1 && (vma->vm_flags & VM_SHARED))
		flags |= TNF_SHARED;

	last_cpupid = page_cpupid_last(page);
	page_nid = page_to_nid(page);
	target_nid = numa_migrate_prep(page, vma, vmf->address, page_nid,
			&flags);
	if (target_nid == NUMA_NO_NODE) {
		put_page(page);
		goto out_map;
	}
	pte_unmap_unlock(vmf->pte, vmf->ptl);

	/* Migrate to the requested node */
	if (migrate_misplaced_page(page, vma, target_nid)) {
		page_nid = target_nid;
		flags |= TNF_MIGRATED;
	} else {
		flags |= TNF_MIGRATE_FAIL;
		vmf->pte = pte_offset_map(vmf->pmd, vmf->address);
		spin_lock(vmf->ptl);
		if (unlikely(!pte_same(*vmf->pte, vmf->orig_pte))) {
			pte_unmap_unlock(vmf->pte, vmf->ptl);
			goto out;
		}
		goto out_map;
	}

out:
	if (page_nid != NUMA_NO_NODE)
		task_numa_fault(last_cpupid, page_nid, 1, flags);
	return 0;
out_map:
	/*
	 * Make it present again, depending on how arch implements
	 * non-accessible ptes, some can allow access by kernel mode.
	 */
	old_pte = ptep_modify_prot_start(vma, vmf->address, vmf->pte);
	pte = pte_modify(old_pte, vma->vm_page_prot);
	pte = pte_mkyoung(pte);
	if (was_writable)
		pte = pte_mkwrite(pte);
	ptep_modify_prot_commit(vma, vmf->address, vmf->pte, old_pte, pte);
	update_mmu_cache(vma, vmf->address, vmf->pte);
	pte_unmap_unlock(vmf->pte, vmf->ptl);
	goto out;
}

static inline vm_fault_t create_huge_pmd(struct vm_fault *vmf)
{
	if (vma_is_anonymous(vmf->vma))
		return do_huge_pmd_anonymous_page(vmf);
	if (vmf->vma->vm_ops->huge_fault)
		return vmf->vma->vm_ops->huge_fault(vmf, PE_SIZE_PMD);
	return VM_FAULT_FALLBACK;
}

/* `inline' is required to avoid gcc 4.1.2 build error */
static inline vm_fault_t wp_huge_pmd(struct vm_fault *vmf)
{
	const bool unshare = vmf->flags & FAULT_FLAG_UNSHARE;

	if (vma_is_anonymous(vmf->vma)) {
		if (likely(!unshare) &&
		    userfaultfd_huge_pmd_wp(vmf->vma, vmf->orig_pmd))
			return handle_userfault(vmf, VM_UFFD_WP);
		return do_huge_pmd_wp_page(vmf);
	}
	if (vmf->vma->vm_ops->huge_fault) {
		vm_fault_t ret = vmf->vma->vm_ops->huge_fault(vmf, PE_SIZE_PMD);

		if (!(ret & VM_FAULT_FALLBACK))
			return ret;
	}

	/* COW or write-notify handled on pte level: split pmd. */
	__split_huge_pmd(vmf->vma, vmf->pmd, vmf->address, false, NULL);

	return VM_FAULT_FALLBACK;
}

static vm_fault_t create_huge_pud(struct vm_fault *vmf)
{
#if defined(CONFIG_TRANSPARENT_HUGEPAGE) &&			\
	defined(CONFIG_HAVE_ARCH_TRANSPARENT_HUGEPAGE_PUD)
	/* No support for anonymous transparent PUD pages yet */
	if (vma_is_anonymous(vmf->vma))
		goto split;
	if (vmf->vma->vm_ops->huge_fault) {
		vm_fault_t ret = vmf->vma->vm_ops->huge_fault(vmf, PE_SIZE_PUD);

		if (!(ret & VM_FAULT_FALLBACK))
			return ret;
	}
split:
	/* COW or write-notify not handled on PUD level: split pud.*/
	__split_huge_pud(vmf->vma, vmf->pud, vmf->address);
#endif /* CONFIG_TRANSPARENT_HUGEPAGE */
	return VM_FAULT_FALLBACK;
}

static vm_fault_t wp_huge_pud(struct vm_fault *vmf, pud_t orig_pud)
{
#ifdef CONFIG_TRANSPARENT_HUGEPAGE
	/* No support for anonymous transparent PUD pages yet */
	if (vma_is_anonymous(vmf->vma))
		return VM_FAULT_FALLBACK;
	if (vmf->vma->vm_ops->huge_fault)
		return vmf->vma->vm_ops->huge_fault(vmf, PE_SIZE_PUD);
#endif /* CONFIG_TRANSPARENT_HUGEPAGE */
	return VM_FAULT_FALLBACK;
}

/*
 * These routines also need to handle stuff like marking pages dirty
 * and/or accessed for architectures that don't do it in hardware (most
 * RISC architectures).  The early dirtying is also good on the i386.
 *
 * There is also a hook called "update_mmu_cache()" that architectures
 * with external mmu caches can use to update those (ie the Sparc or
 * PowerPC hashed page tables that act as extended TLBs).
 *
 * We enter with non-exclusive mmap_lock (to exclude vma changes, but allow
 * concurrent faults).
 *
 * The mmap_lock may have been released depending on flags and our return value.
 * See filemap_fault() and __folio_lock_or_retry().
 */
static vm_fault_t handle_pte_fault(struct vm_fault *vmf)
{
	pte_t entry;

	if (unlikely(pmd_none(*vmf->pmd))) {
		/*
		 * Leave __pte_alloc() until later: because vm_ops->fault may
		 * want to allocate huge page, and if we expose page table
		 * for an instant, it will be difficult to retract from
		 * concurrent faults and from rmap lookups.
		 */
		vmf->pte = NULL;
		vmf->flags &= ~FAULT_FLAG_ORIG_PTE_VALID;
	} else {
		/*
		 * If a huge pmd materialized under us just retry later.  Use
		 * pmd_trans_unstable() via pmd_devmap_trans_unstable() instead
		 * of pmd_trans_huge() to ensure the pmd didn't become
		 * pmd_trans_huge under us and then back to pmd_none, as a
		 * result of MADV_DONTNEED running immediately after a huge pmd
		 * fault in a different thread of this mm, in turn leading to a
		 * misleading pmd_trans_huge() retval. All we have to ensure is
		 * that it is a regular pmd that we can walk with
		 * pte_offset_map() and we can do that through an atomic read
		 * in C, which is what pmd_trans_unstable() provides.
		 */
		if (pmd_devmap_trans_unstable(vmf->pmd))
			return 0;
		/*
		 * A regular pmd is established and it can't morph into a huge
		 * pmd from under us anymore at this point because we hold the
		 * mmap_lock read mode and khugepaged takes it in write mode.
		 * So now it's safe to run pte_offset_map().
		 */
		vmf->pte = pte_offset_map(vmf->pmd, vmf->address);
		vmf->orig_pte = *vmf->pte;
		vmf->flags |= FAULT_FLAG_ORIG_PTE_VALID;

		/*
		 * some architectures can have larger ptes than wordsize,
		 * e.g.ppc44x-defconfig has CONFIG_PTE_64BIT=y and
		 * CONFIG_32BIT=y, so READ_ONCE cannot guarantee atomic
		 * accesses.  The code below just needs a consistent view
		 * for the ifs and we later double check anyway with the
		 * ptl lock held. So here a barrier will do.
		 */
		barrier();
		if (pte_none(vmf->orig_pte)) {
			pte_unmap(vmf->pte);
			vmf->pte = NULL;
		}
	}

	if (!vmf->pte) {
		if (vma_is_anonymous(vmf->vma))
			return do_anonymous_page(vmf);
		else
			return do_fault(vmf);
	}

	if (!pte_present(vmf->orig_pte))
		return do_swap_page(vmf);

	if (pte_protnone(vmf->orig_pte) && vma_is_accessible(vmf->vma))
		return do_numa_page(vmf);

	vmf->ptl = pte_lockptr(vmf->vma->vm_mm, vmf->pmd);
	spin_lock(vmf->ptl);
	entry = vmf->orig_pte;
	if (unlikely(!pte_same(*vmf->pte, entry))) {
		update_mmu_tlb(vmf->vma, vmf->address, vmf->pte);
		goto unlock;
	}
	if (vmf->flags & (FAULT_FLAG_WRITE|FAULT_FLAG_UNSHARE)) {
		if (!pte_write(entry))
			return do_wp_page(vmf);
		else if (likely(vmf->flags & FAULT_FLAG_WRITE))
			entry = pte_mkdirty(entry);
	}
	entry = pte_mkyoung(entry);
	if (ptep_set_access_flags(vmf->vma, vmf->address, vmf->pte, entry,
				vmf->flags & FAULT_FLAG_WRITE)) {
		update_mmu_cache(vmf->vma, vmf->address, vmf->pte);
	} else {
		/* Skip spurious TLB flush for retried page fault */
		if (vmf->flags & FAULT_FLAG_TRIED)
			goto unlock;
		/*
		 * This is needed only for protection faults but the arch code
		 * is not yet telling us if this is a protection fault or not.
		 * This still avoids useless tlb flushes for .text page faults
		 * with threads.
		 */
		if (vmf->flags & FAULT_FLAG_WRITE)
			flush_tlb_fix_spurious_fault(vmf->vma, vmf->address);
	}
unlock:
	pte_unmap_unlock(vmf->pte, vmf->ptl);
	return 0;
}

/*
 * By the time we get here, we already hold the mm semaphore
 *
 * The mmap_lock may have been released depending on flags and our
 * return value.  See filemap_fault() and __folio_lock_or_retry().
 */
static vm_fault_t __handle_mm_fault(struct vm_area_struct *vma,
		unsigned long address, unsigned int flags)
{
	struct vm_fault vmf = {
		.vma = vma,
		.address = address & PAGE_MASK,
		.real_address = address,
		.flags = flags,
		.pgoff = linear_page_index(vma, address),
		.gfp_mask = __get_fault_gfp_mask(vma),
	};
	struct mm_struct *mm = vma->vm_mm;
	pgd_t *pgd;
	p4d_t *p4d;
	vm_fault_t ret;

	pgd = pgd_offset(mm, address);
	p4d = p4d_alloc(mm, pgd, address);
	if (!p4d)
		return VM_FAULT_OOM;

	vmf.pud = pud_alloc(mm, p4d, address);
	if (!vmf.pud)
		return VM_FAULT_OOM;
retry_pud:
	if (pud_none(*vmf.pud) && __transparent_hugepage_enabled(vma)) {
		ret = create_huge_pud(&vmf);
		if (!(ret & VM_FAULT_FALLBACK))
			return ret;
	} else {
		pud_t orig_pud = *vmf.pud;

		barrier();
		if (pud_trans_huge(orig_pud) || pud_devmap(orig_pud)) {

			/*
			 * TODO once we support anonymous PUDs: NUMA case and
			 * FAULT_FLAG_UNSHARE handling.
			 */
			if ((flags & FAULT_FLAG_WRITE) && !pud_write(orig_pud)) {
				ret = wp_huge_pud(&vmf, orig_pud);
				if (!(ret & VM_FAULT_FALLBACK))
					return ret;
			} else {
				huge_pud_set_accessed(&vmf, orig_pud);
				return 0;
			}
		}
	}

	vmf.pmd = pmd_alloc(mm, vmf.pud, address);
	if (!vmf.pmd)
		return VM_FAULT_OOM;

	/* Huge pud page fault raced with pmd_alloc? */
	if (pud_trans_unstable(vmf.pud))
		goto retry_pud;

	if (pmd_none(*vmf.pmd) && __transparent_hugepage_enabled(vma)) {
		ret = create_huge_pmd(&vmf);
		if (!(ret & VM_FAULT_FALLBACK))
			return ret;
	} else {
		vmf.orig_pmd = *vmf.pmd;

		barrier();
		if (unlikely(is_swap_pmd(vmf.orig_pmd))) {
			VM_BUG_ON(thp_migration_supported() &&
					  !is_pmd_migration_entry(vmf.orig_pmd));
			if (is_pmd_migration_entry(vmf.orig_pmd))
				pmd_migration_entry_wait(mm, vmf.pmd);
			return 0;
		}
		if (pmd_trans_huge(vmf.orig_pmd) || pmd_devmap(vmf.orig_pmd)) {
			if (pmd_protnone(vmf.orig_pmd) && vma_is_accessible(vma))
				return do_huge_pmd_numa_page(&vmf);

			if ((flags & (FAULT_FLAG_WRITE|FAULT_FLAG_UNSHARE)) &&
			    !pmd_write(vmf.orig_pmd)) {
				ret = wp_huge_pmd(&vmf);
				if (!(ret & VM_FAULT_FALLBACK))
					return ret;
			} else {
				huge_pmd_set_accessed(&vmf);
				return 0;
			}
		}
	}

	return handle_pte_fault(&vmf);
}

/**
 * mm_account_fault - Do page fault accounting
 *
 * @regs: the pt_regs struct pointer.  When set to NULL, will skip accounting
 *        of perf event counters, but we'll still do the per-task accounting to
 *        the task who triggered this page fault.
 * @address: the faulted address.
 * @flags: the fault flags.
 * @ret: the fault retcode.
 *
 * This will take care of most of the page fault accounting.  Meanwhile, it
 * will also include the PERF_COUNT_SW_PAGE_FAULTS_[MAJ|MIN] perf counter
 * updates.  However, note that the handling of PERF_COUNT_SW_PAGE_FAULTS should
 * still be in per-arch page fault handlers at the entry of page fault.
 */
static inline void mm_account_fault(struct pt_regs *regs,
				    unsigned long address, unsigned int flags,
				    vm_fault_t ret)
{
	bool major;

	/*
	 * We don't do accounting for some specific faults:
	 *
	 * - Unsuccessful faults (e.g. when the address wasn't valid).  That
	 *   includes arch_vma_access_permitted() failing before reaching here.
	 *   So this is not a "this many hardware page faults" counter.  We
	 *   should use the hw profiling for that.
	 *
	 * - Incomplete faults (VM_FAULT_RETRY).  They will only be counted
	 *   once they're completed.
	 */
	if (ret & (VM_FAULT_ERROR | VM_FAULT_RETRY))
		return;

	/*
	 * We define the fault as a major fault when the final successful fault
	 * is VM_FAULT_MAJOR, or if it retried (which implies that we couldn't
	 * handle it immediately previously).
	 */
	major = (ret & VM_FAULT_MAJOR) || (flags & FAULT_FLAG_TRIED);

	if (major)
		current->maj_flt++;
	else
		current->min_flt++;

	/*
	 * If the fault is done for GUP, regs will be NULL.  We only do the
	 * accounting for the per thread fault counters who triggered the
	 * fault, and we skip the perf event updates.
	 */
	if (!regs)
		return;

	if (major)
		perf_sw_event(PERF_COUNT_SW_PAGE_FAULTS_MAJ, 1, regs, address);
	else
		perf_sw_event(PERF_COUNT_SW_PAGE_FAULTS_MIN, 1, regs, address);
}

/*
 * By the time we get here, we already hold the mm semaphore
 *
 * The mmap_lock may have been released depending on flags and our
 * return value.  See filemap_fault() and __folio_lock_or_retry().
 */
vm_fault_t handle_mm_fault(struct vm_area_struct *vma, unsigned long address,
			   unsigned int flags, struct pt_regs *regs)
{
	vm_fault_t ret;

	__set_current_state(TASK_RUNNING);

	count_vm_event(PGFAULT);
	count_memcg_event_mm(vma->vm_mm, PGFAULT);

	/* do counter updates before entering really critical section. */
	check_sync_rss_stat(current);

	if (!arch_vma_access_permitted(vma, flags & FAULT_FLAG_WRITE,
					    flags & FAULT_FLAG_INSTRUCTION,
					    flags & FAULT_FLAG_REMOTE))
		return VM_FAULT_SIGSEGV;

	/*
	 * Enable the memcg OOM handling for faults triggered in user
	 * space.  Kernel faults are handled more gracefully.
	 */
	if (flags & FAULT_FLAG_USER)
		mem_cgroup_enter_user_fault();

	if (unlikely(is_vm_hugetlb_page(vma)))
		ret = hugetlb_fault(vma->vm_mm, vma, address, flags);
	else
		ret = __handle_mm_fault(vma, address, flags);

	if (flags & FAULT_FLAG_USER) {
		mem_cgroup_exit_user_fault();
		/*
		 * The task may have entered a memcg OOM situation but
		 * if the allocation error was handled gracefully (no
		 * VM_FAULT_OOM), there is no need to kill anything.
		 * Just clean up the OOM state peacefully.
		 */
		if (task_in_memcg_oom(current) && !(ret & VM_FAULT_OOM))
			mem_cgroup_oom_synchronize(false);
	}

	mm_account_fault(regs, address, flags, ret);

	return ret;
}
EXPORT_SYMBOL_GPL(handle_mm_fault);

#ifndef __PAGETABLE_P4D_FOLDED
/*
 * Allocate p4d page table.
 * We've already handled the fast-path in-line.
 */
int __p4d_alloc(struct mm_struct *mm, pgd_t *pgd, unsigned long address)
{
	p4d_t *new = p4d_alloc_one(mm, address);
	if (!new)
		return -ENOMEM;

	spin_lock(&mm->page_table_lock);
	if (pgd_present(*pgd)) {	/* Another has populated it */
		p4d_free(mm, new);
	} else {
		smp_wmb(); /* See comment in pmd_install() */
		pgd_populate(mm, pgd, new);
	}
	spin_unlock(&mm->page_table_lock);
	return 0;
}
#endif /* __PAGETABLE_P4D_FOLDED */

#ifndef __PAGETABLE_PUD_FOLDED
/*
 * Allocate page upper directory.
 * We've already handled the fast-path in-line.
 */
int __pud_alloc(struct mm_struct *mm, p4d_t *p4d, unsigned long address)
{
	pud_t *new = pud_alloc_one(mm, address);
	if (!new)
		return -ENOMEM;

	spin_lock(&mm->page_table_lock);
	if (!p4d_present(*p4d)) {
		mm_inc_nr_puds(mm);
		smp_wmb(); /* See comment in pmd_install() */
		p4d_populate(mm, p4d, new);
	} else	/* Another has populated it */
		pud_free(mm, new);
	spin_unlock(&mm->page_table_lock);
	return 0;
}
#endif /* __PAGETABLE_PUD_FOLDED */

#ifndef __PAGETABLE_PMD_FOLDED
/*
 * Allocate page middle directory.
 * We've already handled the fast-path in-line.
 */
int __pmd_alloc(struct mm_struct *mm, pud_t *pud, unsigned long address)
{
	spinlock_t *ptl;
	pmd_t *new = pmd_alloc_one(mm, address);
	if (!new)
		return -ENOMEM;

	ptl = pud_lock(mm, pud);
	if (!pud_present(*pud)) {
		mm_inc_nr_pmds(mm);
		smp_wmb(); /* See comment in pmd_install() */
		pud_populate(mm, pud, new);
	} else {	/* Another has populated it */
		pmd_free(mm, new);
	}
	spin_unlock(ptl);
	return 0;
}
#endif /* __PAGETABLE_PMD_FOLDED */

/**
 * follow_pte - look up PTE at a user virtual address
 * @mm: the mm_struct of the target address space
 * @address: user virtual address
 * @ptepp: location to store found PTE
 * @ptlp: location to store the lock for the PTE
 *
 * On a successful return, the pointer to the PTE is stored in @ptepp;
 * the corresponding lock is taken and its location is stored in @ptlp.
 * The contents of the PTE are only stable until @ptlp is released;
 * any further use, if any, must be protected against invalidation
 * with MMU notifiers.
 *
 * Only IO mappings and raw PFN mappings are allowed.  The mmap semaphore
 * should be taken for read.
 *
 * KVM uses this function.  While it is arguably less bad than ``follow_pfn``,
 * it is not a good general-purpose API.
 *
 * Return: zero on success, -ve otherwise.
 */
int follow_pte(struct mm_struct *mm, unsigned long address,
	       pte_t **ptepp, spinlock_t **ptlp)
{
	pgd_t *pgd;
	p4d_t *p4d;
	pud_t *pud;
	pmd_t *pmd;
	pte_t *ptep;

	pgd = pgd_offset(mm, address);
	if (pgd_none(*pgd) || unlikely(pgd_bad(*pgd)))
		goto out;

	p4d = p4d_offset(pgd, address);
	if (p4d_none(*p4d) || unlikely(p4d_bad(*p4d)))
		goto out;

	pud = pud_offset(p4d, address);
	if (pud_none(*pud) || unlikely(pud_bad(*pud)))
		goto out;

	pmd = pmd_offset(pud, address);
	VM_BUG_ON(pmd_trans_huge(*pmd));

	if (pmd_none(*pmd) || unlikely(pmd_bad(*pmd)))
		goto out;

	ptep = pte_offset_map_lock(mm, pmd, address, ptlp);
	if (!pte_present(*ptep))
		goto unlock;
	*ptepp = ptep;
	return 0;
unlock:
	pte_unmap_unlock(ptep, *ptlp);
out:
	return -EINVAL;
}
EXPORT_SYMBOL_GPL(follow_pte);

/**
 * follow_pfn - look up PFN at a user virtual address
 * @vma: memory mapping
 * @address: user virtual address
 * @pfn: location to store found PFN
 *
 * Only IO mappings and raw PFN mappings are allowed.
 *
 * This function does not allow the caller to read the permissions
 * of the PTE.  Do not use it.
 *
 * Return: zero and the pfn at @pfn on success, -ve otherwise.
 */
int follow_pfn(struct vm_area_struct *vma, unsigned long address,
	unsigned long *pfn)
{
	int ret = -EINVAL;
	spinlock_t *ptl;
	pte_t *ptep;

	if (!(vma->vm_flags & (VM_IO | VM_PFNMAP)))
		return ret;

	ret = follow_pte(vma->vm_mm, address, &ptep, &ptl);
	if (ret)
		return ret;
	*pfn = pte_pfn(*ptep);
	pte_unmap_unlock(ptep, ptl);
	return 0;
}
EXPORT_SYMBOL(follow_pfn);

#ifdef CONFIG_HAVE_IOREMAP_PROT
int follow_phys(struct vm_area_struct *vma,
		unsigned long address, unsigned int flags,
		unsigned long *prot, resource_size_t *phys)
{
	int ret = -EINVAL;
	pte_t *ptep, pte;
	spinlock_t *ptl;

	if (!(vma->vm_flags & (VM_IO | VM_PFNMAP)))
		goto out;

	if (follow_pte(vma->vm_mm, address, &ptep, &ptl))
		goto out;
	pte = *ptep;

	if ((flags & FOLL_WRITE) && !pte_write(pte))
		goto unlock;

	*prot = pgprot_val(pte_pgprot(pte));
	*phys = (resource_size_t)pte_pfn(pte) << PAGE_SHIFT;

	ret = 0;
unlock:
	pte_unmap_unlock(ptep, ptl);
out:
	return ret;
}

/**
 * generic_access_phys - generic implementation for iomem mmap access
 * @vma: the vma to access
 * @addr: userspace address, not relative offset within @vma
 * @buf: buffer to read/write
 * @len: length of transfer
 * @write: set to FOLL_WRITE when writing, otherwise reading
 *
 * This is a generic implementation for &vm_operations_struct.access for an
 * iomem mapping. This callback is used by access_process_vm() when the @vma is
 * not page based.
 */
int generic_access_phys(struct vm_area_struct *vma, unsigned long addr,
			void *buf, int len, int write)
{
	resource_size_t phys_addr;
	unsigned long prot = 0;
	void __iomem *maddr;
	pte_t *ptep, pte;
	spinlock_t *ptl;
	int offset = offset_in_page(addr);
	int ret = -EINVAL;

	if (!(vma->vm_flags & (VM_IO | VM_PFNMAP)))
		return -EINVAL;

retry:
	if (follow_pte(vma->vm_mm, addr, &ptep, &ptl))
		return -EINVAL;
	pte = *ptep;
	pte_unmap_unlock(ptep, ptl);

	prot = pgprot_val(pte_pgprot(pte));
	phys_addr = (resource_size_t)pte_pfn(pte) << PAGE_SHIFT;

	if ((write & FOLL_WRITE) && !pte_write(pte))
		return -EINVAL;

	maddr = ioremap_prot(phys_addr, PAGE_ALIGN(len + offset), prot);
	if (!maddr)
		return -ENOMEM;

	if (follow_pte(vma->vm_mm, addr, &ptep, &ptl))
		goto out_unmap;

	if (!pte_same(pte, *ptep)) {
		pte_unmap_unlock(ptep, ptl);
		iounmap(maddr);

		goto retry;
	}

	if (write)
		memcpy_toio(maddr + offset, buf, len);
	else
		memcpy_fromio(buf, maddr + offset, len);
	ret = len;
	pte_unmap_unlock(ptep, ptl);
out_unmap:
	iounmap(maddr);

	return ret;
}
EXPORT_SYMBOL_GPL(generic_access_phys);
#endif

/*
 * Access another process' address space as given in mm.
 */
int __access_remote_vm(struct mm_struct *mm, unsigned long addr, void *buf,
		       int len, unsigned int gup_flags)
{
	struct vm_area_struct *vma;
	void *old_buf = buf;
	int write = gup_flags & FOLL_WRITE;

	if (mmap_read_lock_killable(mm))
		return 0;

	/* ignore errors, just check how much was successfully transferred */
	while (len) {
		int bytes, ret, offset;
		void *maddr;
		struct page *page = NULL;

		ret = get_user_pages_remote(mm, addr, 1,
				gup_flags, &page, &vma, NULL);
		if (ret <= 0) {
#ifndef CONFIG_HAVE_IOREMAP_PROT
			break;
#else
			/*
			 * Check if this is a VM_IO | VM_PFNMAP VMA, which
			 * we can access using slightly different code.
			 */
			vma = vma_lookup(mm, addr);
			if (!vma)
				break;
			if (vma->vm_ops && vma->vm_ops->access)
				ret = vma->vm_ops->access(vma, addr, buf,
							  len, write);
			if (ret <= 0)
				break;
			bytes = ret;
#endif
		} else {
			bytes = len;
			offset = addr & (PAGE_SIZE-1);
			if (bytes > PAGE_SIZE-offset)
				bytes = PAGE_SIZE-offset;

			maddr = kmap(page);
			if (write) {
				copy_to_user_page(vma, page, addr,
						  maddr + offset, buf, bytes);
				set_page_dirty_lock(page);
			} else {
				copy_from_user_page(vma, page, addr,
						    buf, maddr + offset, bytes);
			}
			kunmap(page);
			put_page(page);
		}
		len -= bytes;
		buf += bytes;
		addr += bytes;
	}
	mmap_read_unlock(mm);

	return buf - old_buf;
}

/**
 * access_remote_vm - access another process' address space
 * @mm:		the mm_struct of the target address space
 * @addr:	start address to access
 * @buf:	source or destination buffer
 * @len:	number of bytes to transfer
 * @gup_flags:	flags modifying lookup behaviour
 *
 * The caller must hold a reference on @mm.
 *
 * Return: number of bytes copied from source to destination.
 */
int access_remote_vm(struct mm_struct *mm, unsigned long addr,
		void *buf, int len, unsigned int gup_flags)
{
	return __access_remote_vm(mm, addr, buf, len, gup_flags);
}

/*
 * Access another process' address space.
 * Source/target buffer must be kernel space,
 * Do not walk the page table directly, use get_user_pages
 */
int access_process_vm(struct task_struct *tsk, unsigned long addr,
		void *buf, int len, unsigned int gup_flags)
{
	struct mm_struct *mm;
	int ret;

	mm = get_task_mm(tsk);
	if (!mm)
		return 0;

	ret = __access_remote_vm(mm, addr, buf, len, gup_flags);

	mmput(mm);

	return ret;
}
EXPORT_SYMBOL_GPL(access_process_vm);

/*
 * Print the name of a VMA.
 */
void print_vma_addr(char *prefix, unsigned long ip)
{
	struct mm_struct *mm = current->mm;
	struct vm_area_struct *vma;

	/*
	 * we might be running from an atomic context so we cannot sleep
	 */
	if (!mmap_read_trylock(mm))
		return;

	vma = find_vma(mm, ip);
	if (vma && vma->vm_file) {
		struct file *f = vma->vm_file;
		char *buf = (char *)__get_free_page(GFP_NOWAIT);
		if (buf) {
			char *p;

			p = file_path(f, buf, PAGE_SIZE);
			if (IS_ERR(p))
				p = "?";
			printk("%s%s[%lx+%lx]", prefix, kbasename(p),
					vma->vm_start,
					vma->vm_end - vma->vm_start);
			free_page((unsigned long)buf);
		}
	}
	mmap_read_unlock(mm);
}

#if defined(CONFIG_PROVE_LOCKING) || defined(CONFIG_DEBUG_ATOMIC_SLEEP)
void __might_fault(const char *file, int line)
{
	if (pagefault_disabled())
		return;
	__might_sleep(file, line);
#if defined(CONFIG_DEBUG_ATOMIC_SLEEP)
	if (current->mm)
		might_lock_read(&current->mm->mmap_lock);
#endif
}
EXPORT_SYMBOL(__might_fault);
#endif

#if defined(CONFIG_TRANSPARENT_HUGEPAGE) || defined(CONFIG_HUGETLBFS)
/*
 * Process all subpages of the specified huge page with the specified
 * operation.  The target subpage will be processed last to keep its
 * cache lines hot.
 */
static inline void process_huge_page(
	unsigned long addr_hint, unsigned int pages_per_huge_page,
	void (*process_subpage)(unsigned long addr, int idx, void *arg),
	void *arg)
{
	int i, n, base, l;
	unsigned long addr = addr_hint &
		~(((unsigned long)pages_per_huge_page << PAGE_SHIFT) - 1);

	/* Process target subpage last to keep its cache lines hot */
	might_sleep();
	n = (addr_hint - addr) / PAGE_SIZE;
	if (2 * n <= pages_per_huge_page) {
		/* If target subpage in first half of huge page */
		base = 0;
		l = n;
		/* Process subpages at the end of huge page */
		for (i = pages_per_huge_page - 1; i >= 2 * n; i--) {
			cond_resched();
			process_subpage(addr + i * PAGE_SIZE, i, arg);
		}
	} else {
		/* If target subpage in second half of huge page */
		base = pages_per_huge_page - 2 * (pages_per_huge_page - n);
		l = pages_per_huge_page - n;
		/* Process subpages at the begin of huge page */
		for (i = 0; i < base; i++) {
			cond_resched();
			process_subpage(addr + i * PAGE_SIZE, i, arg);
		}
	}
	/*
	 * Process remaining subpages in left-right-left-right pattern
	 * towards the target subpage
	 */
	for (i = 0; i < l; i++) {
		int left_idx = base + i;
		int right_idx = base + 2 * l - 1 - i;

		cond_resched();
		process_subpage(addr + left_idx * PAGE_SIZE, left_idx, arg);
		cond_resched();
		process_subpage(addr + right_idx * PAGE_SIZE, right_idx, arg);
	}
}

static void clear_gigantic_page(struct page *page,
				unsigned long addr,
				unsigned int pages_per_huge_page)
{
	int i;
	struct page *p = page;

	might_sleep();
	for (i = 0; i < pages_per_huge_page;
	     i++, p = mem_map_next(p, page, i)) {
		cond_resched();
		clear_user_highpage(p, addr + i * PAGE_SIZE);
	}
}

static void clear_subpage(unsigned long addr, int idx, void *arg)
{
	struct page *page = arg;

	clear_user_highpage(page + idx, addr);
}

void clear_huge_page(struct page *page,
		     unsigned long addr_hint, unsigned int pages_per_huge_page)
{
	unsigned long addr = addr_hint &
		~(((unsigned long)pages_per_huge_page << PAGE_SHIFT) - 1);

	if (unlikely(pages_per_huge_page > MAX_ORDER_NR_PAGES)) {
		clear_gigantic_page(page, addr, pages_per_huge_page);
		return;
	}

	process_huge_page(addr_hint, pages_per_huge_page, clear_subpage, page);
}

static void copy_user_gigantic_page(struct page *dst, struct page *src,
				    unsigned long addr,
				    struct vm_area_struct *vma,
				    unsigned int pages_per_huge_page)
{
	int i;
	struct page *dst_base = dst;
	struct page *src_base = src;

	for (i = 0; i < pages_per_huge_page; ) {
		cond_resched();
		copy_user_highpage(dst, src, addr + i*PAGE_SIZE, vma);

		i++;
		dst = mem_map_next(dst, dst_base, i);
		src = mem_map_next(src, src_base, i);
	}
}

struct copy_subpage_arg {
	struct page *dst;
	struct page *src;
	struct vm_area_struct *vma;
};

static void copy_subpage(unsigned long addr, int idx, void *arg)
{
	struct copy_subpage_arg *copy_arg = arg;

	copy_user_highpage(copy_arg->dst + idx, copy_arg->src + idx,
			   addr, copy_arg->vma);
}

void copy_user_huge_page(struct page *dst, struct page *src,
			 unsigned long addr_hint, struct vm_area_struct *vma,
			 unsigned int pages_per_huge_page)
{
	unsigned long addr = addr_hint &
		~(((unsigned long)pages_per_huge_page << PAGE_SHIFT) - 1);
	struct copy_subpage_arg arg = {
		.dst = dst,
		.src = src,
		.vma = vma,
	};

	if (unlikely(pages_per_huge_page > MAX_ORDER_NR_PAGES)) {
		copy_user_gigantic_page(dst, src, addr, vma,
					pages_per_huge_page);
		return;
	}

	process_huge_page(addr_hint, pages_per_huge_page, copy_subpage, &arg);
}

long copy_huge_page_from_user(struct page *dst_page,
				const void __user *usr_src,
				unsigned int pages_per_huge_page,
				bool allow_pagefault)
{
	void *page_kaddr;
	unsigned long i, rc = 0;
	unsigned long ret_val = pages_per_huge_page * PAGE_SIZE;
	struct page *subpage = dst_page;

	for (i = 0; i < pages_per_huge_page;
	     i++, subpage = mem_map_next(subpage, dst_page, i)) {
		if (allow_pagefault)
			page_kaddr = kmap(subpage);
		else
			page_kaddr = kmap_atomic(subpage);
		rc = copy_from_user(page_kaddr,
				usr_src + i * PAGE_SIZE, PAGE_SIZE);
		if (allow_pagefault)
			kunmap(subpage);
		else
			kunmap_atomic(page_kaddr);

		ret_val -= (PAGE_SIZE - rc);
		if (rc)
			break;

		flush_dcache_page(subpage);

		cond_resched();
	}
	return ret_val;
}
#endif /* CONFIG_TRANSPARENT_HUGEPAGE || CONFIG_HUGETLBFS */

#if USE_SPLIT_PTE_PTLOCKS && ALLOC_SPLIT_PTLOCKS

static struct kmem_cache *page_ptl_cachep;

void __init ptlock_cache_init(void)
{
	page_ptl_cachep = kmem_cache_create("page->ptl", sizeof(spinlock_t), 0,
			SLAB_PANIC, NULL);
}

bool ptlock_alloc(struct page *page)
{
	spinlock_t *ptl;

	ptl = kmem_cache_alloc(page_ptl_cachep, GFP_KERNEL);
	if (!ptl)
		return false;
	page->ptl = ptl;
	return true;
}

void ptlock_free(struct page *page)
{
	kmem_cache_free(page_ptl_cachep, page->ptl);
}
#endif<|MERGE_RESOLUTION|>--- conflicted
+++ resolved
@@ -948,7 +948,6 @@
 		 * guarantee the pinned page won't be randomly replaced in the
 		 * future.
 		 */
-<<<<<<< HEAD
 		get_page(page);
 		if (unlikely(page_try_dup_anon_rmap(page, false, src_vma))) {
 			/* Page maybe pinned, we have to copy. */
@@ -959,18 +958,6 @@
 		rss[mm_counter(page)]++;
 	} else if (page) {
 		get_page(page);
-=======
-		get_page(page);
-		if (unlikely(page_try_dup_anon_rmap(page, false, src_vma))) {
-			/* Page maybe pinned, we have to copy. */
-			put_page(page);
-			return copy_present_page(dst_vma, src_vma, dst_pte, src_pte,
-						 addr, rss, prealloc, page);
-		}
-		rss[mm_counter(page)]++;
-	} else if (page) {
-		get_page(page);
->>>>>>> ca228447
 		page_dup_file_rmap(page, false);
 		rss[mm_counter(page)]++;
 	}
@@ -1500,12 +1487,8 @@
 			/* Only drop the uffd-wp marker if explicitly requested */
 			if (!zap_drop_file_uffd_wp(details))
 				continue;
-<<<<<<< HEAD
-		} else if (is_hwpoison_entry(entry)) {
-=======
 		} else if (is_hwpoison_entry(entry) ||
 			   is_swapin_error_entry(entry)) {
->>>>>>> ca228447
 			if (!should_zap_cows(details))
 				continue;
 		} else {
@@ -3745,11 +3728,8 @@
 			ret = vmf->page->pgmap->ops->migrate_to_ram(vmf);
 		} else if (is_hwpoison_entry(entry)) {
 			ret = VM_FAULT_HWPOISON;
-<<<<<<< HEAD
-=======
 		} else if (is_swapin_error_entry(entry)) {
 			ret = VM_FAULT_SIGBUS;
->>>>>>> ca228447
 		} else if (is_pte_marker_entry(entry)) {
 			ret = handle_pte_marker(vmf);
 		} else {
