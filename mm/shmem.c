--- conflicted
+++ resolved
@@ -1174,13 +1174,10 @@
 			continue;
 
 		entry = radix_to_swp_entry(folio);
-<<<<<<< HEAD
-=======
 		/*
 		 * swapin error entries can be found in the mapping. But they're
 		 * deliberately ignored here as we've done everything we can do.
 		 */
->>>>>>> 7bf47936
 		if (swp_type(entry) != type)
 			continue;
 
@@ -1730,12 +1727,9 @@
 	VM_BUG_ON(!*foliop || !xa_is_value(*foliop));
 	swap = radix_to_swp_entry(*foliop);
 	*foliop = NULL;
-<<<<<<< HEAD
-=======
 
 	if (is_swapin_error_entry(swap))
 		return -EIO;
->>>>>>> 7bf47936
 
 	/* Look it up and read it in.. */
 	page = lookup_swap_cache(swap, NULL, 0);
@@ -1951,11 +1945,7 @@
 
 	spin_lock_irq(&info->lock);
 	info->alloced += folio_nr_pages(folio);
-<<<<<<< HEAD
-	inode->i_blocks += BLOCKS_PER_PAGE << folio_order(folio);
-=======
 	inode->i_blocks += (blkcnt_t)BLOCKS_PER_PAGE << folio_order(folio);
->>>>>>> 7bf47936
 	shmem_recalc_inode(inode);
 	spin_unlock_irq(&info->lock);
 	alloced = true;
