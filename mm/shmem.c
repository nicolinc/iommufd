--- conflicted
+++ resolved
@@ -1174,13 +1174,10 @@
 			continue;
 
 		entry = radix_to_swp_entry(folio);
-<<<<<<< HEAD
-=======
 		/*
 		 * swapin error entries can be found in the mapping. But they're
 		 * deliberately ignored here as we've done everything we can do.
 		 */
->>>>>>> 3fc24b0f
 		if (swp_type(entry) != type)
 			continue;
 
@@ -1730,12 +1727,9 @@
 	VM_BUG_ON(!*foliop || !xa_is_value(*foliop));
 	swap = radix_to_swp_entry(*foliop);
 	*foliop = NULL;
-<<<<<<< HEAD
-=======
 
 	if (is_swapin_error_entry(swap))
 		return -EIO;
->>>>>>> 3fc24b0f
 
 	/* Look it up and read it in.. */
 	page = lookup_swap_cache(swap, NULL, 0);
