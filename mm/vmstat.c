--- conflicted
+++ resolved
@@ -1396,13 +1396,10 @@
 #ifdef CONFIG_KSM
 	"cow_ksm",
 #endif
-<<<<<<< HEAD
-=======
 #ifdef CONFIG_ZSWAP
 	"zswpin",
 	"zswpout",
 #endif
->>>>>>> 698c4bf1
 #ifdef CONFIG_X86
 	"direct_map_level2_splits",
 	"direct_map_level3_splits",
