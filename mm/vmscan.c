--- conflicted
+++ resolved
@@ -5931,8 +5931,6 @@
 			break;
 		}
 	} while ((memcg = mem_cgroup_iter(target_memcg, memcg, partial)));
-<<<<<<< HEAD
-=======
 }
 
 #ifdef CONFIG_UNACCEPTED_MEMORY
@@ -5952,7 +5950,6 @@
 	}
 
 	return progress;
->>>>>>> 4edfea87
 }
 #else
 static inline bool node_try_to_accept_memory(pg_data_t *pgdat,
