--- conflicted
+++ resolved
@@ -466,13 +466,6 @@
 	if (file_thp_enabled(vma))
 		return true;
 
-<<<<<<< HEAD
-		return !inode_is_open_for_write(inode) &&
-			S_ISREG(inode->i_mode);
-	}
-
-=======
->>>>>>> 698c4bf1
 	if (!vma->anon_vma || !vma_is_anonymous(vma))
 		return false;
 	if (vma_is_temporary_stack(vma))
