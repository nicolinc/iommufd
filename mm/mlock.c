--- conflicted
+++ resolved
@@ -346,13 +346,10 @@
 	if (!(vma->vm_flags & VM_LOCKED))
 		return true;
 
-<<<<<<< HEAD
-=======
 	/* folio_within_range() cannot take KSM, but any small folio is OK */
 	if (!folio_test_large(folio))
 		return true;
 
->>>>>>> c6b4068c
 	/* folio not in range [start, end), skip mlock */
 	if (!folio_within_range(folio, vma, start, end))
 		return false;
