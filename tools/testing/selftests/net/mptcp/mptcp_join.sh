--- conflicted
+++ resolved
@@ -2717,9 +2717,6 @@
 	fi
 }
 
-<<<<<<< HEAD
-endpoint_tests()
-=======
 pedit_action_pkts()
 {
 	tc -n $ns2 -j -s action show action pedit index 100 | \
@@ -2805,8 +2802,7 @@
 	fi
 }
 
-implicit_tests()
->>>>>>> 76e1e5df
+endpoint_tests()
 {
 	# userspace pm type prevents add_addr
 	if reset "implicit EP"; then
@@ -2891,13 +2887,9 @@
 	d@deny_join_id0_tests
 	m@fullmesh_tests
 	z@fastclose_tests
-<<<<<<< HEAD
-	I@endpoint_tests
-=======
 	F@fail_tests
 	u@userspace_tests
-	I@implicit_tests
->>>>>>> 76e1e5df
+	I@endpoint_tests
 )
 
 all_tests_args=""
