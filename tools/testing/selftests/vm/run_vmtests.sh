#!/bin/bash
# SPDX-License-Identifier: GPL-2.0
#please run as root

# Kselftest framework requirement - SKIP code is 4.
ksft_skip=4

mnt=./huge
exitcode=0

#get huge pagesize and freepages from /proc/meminfo
while read -r name size unit; do
	if [ "$name" = "HugePages_Free:" ]; then
		freepgs="$size"
	fi
	if [ "$name" = "Hugepagesize:" ]; then
		hpgsize_KB="$size"
	fi
done < /proc/meminfo

# Simple hugetlbfs tests have a hardcoded minimum requirement of
# huge pages totaling 256MB (262144KB) in size.  The userfaultfd
# hugetlb test requires a minimum of 2 * nr_cpus huge pages.  Take
# both of these requirements into account and attempt to increase
# number of huge pages available.
nr_cpus=$(nproc)
hpgsize_MB=$((hpgsize_KB / 1024))
half_ufd_size_MB=$((((nr_cpus * hpgsize_MB + 127) / 128) * 128))
needmem_KB=$((half_ufd_size_MB * 2 * 1024))

#set proper nr_hugepages
if [ -n "$freepgs" ] && [ -n "$hpgsize_KB" ]; then
	nr_hugepgs=$(cat /proc/sys/vm/nr_hugepages)
	needpgs=$((needmem_KB / hpgsize_KB))
	tries=2
	while [ "$tries" -gt 0 ] && [ "$freepgs" -lt "$needpgs" ]; do
		lackpgs=$((needpgs - freepgs))
		echo 3 > /proc/sys/vm/drop_caches
		if ! echo $((lackpgs + nr_hugepgs)) > /proc/sys/vm/nr_hugepages; then
			echo "Please run this test as root"
			exit $ksft_skip
		fi
		while read -r name size unit; do
			if [ "$name" = "HugePages_Free:" ]; then
				freepgs=$size
			fi
		done < /proc/meminfo
		tries=$((tries - 1))
	done
	if [ "$freepgs" -lt "$needpgs" ]; then
		printf "Not enough huge pages available (%d < %d)\n" \
		       "$freepgs" "$needpgs"
		exit 1
	fi
else
	echo "no hugetlbfs support in kernel?"
	exit 1
fi

#filter 64bit architectures
ARCH64STR="arm64 ia64 mips64 parisc64 ppc64 ppc64le riscv64 s390x sh64 sparc64 x86_64"
if [ -z "$ARCH" ]; then
	ARCH=$(uname -m 2>/dev/null | sed -e 's/aarch64.*/arm64/')
fi
VADDR64=0
echo "$ARCH64STR" | grep "$ARCH" && VADDR64=1

# Usage: run_test [test binary] [arbitrary test arguments...]
run_test() {
	local title="running $*"
	local sep=$(echo -n "$title" | tr "[:graph:][:space:]" -)
	printf "%s\n%s\n%s\n" "$sep" "$title" "$sep"

	"$@"
	local ret=$?
	if [ $ret -eq 0 ]; then
		echo "[PASS]"
	elif [ $ret -eq $ksft_skip ]; then
		echo "[SKIP]"
		exitcode=$ksft_skip
	else
		echo "[FAIL]"
		exitcode=1
	fi
}

mkdir "$mnt"
mount -t hugetlbfs none "$mnt"

run_test ./hugepage-mmap

shmmax=$(cat /proc/sys/kernel/shmmax)
shmall=$(cat /proc/sys/kernel/shmall)
echo 268435456 > /proc/sys/kernel/shmmax
echo 4194304 > /proc/sys/kernel/shmall
run_test ./hugepage-shm
echo "$shmmax" > /proc/sys/kernel/shmmax
echo "$shmall" > /proc/sys/kernel/shmall

run_test ./map_hugetlb

run_test ./hugepage-mremap "$mnt"/huge_mremap
rm -f "$mnt"/huge_mremap

run_test ./hugepage-vmemmap

run_test ./hugetlb-madvise "$mnt"/madvise-test
rm -f "$mnt"/madvise-test

echo "NOTE: The above hugetlb tests provide minimal coverage.  Use"
echo "      https://github.com/libhugetlbfs/libhugetlbfs.git for"
echo "      hugetlb regression testing."

run_test ./map_fixed_noreplace

# get_user_pages_fast() benchmark
run_test ./gup_test -u
# pin_user_pages_fast() benchmark
run_test ./gup_test -a
# Dump pages 0, 19, and 4096, using pin_user_pages:
run_test ./gup_test -ct -F 0x1 0 19 0x1000

run_test ./userfaultfd anon 20 16
# Test requires source and destination huge pages.  Size of source
# (half_ufd_size_MB) is passed as argument to test.
run_test ./userfaultfd hugetlb "$half_ufd_size_MB" 32
run_test ./userfaultfd shmem 20 16

#cleanup
umount "$mnt"
rm -rf "$mnt"
echo "$nr_hugepgs" > /proc/sys/vm/nr_hugepages

run_test ./compaction_test

run_test sudo -u nobody ./on-fault-limit

run_test ./map_populate

run_test ./mlock-random-test

run_test ./mlock2-tests

<<<<<<< HEAD
run_test ./mremap_test

run_test ./thuge-gen

if [ $VADDR64 -ne 0 ]; then
	run_test ./virtual_address_range

	# virtual address 128TB switch test
	run_test ./va_128TBswitch
fi # VADDR64

# vmalloc stability smoke test
run_test ./test_vmalloc.sh smoke

run_test ./mremap_dontunmap

run_test ./test_hmm.sh smoke

# MADV_POPULATE_READ and MADV_POPULATE_WRITE tests
run_test ./madv_populate

=======
run_test ./mrelease_test

run_test ./mremap_test

run_test ./thuge-gen

if [ $VADDR64 -ne 0 ]; then
	run_test ./virtual_address_range

	# virtual address 128TB switch test
	run_test ./va_128TBswitch
fi # VADDR64

# vmalloc stability smoke test
run_test ./test_vmalloc.sh smoke

run_test ./mremap_dontunmap

run_test ./test_hmm.sh smoke

# MADV_POPULATE_READ and MADV_POPULATE_WRITE tests
run_test ./madv_populate

>>>>>>> ca228447
run_test ./memfd_secret

# KSM MADV_MERGEABLE test with 10 identical pages
run_test ./ksm_tests -M -p 10
# KSM unmerge test
run_test ./ksm_tests -U
# KSM test with 10 zero pages and use_zero_pages = 0
run_test ./ksm_tests -Z -p 10 -z 0
# KSM test with 10 zero pages and use_zero_pages = 1
run_test ./ksm_tests -Z -p 10 -z 1
# KSM test with 2 NUMA nodes and merge_across_nodes = 1
run_test ./ksm_tests -N -m 1
# KSM test with 2 NUMA nodes and merge_across_nodes = 0
run_test ./ksm_tests -N -m 0

exit $exitcode<|MERGE_RESOLUTION|>--- conflicted
+++ resolved
@@ -141,29 +141,6 @@
 
 run_test ./mlock2-tests
 
-<<<<<<< HEAD
-run_test ./mremap_test
-
-run_test ./thuge-gen
-
-if [ $VADDR64 -ne 0 ]; then
-	run_test ./virtual_address_range
-
-	# virtual address 128TB switch test
-	run_test ./va_128TBswitch
-fi # VADDR64
-
-# vmalloc stability smoke test
-run_test ./test_vmalloc.sh smoke
-
-run_test ./mremap_dontunmap
-
-run_test ./test_hmm.sh smoke
-
-# MADV_POPULATE_READ and MADV_POPULATE_WRITE tests
-run_test ./madv_populate
-
-=======
 run_test ./mrelease_test
 
 run_test ./mremap_test
@@ -187,7 +164,6 @@
 # MADV_POPULATE_READ and MADV_POPULATE_WRITE tests
 run_test ./madv_populate
 
->>>>>>> ca228447
 run_test ./memfd_secret
 
 # KSM MADV_MERGEABLE test with 10 identical pages
