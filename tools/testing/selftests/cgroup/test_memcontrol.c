/* SPDX-License-Identifier: GPL-2.0 */
#define _GNU_SOURCE

#include <linux/limits.h>
#include <linux/oom.h>
#include <fcntl.h>
#include <stdio.h>
#include <stdlib.h>
#include <string.h>
#include <sys/stat.h>
#include <sys/types.h>
#include <unistd.h>
#include <sys/socket.h>
#include <sys/wait.h>
#include <arpa/inet.h>
#include <netinet/in.h>
#include <netdb.h>
#include <errno.h>
#include <sys/mman.h>

#include "../kselftest.h"
#include "cgroup_util.h"

static bool has_localevents;
static bool has_recursiveprot;

/*
 * This test creates two nested cgroups with and without enabling
 * the memory controller.
 */
static int test_memcg_subtree_control(const char *root)
{
	char *parent, *child, *parent2 = NULL, *child2 = NULL;
	int ret = KSFT_FAIL;
	char buf[PAGE_SIZE];

	/* Create two nested cgroups with the memory controller enabled */
	parent = cg_name(root, "memcg_test_0");
	child = cg_name(root, "memcg_test_0/memcg_test_1");
	if (!parent || !child)
		goto cleanup_free;

	if (cg_create(parent))
		goto cleanup_free;

	if (cg_write(parent, "cgroup.subtree_control", "+memory"))
		goto cleanup_parent;

	if (cg_create(child))
		goto cleanup_parent;

	if (cg_read_strstr(child, "cgroup.controllers", "memory"))
		goto cleanup_child;

	/* Create two nested cgroups without enabling memory controller */
	parent2 = cg_name(root, "memcg_test_1");
	child2 = cg_name(root, "memcg_test_1/memcg_test_1");
	if (!parent2 || !child2)
		goto cleanup_free2;

	if (cg_create(parent2))
		goto cleanup_free2;

	if (cg_create(child2))
		goto cleanup_parent2;

	if (cg_read(child2, "cgroup.controllers", buf, sizeof(buf)))
		goto cleanup_all;

	if (!cg_read_strstr(child2, "cgroup.controllers", "memory"))
		goto cleanup_all;

	ret = KSFT_PASS;

cleanup_all:
	cg_destroy(child2);
cleanup_parent2:
	cg_destroy(parent2);
cleanup_free2:
	free(parent2);
	free(child2);
cleanup_child:
	cg_destroy(child);
cleanup_parent:
	cg_destroy(parent);
cleanup_free:
	free(parent);
	free(child);

	return ret;
}

static int alloc_anon_50M_check(const char *cgroup, void *arg)
{
	size_t size = MB(50);
	char *buf, *ptr;
	long anon, current;
	int ret = -1;

	buf = malloc(size);
	for (ptr = buf; ptr < buf + size; ptr += PAGE_SIZE)
		*ptr = 0;

	current = cg_read_long(cgroup, "memory.current");
	if (current < size)
		goto cleanup;

	if (!values_close(size, current, 3))
		goto cleanup;

	anon = cg_read_key_long(cgroup, "memory.stat", "anon ");
	if (anon < 0)
		goto cleanup;

	if (!values_close(anon, current, 3))
		goto cleanup;

	ret = 0;
cleanup:
	free(buf);
	return ret;
}

static int alloc_pagecache_50M_check(const char *cgroup, void *arg)
{
	size_t size = MB(50);
	int ret = -1;
	long current, file;
	int fd;

	fd = get_temp_fd();
	if (fd < 0)
		return -1;

	if (alloc_pagecache(fd, size))
		goto cleanup;

	current = cg_read_long(cgroup, "memory.current");
	if (current < size)
		goto cleanup;

	file = cg_read_key_long(cgroup, "memory.stat", "file ");
	if (file < 0)
		goto cleanup;

	if (!values_close(file, current, 10))
		goto cleanup;

	ret = 0;

cleanup:
	close(fd);
	return ret;
}

/*
 * This test create a memory cgroup, allocates
 * some anonymous memory and some pagecache
 * and check memory.current and some memory.stat values.
 */
static int test_memcg_current(const char *root)
{
	int ret = KSFT_FAIL;
	long current;
	char *memcg;

	memcg = cg_name(root, "memcg_test");
	if (!memcg)
		goto cleanup;

	if (cg_create(memcg))
		goto cleanup;

	current = cg_read_long(memcg, "memory.current");
	if (current != 0)
		goto cleanup;

	if (cg_run(memcg, alloc_anon_50M_check, NULL))
		goto cleanup;

	if (cg_run(memcg, alloc_pagecache_50M_check, NULL))
		goto cleanup;

	ret = KSFT_PASS;

cleanup:
	cg_destroy(memcg);
	free(memcg);

	return ret;
}

static int alloc_pagecache_50M(const char *cgroup, void *arg)
{
	int fd = (long)arg;

	return alloc_pagecache(fd, MB(50));
}

static int alloc_pagecache_50M_noexit(const char *cgroup, void *arg)
{
	int fd = (long)arg;
	int ppid = getppid();

	if (alloc_pagecache(fd, MB(50)))
		return -1;

	while (getppid() == ppid)
		sleep(1);

	return 0;
}

static int alloc_anon_noexit(const char *cgroup, void *arg)
{
	int ppid = getppid();
	size_t size = (unsigned long)arg;
	char *buf, *ptr;

	buf = malloc(size);
	for (ptr = buf; ptr < buf + size; ptr += PAGE_SIZE)
		*ptr = 0;

	while (getppid() == ppid)
		sleep(1);

	free(buf);
	return 0;
}

/*
 * Wait until processes are killed asynchronously by the OOM killer
 * If we exceed a timeout, fail.
 */
static int cg_test_proc_killed(const char *cgroup)
{
	int limit;

	for (limit = 10; limit > 0; limit--) {
		if (cg_read_strcmp(cgroup, "cgroup.procs", "") == 0)
			return 0;

		usleep(100000);
	}
	return -1;
}

/*
 * First, this test creates the following hierarchy:
 * A       memory.min = 0,    memory.max = 200M
 * A/B     memory.min = 50M,  memory.current = 50M
 * A/B/C   memory.min = 75M,  memory.current = 50M
 * A/B/D   memory.min = 25M,  memory.current = 50M
 * A/B/E   memory.min = 0,    memory.current = 50M
 * A/B/F   memory.min = 500M, memory.current = 0
 *
 * Usages are pagecache, but the test keeps a running
 * process in every leaf cgroup.
 * Then it creates A/G and creates a significant
 * memory pressure in A.
 *
 * A/B    memory.current ~= 50M
<<<<<<< HEAD
 * A/B/C  memory.current ~= 33M
 * A/B/D  memory.current ~= 17M
 * A/B/F  memory.current ~= 0
=======
 * A/B/C  memory.current ~= 29M
 * A/B/D  memory.current ~= 21M
 * A/B/E  memory.current ~= 0
>>>>>>> 698c4bf1
 *
 * After that it tries to allocate more than there is
 * unprotected memory in A available, and checks
 * checks that memory.min protects pagecache even
 * in this case.
 */
static int test_memcg_min(const char *root)
{
	int ret = KSFT_FAIL;
	char *parent[3] = {NULL};
	char *children[4] = {NULL};
	long c[4];
	int i, attempts;
	int fd;

	fd = get_temp_fd();
	if (fd < 0)
		goto cleanup;

	parent[0] = cg_name(root, "memcg_test_0");
	if (!parent[0])
		goto cleanup;

	parent[1] = cg_name(parent[0], "memcg_test_1");
	if (!parent[1])
		goto cleanup;

	parent[2] = cg_name(parent[0], "memcg_test_2");
	if (!parent[2])
		goto cleanup;

	if (cg_create(parent[0]))
		goto cleanup;

	if (cg_read_long(parent[0], "memory.min")) {
		ret = KSFT_SKIP;
		goto cleanup;
	}

	if (cg_write(parent[0], "cgroup.subtree_control", "+memory"))
		goto cleanup;

	if (cg_write(parent[0], "memory.max", "200M"))
		goto cleanup;

	if (cg_write(parent[0], "memory.swap.max", "0"))
		goto cleanup;

	if (cg_create(parent[1]))
		goto cleanup;

	if (cg_write(parent[1], "cgroup.subtree_control", "+memory"))
		goto cleanup;

	if (cg_create(parent[2]))
		goto cleanup;

	for (i = 0; i < ARRAY_SIZE(children); i++) {
		children[i] = cg_name_indexed(parent[1], "child_memcg", i);
		if (!children[i])
			goto cleanup;

		if (cg_create(children[i]))
			goto cleanup;

		if (i > 2)
			continue;

		cg_run_nowait(children[i], alloc_pagecache_50M_noexit,
			      (void *)(long)fd);
	}

	if (cg_write(parent[1], "memory.min", "50M"))
		goto cleanup;
	if (cg_write(children[0], "memory.min", "75M"))
		goto cleanup;
	if (cg_write(children[1], "memory.min", "25M"))
		goto cleanup;
	if (cg_write(children[2], "memory.min", "0"))
		goto cleanup;
	if (cg_write(children[3], "memory.min", "500M"))
		goto cleanup;

	attempts = 0;
	while (!values_close(cg_read_long(parent[1], "memory.current"),
			     MB(150), 3)) {
		if (attempts++ > 5)
			break;
		sleep(1);
	}

	if (cg_run(parent[2], alloc_anon, (void *)MB(148)))
		goto cleanup;

	if (!values_close(cg_read_long(parent[1], "memory.current"), MB(50), 3))
		goto cleanup;

	for (i = 0; i < ARRAY_SIZE(children); i++)
		c[i] = cg_read_long(children[i], "memory.current");

	if (!values_close(c[0], MB(29), 10))
		goto cleanup;

	if (!values_close(c[1], MB(21), 10))
		goto cleanup;

	if (c[3] != 0)
		goto cleanup;

	if (!cg_run(parent[2], alloc_anon, (void *)MB(170)))
		goto cleanup;

	if (!values_close(cg_read_long(parent[1], "memory.current"), MB(50), 3))
		goto cleanup;

	ret = KSFT_PASS;

cleanup:
	for (i = ARRAY_SIZE(children) - 1; i >= 0; i--) {
		if (!children[i])
			continue;

		cg_destroy(children[i]);
		free(children[i]);
	}

	for (i = ARRAY_SIZE(parent) - 1; i >= 0; i--) {
		if (!parent[i])
			continue;

		cg_destroy(parent[i]);
		free(parent[i]);
	}
	close(fd);
	return ret;
}

/*
 * First, this test creates the following hierarchy:
 * A       memory.low = 0,    memory.max = 200M
 * A/B     memory.low = 50M
 * A/B/C   memory.low = 75M,  memory.current = 50M
 * A/B/D   memory.low = 25M,  memory.current = 50M
 * A/B/E   memory.low = 0,    memory.current = 50M
 * A/B/F   memory.low = 500M, memory.current = 0
 *
 * Usages are pagecache.
 * Then it creates A/G and creates significant memory pressure in it.
 *
 * Then it checks actual memory usages and expects that:
 * A/B    memory.current ~= 50M
<<<<<<< HEAD
 * A/B/   memory.current ~= 33M
 * A/B/D  memory.current ~= 17M
 * A/B/F  memory.current ~= 0
=======
 * A/B/   memory.current ~= 29M
 * A/B/D  memory.current ~= 21M
 * A/B/E  memory.current ~= 0
>>>>>>> 698c4bf1
 *
 * After that it tries to allocate more than there is
 * unprotected memory in A available,
 * and checks low and oom events in memory.events.
 */
static int test_memcg_low(const char *root)
{
	int ret = KSFT_FAIL;
	char *parent[3] = {NULL};
	char *children[4] = {NULL};
	long low, oom;
	long c[4];
	int i;
	int fd;

	fd = get_temp_fd();
	if (fd < 0)
		goto cleanup;

	parent[0] = cg_name(root, "memcg_test_0");
	if (!parent[0])
		goto cleanup;

	parent[1] = cg_name(parent[0], "memcg_test_1");
	if (!parent[1])
		goto cleanup;

	parent[2] = cg_name(parent[0], "memcg_test_2");
	if (!parent[2])
		goto cleanup;

	if (cg_create(parent[0]))
		goto cleanup;

	if (cg_read_long(parent[0], "memory.low"))
		goto cleanup;

	if (cg_write(parent[0], "cgroup.subtree_control", "+memory"))
		goto cleanup;

	if (cg_write(parent[0], "memory.max", "200M"))
		goto cleanup;

	if (cg_write(parent[0], "memory.swap.max", "0"))
		goto cleanup;

	if (cg_create(parent[1]))
		goto cleanup;

	if (cg_write(parent[1], "cgroup.subtree_control", "+memory"))
		goto cleanup;

	if (cg_create(parent[2]))
		goto cleanup;

	for (i = 0; i < ARRAY_SIZE(children); i++) {
		children[i] = cg_name_indexed(parent[1], "child_memcg", i);
		if (!children[i])
			goto cleanup;

		if (cg_create(children[i]))
			goto cleanup;

		if (i > 2)
			continue;

		if (cg_run(children[i], alloc_pagecache_50M, (void *)(long)fd))
			goto cleanup;
	}

	if (cg_write(parent[1], "memory.low", "50M"))
		goto cleanup;
	if (cg_write(children[0], "memory.low", "75M"))
		goto cleanup;
	if (cg_write(children[1], "memory.low", "25M"))
		goto cleanup;
	if (cg_write(children[2], "memory.low", "0"))
		goto cleanup;
	if (cg_write(children[3], "memory.low", "500M"))
		goto cleanup;

	if (cg_run(parent[2], alloc_anon, (void *)MB(148)))
		goto cleanup;

	if (!values_close(cg_read_long(parent[1], "memory.current"), MB(50), 3))
		goto cleanup;

	for (i = 0; i < ARRAY_SIZE(children); i++)
		c[i] = cg_read_long(children[i], "memory.current");

	if (!values_close(c[0], MB(29), 10))
		goto cleanup;

	if (!values_close(c[1], MB(21), 10))
		goto cleanup;

	if (c[3] != 0)
		goto cleanup;

	if (cg_run(parent[2], alloc_anon, (void *)MB(166))) {
		fprintf(stderr,
			"memory.low prevents from allocating anon memory\n");
		goto cleanup;
	}

	for (i = 0; i < ARRAY_SIZE(children); i++) {
<<<<<<< HEAD
		int no_low_events_index = has_recursiveprot ? 2 : 1;
=======
		int no_low_events_index = 1;
>>>>>>> 698c4bf1

		oom = cg_read_key_long(children[i], "memory.events", "oom ");
		low = cg_read_key_long(children[i], "memory.events", "low ");

		if (oom)
			goto cleanup;
		if (i <= no_low_events_index && low <= 0)
			goto cleanup;
		if (i > no_low_events_index && low)
			goto cleanup;

	}

	ret = KSFT_PASS;

cleanup:
	for (i = ARRAY_SIZE(children) - 1; i >= 0; i--) {
		if (!children[i])
			continue;

		cg_destroy(children[i]);
		free(children[i]);
	}

	for (i = ARRAY_SIZE(parent) - 1; i >= 0; i--) {
		if (!parent[i])
			continue;

		cg_destroy(parent[i]);
		free(parent[i]);
	}
	close(fd);
	return ret;
}

static int alloc_pagecache_max_30M(const char *cgroup, void *arg)
{
	size_t size = MB(50);
	int ret = -1;
	long current, high, max;
	int fd;

	high = cg_read_long(cgroup, "memory.high");
	max = cg_read_long(cgroup, "memory.max");
	if (high != MB(30) && max != MB(30))
		goto cleanup;

	fd = get_temp_fd();
	if (fd < 0)
		return -1;

	if (alloc_pagecache(fd, size))
		goto cleanup;

	current = cg_read_long(cgroup, "memory.current");
	if (!values_close(current, MB(30), 5))
		goto cleanup;

	ret = 0;

cleanup:
	close(fd);
	return ret;

}

/*
 * This test checks that memory.high limits the amount of
 * memory which can be consumed by either anonymous memory
 * or pagecache.
 */
static int test_memcg_high(const char *root)
{
	int ret = KSFT_FAIL;
	char *memcg;
	long high;

	memcg = cg_name(root, "memcg_test");
	if (!memcg)
		goto cleanup;

	if (cg_create(memcg))
		goto cleanup;

	if (cg_read_strcmp(memcg, "memory.high", "max\n"))
		goto cleanup;

	if (cg_write(memcg, "memory.swap.max", "0"))
		goto cleanup;

	if (cg_write(memcg, "memory.high", "30M"))
		goto cleanup;

	if (cg_run(memcg, alloc_anon, (void *)MB(31)))
		goto cleanup;

	if (!cg_run(memcg, alloc_pagecache_50M_check, NULL))
		goto cleanup;

	if (cg_run(memcg, alloc_pagecache_max_30M, NULL))
		goto cleanup;

	high = cg_read_key_long(memcg, "memory.events", "high ");
	if (high <= 0)
		goto cleanup;

	ret = KSFT_PASS;

cleanup:
	cg_destroy(memcg);
	free(memcg);

	return ret;
}

static int alloc_anon_mlock(const char *cgroup, void *arg)
{
	size_t size = (size_t)arg;
	void *buf;

	buf = mmap(NULL, size, PROT_READ | PROT_WRITE, MAP_PRIVATE | MAP_ANON,
		   0, 0);
	if (buf == MAP_FAILED)
		return -1;

	mlock(buf, size);
	munmap(buf, size);
	return 0;
}

/*
 * This test checks that memory.high is able to throttle big single shot
 * allocation i.e. large allocation within one kernel entry.
 */
static int test_memcg_high_sync(const char *root)
{
	int ret = KSFT_FAIL, pid, fd = -1;
	char *memcg;
	long pre_high, pre_max;
	long post_high, post_max;

	memcg = cg_name(root, "memcg_test");
	if (!memcg)
		goto cleanup;

	if (cg_create(memcg))
		goto cleanup;

	pre_high = cg_read_key_long(memcg, "memory.events", "high ");
	pre_max = cg_read_key_long(memcg, "memory.events", "max ");
	if (pre_high < 0 || pre_max < 0)
		goto cleanup;

	if (cg_write(memcg, "memory.swap.max", "0"))
		goto cleanup;

	if (cg_write(memcg, "memory.high", "30M"))
		goto cleanup;

	if (cg_write(memcg, "memory.max", "140M"))
		goto cleanup;

	fd = memcg_prepare_for_wait(memcg);
	if (fd < 0)
		goto cleanup;

	pid = cg_run_nowait(memcg, alloc_anon_mlock, (void *)MB(200));
	if (pid < 0)
		goto cleanup;

	cg_wait_for(fd);

	post_high = cg_read_key_long(memcg, "memory.events", "high ");
	post_max = cg_read_key_long(memcg, "memory.events", "max ");
	if (post_high < 0 || post_max < 0)
		goto cleanup;

	if (pre_high == post_high || pre_max != post_max)
		goto cleanup;

	ret = KSFT_PASS;

cleanup:
	if (fd >= 0)
		close(fd);
	cg_destroy(memcg);
	free(memcg);

	return ret;
}

/*
 * This test checks that memory.max limits the amount of
 * memory which can be consumed by either anonymous memory
 * or pagecache.
 */
static int test_memcg_max(const char *root)
{
	int ret = KSFT_FAIL;
	char *memcg;
	long current, max;

	memcg = cg_name(root, "memcg_test");
	if (!memcg)
		goto cleanup;

	if (cg_create(memcg))
		goto cleanup;

	if (cg_read_strcmp(memcg, "memory.max", "max\n"))
		goto cleanup;

	if (cg_write(memcg, "memory.swap.max", "0"))
		goto cleanup;

	if (cg_write(memcg, "memory.max", "30M"))
		goto cleanup;

	/* Should be killed by OOM killer */
	if (!cg_run(memcg, alloc_anon, (void *)MB(100)))
		goto cleanup;

	if (cg_run(memcg, alloc_pagecache_max_30M, NULL))
		goto cleanup;

	current = cg_read_long(memcg, "memory.current");
	if (current > MB(30) || !current)
		goto cleanup;

	max = cg_read_key_long(memcg, "memory.events", "max ");
	if (max <= 0)
		goto cleanup;

	ret = KSFT_PASS;

cleanup:
	cg_destroy(memcg);
	free(memcg);

	return ret;
}

/*
 * This test checks that memory.reclaim reclaims the given
 * amount of memory (from both anon and file, if possible).
 */
static int test_memcg_reclaim(const char *root)
{
	int ret = KSFT_FAIL, fd, retries;
	char *memcg;
	long current, expected_usage, to_reclaim;
	char buf[64];

	memcg = cg_name(root, "memcg_test");
	if (!memcg)
		goto cleanup;

	if (cg_create(memcg))
		goto cleanup;

	current = cg_read_long(memcg, "memory.current");
	if (current != 0)
		goto cleanup;

	fd = get_temp_fd();
	if (fd < 0)
		goto cleanup;

	cg_run_nowait(memcg, alloc_pagecache_50M_noexit, (void *)(long)fd);

	/*
	 * If swap is enabled, try to reclaim from both anon and file, else try
	 * to reclaim from file only.
	 */
	if (is_swap_enabled()) {
		cg_run_nowait(memcg, alloc_anon_noexit, (void *) MB(50));
		expected_usage = MB(100);
	} else
		expected_usage = MB(50);

	/*
	 * Wait until current usage reaches the expected usage (or we run out of
	 * retries).
	 */
	retries = 5;
	while (!values_close(cg_read_long(memcg, "memory.current"),
			    expected_usage, 10)) {
		if (retries--) {
			sleep(1);
			continue;
		} else {
			fprintf(stderr,
				"failed to allocate %ld for memcg reclaim test\n",
				expected_usage);
			goto cleanup;
		}
	}

	/*
	 * Reclaim until current reaches 30M, this makes sure we hit both anon
	 * and file if swap is enabled.
	 */
	retries = 5;
	while (true) {
		int err;

		current = cg_read_long(memcg, "memory.current");
		to_reclaim = current - MB(30);

		/*
		 * We only keep looping if we get EAGAIN, which means we could
		 * not reclaim the full amount.
		 */
		if (to_reclaim <= 0)
			goto cleanup;


		snprintf(buf, sizeof(buf), "%ld", to_reclaim);
		err = cg_write(memcg, "memory.reclaim", buf);
		if (!err) {
			/*
			 * If writing succeeds, then the written amount should have been
			 * fully reclaimed (and maybe more).
			 */
			current = cg_read_long(memcg, "memory.current");
			if (!values_close(current, MB(30), 3) && current > MB(30))
				goto cleanup;
			break;
		}

		/* The kernel could not reclaim the full amount, try again. */
		if (err == -EAGAIN && retries--)
			continue;

		/* We got an unexpected error or ran out of retries. */
		goto cleanup;
	}

	ret = KSFT_PASS;
cleanup:
	cg_destroy(memcg);
	free(memcg);
	close(fd);

	return ret;
}

static int alloc_anon_50M_check_swap(const char *cgroup, void *arg)
{
	long mem_max = (long)arg;
	size_t size = MB(50);
	char *buf, *ptr;
	long mem_current, swap_current;
	int ret = -1;

	buf = malloc(size);
	for (ptr = buf; ptr < buf + size; ptr += PAGE_SIZE)
		*ptr = 0;

	mem_current = cg_read_long(cgroup, "memory.current");
	if (!mem_current || !values_close(mem_current, mem_max, 3))
		goto cleanup;

	swap_current = cg_read_long(cgroup, "memory.swap.current");
	if (!swap_current ||
	    !values_close(mem_current + swap_current, size, 3))
		goto cleanup;

	ret = 0;
cleanup:
	free(buf);
	return ret;
}

/*
 * This test checks that memory.swap.max limits the amount of
 * anonymous memory which can be swapped out.
 */
static int test_memcg_swap_max(const char *root)
{
	int ret = KSFT_FAIL;
	char *memcg;
	long max;

	if (!is_swap_enabled())
		return KSFT_SKIP;

	memcg = cg_name(root, "memcg_test");
	if (!memcg)
		goto cleanup;

	if (cg_create(memcg))
		goto cleanup;

	if (cg_read_long(memcg, "memory.swap.current")) {
		ret = KSFT_SKIP;
		goto cleanup;
	}

	if (cg_read_strcmp(memcg, "memory.max", "max\n"))
		goto cleanup;

	if (cg_read_strcmp(memcg, "memory.swap.max", "max\n"))
		goto cleanup;

	if (cg_write(memcg, "memory.swap.max", "30M"))
		goto cleanup;

	if (cg_write(memcg, "memory.max", "30M"))
		goto cleanup;

	/* Should be killed by OOM killer */
	if (!cg_run(memcg, alloc_anon, (void *)MB(100)))
		goto cleanup;

	if (cg_read_key_long(memcg, "memory.events", "oom ") != 1)
		goto cleanup;

	if (cg_read_key_long(memcg, "memory.events", "oom_kill ") != 1)
		goto cleanup;

	if (cg_run(memcg, alloc_anon_50M_check_swap, (void *)MB(30)))
		goto cleanup;

	max = cg_read_key_long(memcg, "memory.events", "max ");
	if (max <= 0)
		goto cleanup;

	ret = KSFT_PASS;

cleanup:
	cg_destroy(memcg);
	free(memcg);

	return ret;
}

/*
 * This test disables swapping and tries to allocate anonymous memory
 * up to OOM. Then it checks for oom and oom_kill events in
 * memory.events.
 */
static int test_memcg_oom_events(const char *root)
{
	int ret = KSFT_FAIL;
	char *memcg;

	memcg = cg_name(root, "memcg_test");
	if (!memcg)
		goto cleanup;

	if (cg_create(memcg))
		goto cleanup;

	if (cg_write(memcg, "memory.max", "30M"))
		goto cleanup;

	if (cg_write(memcg, "memory.swap.max", "0"))
		goto cleanup;

	if (!cg_run(memcg, alloc_anon, (void *)MB(100)))
		goto cleanup;

	if (cg_read_strcmp(memcg, "cgroup.procs", ""))
		goto cleanup;

	if (cg_read_key_long(memcg, "memory.events", "oom ") != 1)
		goto cleanup;

	if (cg_read_key_long(memcg, "memory.events", "oom_kill ") != 1)
		goto cleanup;

	ret = KSFT_PASS;

cleanup:
	cg_destroy(memcg);
	free(memcg);

	return ret;
}

struct tcp_server_args {
	unsigned short port;
	int ctl[2];
};

static int tcp_server(const char *cgroup, void *arg)
{
	struct tcp_server_args *srv_args = arg;
	struct sockaddr_in6 saddr = { 0 };
	socklen_t slen = sizeof(saddr);
	int sk, client_sk, ctl_fd, yes = 1, ret = -1;

	close(srv_args->ctl[0]);
	ctl_fd = srv_args->ctl[1];

	saddr.sin6_family = AF_INET6;
	saddr.sin6_addr = in6addr_any;
	saddr.sin6_port = htons(srv_args->port);

	sk = socket(AF_INET6, SOCK_STREAM, 0);
	if (sk < 0)
		return ret;

	if (setsockopt(sk, SOL_SOCKET, SO_REUSEADDR, &yes, sizeof(yes)) < 0)
		goto cleanup;

	if (bind(sk, (struct sockaddr *)&saddr, slen)) {
		write(ctl_fd, &errno, sizeof(errno));
		goto cleanup;
	}

	if (listen(sk, 1))
		goto cleanup;

	ret = 0;
	if (write(ctl_fd, &ret, sizeof(ret)) != sizeof(ret)) {
		ret = -1;
		goto cleanup;
	}

	client_sk = accept(sk, NULL, NULL);
	if (client_sk < 0)
		goto cleanup;

	ret = -1;
	for (;;) {
		uint8_t buf[0x100000];

		if (write(client_sk, buf, sizeof(buf)) <= 0) {
			if (errno == ECONNRESET)
				ret = 0;
			break;
		}
	}

	close(client_sk);

cleanup:
	close(sk);
	return ret;
}

static int tcp_client(const char *cgroup, unsigned short port)
{
	const char server[] = "localhost";
	struct addrinfo *ai;
	char servport[6];
	int retries = 0x10; /* nice round number */
	int sk, ret;

	snprintf(servport, sizeof(servport), "%hd", port);
	ret = getaddrinfo(server, servport, NULL, &ai);
	if (ret)
		return ret;

	sk = socket(ai->ai_family, ai->ai_socktype, ai->ai_protocol);
	if (sk < 0)
		goto free_ainfo;

	ret = connect(sk, ai->ai_addr, ai->ai_addrlen);
	if (ret < 0)
		goto close_sk;

	ret = KSFT_FAIL;
	while (retries--) {
		uint8_t buf[0x100000];
		long current, sock;

		if (read(sk, buf, sizeof(buf)) <= 0)
			goto close_sk;

		current = cg_read_long(cgroup, "memory.current");
		sock = cg_read_key_long(cgroup, "memory.stat", "sock ");

		if (current < 0 || sock < 0)
			goto close_sk;

		if (values_close(current, sock, 10)) {
			ret = KSFT_PASS;
			break;
		}
	}

close_sk:
	close(sk);
free_ainfo:
	freeaddrinfo(ai);
	return ret;
}

/*
 * This test checks socket memory accounting.
 * The test forks a TCP server listens on a random port between 1000
 * and 61000. Once it gets a client connection, it starts writing to
 * its socket.
 * The TCP client interleaves reads from the socket with check whether
 * memory.current and memory.stat.sock are similar.
 */
static int test_memcg_sock(const char *root)
{
	int bind_retries = 5, ret = KSFT_FAIL, pid, err;
	unsigned short port;
	char *memcg;

	memcg = cg_name(root, "memcg_test");
	if (!memcg)
		goto cleanup;

	if (cg_create(memcg))
		goto cleanup;

	while (bind_retries--) {
		struct tcp_server_args args;

		if (pipe(args.ctl))
			goto cleanup;

		port = args.port = 1000 + rand() % 60000;

		pid = cg_run_nowait(memcg, tcp_server, &args);
		if (pid < 0)
			goto cleanup;

		close(args.ctl[1]);
		if (read(args.ctl[0], &err, sizeof(err)) != sizeof(err))
			goto cleanup;
		close(args.ctl[0]);

		if (!err)
			break;
		if (err != EADDRINUSE)
			goto cleanup;

		waitpid(pid, NULL, 0);
	}

	if (err == EADDRINUSE) {
		ret = KSFT_SKIP;
		goto cleanup;
	}

	if (tcp_client(memcg, port) != KSFT_PASS)
		goto cleanup;

	waitpid(pid, &err, 0);
	if (WEXITSTATUS(err))
		goto cleanup;

	if (cg_read_long(memcg, "memory.current") < 0)
		goto cleanup;

	if (cg_read_key_long(memcg, "memory.stat", "sock "))
		goto cleanup;

	ret = KSFT_PASS;

cleanup:
	cg_destroy(memcg);
	free(memcg);

	return ret;
}

/*
 * This test disables swapping and tries to allocate anonymous memory
 * up to OOM with memory.group.oom set. Then it checks that all
 * processes in the leaf were killed. It also checks that oom_events
 * were propagated to the parent level.
 */
static int test_memcg_oom_group_leaf_events(const char *root)
{
	int ret = KSFT_FAIL;
	char *parent, *child;
	long parent_oom_events;

	parent = cg_name(root, "memcg_test_0");
	child = cg_name(root, "memcg_test_0/memcg_test_1");

	if (!parent || !child)
		goto cleanup;

	if (cg_create(parent))
		goto cleanup;

	if (cg_create(child))
		goto cleanup;

	if (cg_write(parent, "cgroup.subtree_control", "+memory"))
		goto cleanup;

	if (cg_write(child, "memory.max", "50M"))
		goto cleanup;

	if (cg_write(child, "memory.swap.max", "0"))
		goto cleanup;

	if (cg_write(child, "memory.oom.group", "1"))
		goto cleanup;

	cg_run_nowait(parent, alloc_anon_noexit, (void *) MB(60));
	cg_run_nowait(child, alloc_anon_noexit, (void *) MB(1));
	cg_run_nowait(child, alloc_anon_noexit, (void *) MB(1));
	if (!cg_run(child, alloc_anon, (void *)MB(100)))
		goto cleanup;

	if (cg_test_proc_killed(child))
		goto cleanup;

	if (cg_read_key_long(child, "memory.events", "oom_kill ") <= 0)
		goto cleanup;

<<<<<<< HEAD
	if (cg_read_key_long(parent, "memory.events", "oom_kill ") <= 0)
=======
	parent_oom_events = cg_read_key_long(
			parent, "memory.events", "oom_kill ");
	/*
	 * If memory_localevents is not enabled (the default), the parent should
	 * count OOM events in its children groups. Otherwise, it should not
	 * have observed any events.
	 */
	if (has_localevents && parent_oom_events != 0)
		goto cleanup;
	else if (!has_localevents && parent_oom_events <= 0)
>>>>>>> 698c4bf1
		goto cleanup;

	ret = KSFT_PASS;

cleanup:
	if (child)
		cg_destroy(child);
	if (parent)
		cg_destroy(parent);
	free(child);
	free(parent);

	return ret;
}

/*
 * This test disables swapping and tries to allocate anonymous memory
 * up to OOM with memory.group.oom set. Then it checks that all
 * processes in the parent and leaf were killed.
 */
static int test_memcg_oom_group_parent_events(const char *root)
{
	int ret = KSFT_FAIL;
	char *parent, *child;

	parent = cg_name(root, "memcg_test_0");
	child = cg_name(root, "memcg_test_0/memcg_test_1");

	if (!parent || !child)
		goto cleanup;

	if (cg_create(parent))
		goto cleanup;

	if (cg_create(child))
		goto cleanup;

	if (cg_write(parent, "memory.max", "80M"))
		goto cleanup;

	if (cg_write(parent, "memory.swap.max", "0"))
		goto cleanup;

	if (cg_write(parent, "memory.oom.group", "1"))
		goto cleanup;

	cg_run_nowait(parent, alloc_anon_noexit, (void *) MB(60));
	cg_run_nowait(child, alloc_anon_noexit, (void *) MB(1));
	cg_run_nowait(child, alloc_anon_noexit, (void *) MB(1));

	if (!cg_run(child, alloc_anon, (void *)MB(100)))
		goto cleanup;

	if (cg_test_proc_killed(child))
		goto cleanup;
	if (cg_test_proc_killed(parent))
		goto cleanup;

	ret = KSFT_PASS;

cleanup:
	if (child)
		cg_destroy(child);
	if (parent)
		cg_destroy(parent);
	free(child);
	free(parent);

	return ret;
}

/*
 * This test disables swapping and tries to allocate anonymous memory
 * up to OOM with memory.group.oom set. Then it checks that all
 * processes were killed except those set with OOM_SCORE_ADJ_MIN
 */
static int test_memcg_oom_group_score_events(const char *root)
{
	int ret = KSFT_FAIL;
	char *memcg;
	int safe_pid;

	memcg = cg_name(root, "memcg_test_0");

	if (!memcg)
		goto cleanup;

	if (cg_create(memcg))
		goto cleanup;

	if (cg_write(memcg, "memory.max", "50M"))
		goto cleanup;

	if (cg_write(memcg, "memory.swap.max", "0"))
		goto cleanup;

	if (cg_write(memcg, "memory.oom.group", "1"))
		goto cleanup;

	safe_pid = cg_run_nowait(memcg, alloc_anon_noexit, (void *) MB(1));
	if (set_oom_adj_score(safe_pid, OOM_SCORE_ADJ_MIN))
		goto cleanup;

	cg_run_nowait(memcg, alloc_anon_noexit, (void *) MB(1));
	if (!cg_run(memcg, alloc_anon, (void *)MB(100)))
		goto cleanup;

<<<<<<< HEAD
	parent_oom_events = cg_read_key_long(
			parent, "memory.events", "oom_kill ");
	/*
	 * If memory_localevents is not enabled (the default), the parent should
	 * count OOM events in its children groups. Otherwise, it should not
	 * have observed any events.
	 */
	if ((has_localevents && parent_oom_events == 0) ||
	     parent_oom_events > 0)
		ret = KSFT_PASS;
=======
	if (cg_read_key_long(memcg, "memory.events", "oom_kill ") != 3)
		FAIL(cleanup);
>>>>>>> 698c4bf1

	if (kill(safe_pid, SIGKILL))
		goto cleanup;

cleanup:
	if (memcg)
		cg_destroy(memcg);
	free(memcg);

	return ret;
}

#define T(x) { x, #x }
struct memcg_test {
	int (*fn)(const char *root);
	const char *name;
} tests[] = {
	T(test_memcg_subtree_control),
	T(test_memcg_current),
	T(test_memcg_min),
	T(test_memcg_low),
	T(test_memcg_high),
	T(test_memcg_high_sync),
	T(test_memcg_max),
	T(test_memcg_reclaim),
	T(test_memcg_oom_events),
	T(test_memcg_swap_max),
	T(test_memcg_sock),
	T(test_memcg_oom_group_leaf_events),
	T(test_memcg_oom_group_parent_events),
	T(test_memcg_oom_group_score_events),
};
#undef T

int main(int argc, char **argv)
{
	char root[PATH_MAX];
	int i, proc_status, ret = EXIT_SUCCESS;

	if (cg_find_unified_root(root, sizeof(root)))
		ksft_exit_skip("cgroup v2 isn't mounted\n");

	/*
	 * Check that memory controller is available:
	 * memory is listed in cgroup.controllers
	 */
	if (cg_read_strstr(root, "cgroup.controllers", "memory"))
		ksft_exit_skip("memory controller isn't available\n");

	if (cg_read_strstr(root, "cgroup.subtree_control", "memory"))
		if (cg_write(root, "cgroup.subtree_control", "+memory"))
			ksft_exit_skip("Failed to set memory controller\n");

	proc_status = proc_mount_contains("memory_recursiveprot");
	if (proc_status < 0)
		ksft_exit_skip("Failed to query cgroup mount option\n");
	has_recursiveprot = proc_status;

	proc_status = proc_mount_contains("memory_localevents");
	if (proc_status < 0)
		ksft_exit_skip("Failed to query cgroup mount option\n");
	has_localevents = proc_status;

	for (i = 0; i < ARRAY_SIZE(tests); i++) {
		switch (tests[i].fn(root)) {
		case KSFT_PASS:
			ksft_test_result_pass("%s\n", tests[i].name);
			break;
		case KSFT_SKIP:
			ksft_test_result_skip("%s\n", tests[i].name);
			break;
		default:
			ret = EXIT_FAILURE;
			ksft_test_result_fail("%s\n", tests[i].name);
			break;
		}
	}

	return ret;
}<|MERGE_RESOLUTION|>--- conflicted
+++ resolved
@@ -260,15 +260,9 @@
  * memory pressure in A.
  *
  * A/B    memory.current ~= 50M
-<<<<<<< HEAD
- * A/B/C  memory.current ~= 33M
- * A/B/D  memory.current ~= 17M
- * A/B/F  memory.current ~= 0
-=======
  * A/B/C  memory.current ~= 29M
  * A/B/D  memory.current ~= 21M
  * A/B/E  memory.current ~= 0
->>>>>>> 698c4bf1
  *
  * After that it tries to allocate more than there is
  * unprotected memory in A available, and checks
@@ -420,15 +414,9 @@
  *
  * Then it checks actual memory usages and expects that:
  * A/B    memory.current ~= 50M
-<<<<<<< HEAD
- * A/B/   memory.current ~= 33M
- * A/B/D  memory.current ~= 17M
- * A/B/F  memory.current ~= 0
-=======
  * A/B/   memory.current ~= 29M
  * A/B/D  memory.current ~= 21M
  * A/B/E  memory.current ~= 0
->>>>>>> 698c4bf1
  *
  * After that it tries to allocate more than there is
  * unprotected memory in A available,
@@ -535,11 +523,7 @@
 	}
 
 	for (i = 0; i < ARRAY_SIZE(children); i++) {
-<<<<<<< HEAD
-		int no_low_events_index = has_recursiveprot ? 2 : 1;
-=======
 		int no_low_events_index = 1;
->>>>>>> 698c4bf1
 
 		oom = cg_read_key_long(children[i], "memory.events", "oom ");
 		low = cg_read_key_long(children[i], "memory.events", "low ");
@@ -1252,9 +1236,6 @@
 	if (cg_read_key_long(child, "memory.events", "oom_kill ") <= 0)
 		goto cleanup;
 
-<<<<<<< HEAD
-	if (cg_read_key_long(parent, "memory.events", "oom_kill ") <= 0)
-=======
 	parent_oom_events = cg_read_key_long(
 			parent, "memory.events", "oom_kill ");
 	/*
@@ -1265,7 +1246,6 @@
 	if (has_localevents && parent_oom_events != 0)
 		goto cleanup;
 	else if (!has_localevents && parent_oom_events <= 0)
->>>>>>> 698c4bf1
 		goto cleanup;
 
 	ret = KSFT_PASS;
@@ -1373,24 +1353,13 @@
 	if (!cg_run(memcg, alloc_anon, (void *)MB(100)))
 		goto cleanup;
 
-<<<<<<< HEAD
-	parent_oom_events = cg_read_key_long(
-			parent, "memory.events", "oom_kill ");
-	/*
-	 * If memory_localevents is not enabled (the default), the parent should
-	 * count OOM events in its children groups. Otherwise, it should not
-	 * have observed any events.
-	 */
-	if ((has_localevents && parent_oom_events == 0) ||
-	     parent_oom_events > 0)
-		ret = KSFT_PASS;
-=======
 	if (cg_read_key_long(memcg, "memory.events", "oom_kill ") != 3)
 		FAIL(cleanup);
->>>>>>> 698c4bf1
 
 	if (kill(safe_pid, SIGKILL))
 		goto cleanup;
+
+	ret = KSFT_PASS;
 
 cleanup:
 	if (memcg)
