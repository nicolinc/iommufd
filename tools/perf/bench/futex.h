--- conflicted
+++ resolved
@@ -122,13 +122,8 @@
 futex_wait_requeue_pi(u_int32_t *uaddr, u_int32_t val, u_int32_t *uaddr2,
 		      struct timespec *timeout, int opflags)
 {
-<<<<<<< HEAD
-	return futex(uaddr, FUTEX_WAIT_REQUEUE_PI, val, timeout, uaddr2, 0,
-		     opflags);
-=======
 	return futex_syscall(uaddr, FUTEX_WAIT_REQUEUE_PI, val, timeout, uaddr2, 0,
 			     opflags);
->>>>>>> df0cc57e
 }
 
 /**
@@ -144,13 +139,8 @@
 futex_cmp_requeue_pi(u_int32_t *uaddr, u_int32_t val, u_int32_t *uaddr2,
 		     int nr_requeue, int opflags)
 {
-<<<<<<< HEAD
-	return futex(uaddr, FUTEX_CMP_REQUEUE_PI, 1, nr_requeue, uaddr2,
-		     val, opflags);
-=======
 	return futex_syscall_nr_requeue(uaddr, FUTEX_CMP_REQUEUE_PI, 1, nr_requeue, uaddr2,
 					val, opflags);
->>>>>>> df0cc57e
 }
 
 #endif /* _FUTEX_H */