// SPDX-License-Identifier: GPL-2.0-only
/*
 * Copyright (C) 2011, Red Hat Inc, Arnaldo Carvalho de Melo <acme@redhat.com>
 *
 * Parts came from builtin-{top,stat,record}.c, see those files for further
 * copyright notes.
 */
#include <api/fs/fs.h>
#include <errno.h>
#include <inttypes.h>
#include <poll.h>
#include "cpumap.h"
#include "util/mmap.h"
#include "thread_map.h"
#include "target.h"
#include "evlist.h"
#include "evsel.h"
#include "debug.h"
#include "units.h"
#include "bpf_counter.h"
#include <internal/lib.h> // page_size
#include "affinity.h"
#include "../perf.h"
#include "asm/bug.h"
#include "bpf-event.h"
#include "util/string2.h"
#include "util/perf_api_probe.h"
#include "util/evsel_fprintf.h"
#include "util/evlist-hybrid.h"
#include "util/pmu.h"
#include <signal.h>
#include <unistd.h>
#include <sched.h>
#include <stdlib.h>

#include "parse-events.h"
#include <subcmd/parse-options.h>

#include <fcntl.h>
#include <sys/ioctl.h>
#include <sys/mman.h>
#include <sys/prctl.h>

#include <linux/bitops.h>
#include <linux/hash.h>
#include <linux/log2.h>
#include <linux/err.h>
#include <linux/string.h>
#include <linux/zalloc.h>
#include <perf/evlist.h>
#include <perf/evsel.h>
#include <perf/cpumap.h>
#include <perf/mmap.h>

#include <internal/xyarray.h>

#ifdef LACKS_SIGQUEUE_PROTOTYPE
int sigqueue(pid_t pid, int sig, const union sigval value);
#endif

#define FD(e, x, y) (*(int *)xyarray__entry(e->core.fd, x, y))
#define SID(e, x, y) xyarray__entry(e->core.sample_id, x, y)

void evlist__init(struct evlist *evlist, struct perf_cpu_map *cpus,
		  struct perf_thread_map *threads)
{
	perf_evlist__init(&evlist->core);
	perf_evlist__set_maps(&evlist->core, cpus, threads);
	evlist->workload.pid = -1;
	evlist->bkw_mmap_state = BKW_MMAP_NOTREADY;
	evlist->ctl_fd.fd = -1;
	evlist->ctl_fd.ack = -1;
	evlist->ctl_fd.pos = -1;
}

struct evlist *evlist__new(void)
{
	struct evlist *evlist = zalloc(sizeof(*evlist));

	if (evlist != NULL)
		evlist__init(evlist, NULL, NULL);

	return evlist;
}

struct evlist *evlist__new_default(void)
{
	struct evlist *evlist = evlist__new();

	if (evlist && evlist__add_default(evlist)) {
		evlist__delete(evlist);
		evlist = NULL;
	}

	return evlist;
}

struct evlist *evlist__new_dummy(void)
{
	struct evlist *evlist = evlist__new();

	if (evlist && evlist__add_dummy(evlist)) {
		evlist__delete(evlist);
		evlist = NULL;
	}

	return evlist;
}

/**
 * evlist__set_id_pos - set the positions of event ids.
 * @evlist: selected event list
 *
 * Events with compatible sample types all have the same id_pos
 * and is_pos.  For convenience, put a copy on evlist.
 */
void evlist__set_id_pos(struct evlist *evlist)
{
	struct evsel *first = evlist__first(evlist);

	evlist->id_pos = first->id_pos;
	evlist->is_pos = first->is_pos;
}

static void evlist__update_id_pos(struct evlist *evlist)
{
	struct evsel *evsel;

	evlist__for_each_entry(evlist, evsel)
		evsel__calc_id_pos(evsel);

	evlist__set_id_pos(evlist);
}

static void evlist__purge(struct evlist *evlist)
{
	struct evsel *pos, *n;

	evlist__for_each_entry_safe(evlist, n, pos) {
		list_del_init(&pos->core.node);
		pos->evlist = NULL;
		evsel__delete(pos);
	}

	evlist->core.nr_entries = 0;
}

void evlist__exit(struct evlist *evlist)
{
	zfree(&evlist->mmap);
	zfree(&evlist->overwrite_mmap);
	perf_evlist__exit(&evlist->core);
}

void evlist__delete(struct evlist *evlist)
{
	if (evlist == NULL)
		return;

	evlist__munmap(evlist);
	evlist__close(evlist);
	evlist__purge(evlist);
	evlist__exit(evlist);
	free(evlist);
}

void evlist__add(struct evlist *evlist, struct evsel *entry)
{
	perf_evlist__add(&evlist->core, &entry->core);
	entry->evlist = evlist;
	entry->tracking = !entry->core.idx;

	if (evlist->core.nr_entries == 1)
		evlist__set_id_pos(evlist);
}

void evlist__remove(struct evlist *evlist, struct evsel *evsel)
{
	evsel->evlist = NULL;
	perf_evlist__remove(&evlist->core, &evsel->core);
}

void evlist__splice_list_tail(struct evlist *evlist, struct list_head *list)
{
	while (!list_empty(list)) {
		struct evsel *evsel, *temp, *leader = NULL;

		__evlist__for_each_entry_safe(list, temp, evsel) {
			list_del_init(&evsel->core.node);
			evlist__add(evlist, evsel);
			leader = evsel;
			break;
		}

		__evlist__for_each_entry_safe(list, temp, evsel) {
			if (evsel__has_leader(evsel, leader)) {
				list_del_init(&evsel->core.node);
				evlist__add(evlist, evsel);
			}
		}
	}
}

int __evlist__set_tracepoints_handlers(struct evlist *evlist,
				       const struct evsel_str_handler *assocs, size_t nr_assocs)
{
	size_t i;
	int err;

	for (i = 0; i < nr_assocs; i++) {
		// Adding a handler for an event not in this evlist, just ignore it.
		struct evsel *evsel = evlist__find_tracepoint_by_name(evlist, assocs[i].name);
		if (evsel == NULL)
			continue;

		err = -EEXIST;
		if (evsel->handler != NULL)
			goto out;
		evsel->handler = assocs[i].handler;
	}

	err = 0;
out:
	return err;
}

void evlist__set_leader(struct evlist *evlist)
{
	perf_evlist__set_leader(&evlist->core);
}

int __evlist__add_default(struct evlist *evlist, bool precise)
{
	struct evsel *evsel;

	evsel = evsel__new_cycles(precise, PERF_TYPE_HARDWARE,
				  PERF_COUNT_HW_CPU_CYCLES);
	if (evsel == NULL)
		return -ENOMEM;

	evlist__add(evlist, evsel);
	return 0;
}

static struct evsel *evlist__dummy_event(struct evlist *evlist)
{
	struct perf_event_attr attr = {
		.type	= PERF_TYPE_SOFTWARE,
		.config = PERF_COUNT_SW_DUMMY,
		.size	= sizeof(attr), /* to capture ABI version */
	};

	return evsel__new_idx(&attr, evlist->core.nr_entries);
}

int evlist__add_dummy(struct evlist *evlist)
{
	struct evsel *evsel = evlist__dummy_event(evlist);

	if (evsel == NULL)
		return -ENOMEM;

	evlist__add(evlist, evsel);
	return 0;
}

static void evlist__add_on_all_cpus(struct evlist *evlist, struct evsel *evsel)
{
	evsel->core.system_wide = true;

	/*
	 * All CPUs.
	 *
	 * Note perf_event_open() does not accept CPUs that are not online, so
	 * in fact this CPU list will include only all online CPUs.
	 */
	perf_cpu_map__put(evsel->core.own_cpus);
	evsel->core.own_cpus = perf_cpu_map__new(NULL);
	perf_cpu_map__put(evsel->core.cpus);
	evsel->core.cpus = perf_cpu_map__get(evsel->core.own_cpus);

	/* No threads */
	perf_thread_map__put(evsel->core.threads);
	evsel->core.threads = perf_thread_map__new_dummy();

	evlist__add(evlist, evsel);
}

struct evsel *evlist__add_aux_dummy(struct evlist *evlist, bool system_wide)
{
	struct evsel *evsel = evlist__dummy_event(evlist);

	if (!evsel)
		return NULL;

	evsel->core.attr.exclude_kernel = 1;
	evsel->core.attr.exclude_guest = 1;
	evsel->core.attr.exclude_hv = 1;
	evsel->core.attr.freq = 0;
	evsel->core.attr.sample_period = 1;
	evsel->no_aux_samples = true;
	evsel->name = strdup("dummy:u");

	if (system_wide)
		evlist__add_on_all_cpus(evlist, evsel);
	else
		evlist__add(evlist, evsel);

	return evsel;
}

<<<<<<< HEAD
static int evlist__add_attrs(struct evlist *evlist, struct perf_event_attr *attrs, size_t nr_attrs)
=======
int evlist__add_attrs(struct evlist *evlist, struct perf_event_attr *attrs, size_t nr_attrs)
>>>>>>> 7365df19
{
	struct evsel *evsel, *n;
	LIST_HEAD(head);
	size_t i;

	for (i = 0; i < nr_attrs; i++) {
		evsel = evsel__new_idx(attrs + i, evlist->core.nr_entries + i);
		if (evsel == NULL)
			goto out_delete_partial_list;
		list_add_tail(&evsel->core.node, &head);
	}

	evlist__splice_list_tail(evlist, &head);

	return 0;

out_delete_partial_list:
	__evlist__for_each_entry_safe(&head, n, evsel)
		evsel__delete(evsel);
	return -1;
}

int __evlist__add_default_attrs(struct evlist *evlist, struct perf_event_attr *attrs, size_t nr_attrs)
{
	size_t i;

	for (i = 0; i < nr_attrs; i++)
		event_attr_init(attrs + i);

	return evlist__add_attrs(evlist, attrs, nr_attrs);
}

__weak int arch_evlist__add_default_attrs(struct evlist *evlist,
					  struct perf_event_attr *attrs,
					  size_t nr_attrs)
{
	if (!nr_attrs)
		return 0;

	return __evlist__add_default_attrs(evlist, attrs, nr_attrs);
}

struct evsel *evlist__find_tracepoint_by_id(struct evlist *evlist, int id)
{
	struct evsel *evsel;

	evlist__for_each_entry(evlist, evsel) {
		if (evsel->core.attr.type   == PERF_TYPE_TRACEPOINT &&
		    (int)evsel->core.attr.config == id)
			return evsel;
	}

	return NULL;
}

struct evsel *evlist__find_tracepoint_by_name(struct evlist *evlist, const char *name)
{
	struct evsel *evsel;

	evlist__for_each_entry(evlist, evsel) {
		if ((evsel->core.attr.type == PERF_TYPE_TRACEPOINT) &&
		    (strcmp(evsel->name, name) == 0))
			return evsel;
	}

	return NULL;
}

int evlist__add_newtp(struct evlist *evlist, const char *sys, const char *name, void *handler)
{
	struct evsel *evsel = evsel__newtp(sys, name);

	if (IS_ERR(evsel))
		return -1;

	evsel->handler = handler;
	evlist__add(evlist, evsel);
	return 0;
}

struct evlist_cpu_iterator evlist__cpu_begin(struct evlist *evlist, struct affinity *affinity)
{
	struct evlist_cpu_iterator itr = {
		.container = evlist,
		.evsel = NULL,
		.cpu_map_idx = 0,
		.evlist_cpu_map_idx = 0,
		.evlist_cpu_map_nr = perf_cpu_map__nr(evlist->core.all_cpus),
		.cpu = (struct perf_cpu){ .cpu = -1},
		.affinity = affinity,
	};

	if (evlist__empty(evlist)) {
		/* Ensure the empty list doesn't iterate. */
		itr.evlist_cpu_map_idx = itr.evlist_cpu_map_nr;
	} else {
		itr.evsel = evlist__first(evlist);
		if (itr.affinity) {
			itr.cpu = perf_cpu_map__cpu(evlist->core.all_cpus, 0);
			affinity__set(itr.affinity, itr.cpu.cpu);
			itr.cpu_map_idx = perf_cpu_map__idx(itr.evsel->core.cpus, itr.cpu);
			/*
			 * If this CPU isn't in the evsel's cpu map then advance
			 * through the list.
			 */
			if (itr.cpu_map_idx == -1)
				evlist_cpu_iterator__next(&itr);
		}
	}
	return itr;
}

void evlist_cpu_iterator__next(struct evlist_cpu_iterator *evlist_cpu_itr)
{
	while (evlist_cpu_itr->evsel != evlist__last(evlist_cpu_itr->container)) {
		evlist_cpu_itr->evsel = evsel__next(evlist_cpu_itr->evsel);
		evlist_cpu_itr->cpu_map_idx =
			perf_cpu_map__idx(evlist_cpu_itr->evsel->core.cpus,
					  evlist_cpu_itr->cpu);
		if (evlist_cpu_itr->cpu_map_idx != -1)
			return;
	}
	evlist_cpu_itr->evlist_cpu_map_idx++;
	if (evlist_cpu_itr->evlist_cpu_map_idx < evlist_cpu_itr->evlist_cpu_map_nr) {
		evlist_cpu_itr->evsel = evlist__first(evlist_cpu_itr->container);
		evlist_cpu_itr->cpu =
			perf_cpu_map__cpu(evlist_cpu_itr->container->core.all_cpus,
					  evlist_cpu_itr->evlist_cpu_map_idx);
		if (evlist_cpu_itr->affinity)
			affinity__set(evlist_cpu_itr->affinity, evlist_cpu_itr->cpu.cpu);
		evlist_cpu_itr->cpu_map_idx =
			perf_cpu_map__idx(evlist_cpu_itr->evsel->core.cpus,
					  evlist_cpu_itr->cpu);
		/*
		 * If this CPU isn't in the evsel's cpu map then advance through
		 * the list.
		 */
		if (evlist_cpu_itr->cpu_map_idx == -1)
			evlist_cpu_iterator__next(evlist_cpu_itr);
	}
}

bool evlist_cpu_iterator__end(const struct evlist_cpu_iterator *evlist_cpu_itr)
{
	return evlist_cpu_itr->evlist_cpu_map_idx >= evlist_cpu_itr->evlist_cpu_map_nr;
}

static int evsel__strcmp(struct evsel *pos, char *evsel_name)
{
	if (!evsel_name)
		return 0;
	if (evsel__is_dummy_event(pos))
		return 1;
	return strcmp(pos->name, evsel_name);
}

static int evlist__is_enabled(struct evlist *evlist)
{
	struct evsel *pos;

	evlist__for_each_entry(evlist, pos) {
		if (!evsel__is_group_leader(pos) || !pos->core.fd)
			continue;
		/* If at least one event is enabled, evlist is enabled. */
		if (!pos->disabled)
			return true;
	}
	return false;
}

static void __evlist__disable(struct evlist *evlist, char *evsel_name)
{
	struct evsel *pos;
	struct evlist_cpu_iterator evlist_cpu_itr;
	struct affinity saved_affinity, *affinity = NULL;
	bool has_imm = false;

	// See explanation in evlist__close()
	if (!cpu_map__is_dummy(evlist->core.user_requested_cpus)) {
		if (affinity__setup(&saved_affinity) < 0)
			return;
		affinity = &saved_affinity;
	}

	/* Disable 'immediate' events last */
	for (int imm = 0; imm <= 1; imm++) {
		evlist__for_each_cpu(evlist_cpu_itr, evlist, affinity) {
			pos = evlist_cpu_itr.evsel;
			if (evsel__strcmp(pos, evsel_name))
				continue;
			if (pos->disabled || !evsel__is_group_leader(pos) || !pos->core.fd)
				continue;
			if (pos->immediate)
				has_imm = true;
			if (pos->immediate != imm)
				continue;
			evsel__disable_cpu(pos, evlist_cpu_itr.cpu_map_idx);
		}
		if (!has_imm)
			break;
	}

	affinity__cleanup(affinity);
	evlist__for_each_entry(evlist, pos) {
		if (evsel__strcmp(pos, evsel_name))
			continue;
		if (!evsel__is_group_leader(pos) || !pos->core.fd)
			continue;
		pos->disabled = true;
	}

	/*
	 * If we disabled only single event, we need to check
	 * the enabled state of the evlist manually.
	 */
	if (evsel_name)
		evlist->enabled = evlist__is_enabled(evlist);
	else
		evlist->enabled = false;
}

void evlist__disable(struct evlist *evlist)
{
	__evlist__disable(evlist, NULL);
}

void evlist__disable_evsel(struct evlist *evlist, char *evsel_name)
{
	__evlist__disable(evlist, evsel_name);
}

static void __evlist__enable(struct evlist *evlist, char *evsel_name)
{
	struct evsel *pos;
	struct evlist_cpu_iterator evlist_cpu_itr;
	struct affinity saved_affinity, *affinity = NULL;

	// See explanation in evlist__close()
	if (!cpu_map__is_dummy(evlist->core.user_requested_cpus)) {
		if (affinity__setup(&saved_affinity) < 0)
			return;
		affinity = &saved_affinity;
	}

	evlist__for_each_cpu(evlist_cpu_itr, evlist, affinity) {
		pos = evlist_cpu_itr.evsel;
		if (evsel__strcmp(pos, evsel_name))
			continue;
		if (!evsel__is_group_leader(pos) || !pos->core.fd)
			continue;
		evsel__enable_cpu(pos, evlist_cpu_itr.cpu_map_idx);
	}
	affinity__cleanup(affinity);
	evlist__for_each_entry(evlist, pos) {
		if (evsel__strcmp(pos, evsel_name))
			continue;
		if (!evsel__is_group_leader(pos) || !pos->core.fd)
			continue;
		pos->disabled = false;
	}

	/*
	 * Even single event sets the 'enabled' for evlist,
	 * so the toggle can work properly and toggle to
	 * 'disabled' state.
	 */
	evlist->enabled = true;
}

void evlist__enable(struct evlist *evlist)
{
	__evlist__enable(evlist, NULL);
}

void evlist__enable_evsel(struct evlist *evlist, char *evsel_name)
{
	__evlist__enable(evlist, evsel_name);
}

void evlist__toggle_enable(struct evlist *evlist)
{
	(evlist->enabled ? evlist__disable : evlist__enable)(evlist);
}

int evlist__add_pollfd(struct evlist *evlist, int fd)
{
	return perf_evlist__add_pollfd(&evlist->core, fd, NULL, POLLIN, fdarray_flag__default);
}

int evlist__filter_pollfd(struct evlist *evlist, short revents_and_mask)
{
	return perf_evlist__filter_pollfd(&evlist->core, revents_and_mask);
}

#ifdef HAVE_EVENTFD_SUPPORT
int evlist__add_wakeup_eventfd(struct evlist *evlist, int fd)
{
	return perf_evlist__add_pollfd(&evlist->core, fd, NULL, POLLIN,
				       fdarray_flag__nonfilterable);
}
#endif

int evlist__poll(struct evlist *evlist, int timeout)
{
	return perf_evlist__poll(&evlist->core, timeout);
}

struct perf_sample_id *evlist__id2sid(struct evlist *evlist, u64 id)
{
	struct hlist_head *head;
	struct perf_sample_id *sid;
	int hash;

	hash = hash_64(id, PERF_EVLIST__HLIST_BITS);
	head = &evlist->core.heads[hash];

	hlist_for_each_entry(sid, head, node)
		if (sid->id == id)
			return sid;

	return NULL;
}

struct evsel *evlist__id2evsel(struct evlist *evlist, u64 id)
{
	struct perf_sample_id *sid;

	if (evlist->core.nr_entries == 1 || !id)
		return evlist__first(evlist);

	sid = evlist__id2sid(evlist, id);
	if (sid)
		return container_of(sid->evsel, struct evsel, core);

	if (!evlist__sample_id_all(evlist))
		return evlist__first(evlist);

	return NULL;
}

struct evsel *evlist__id2evsel_strict(struct evlist *evlist, u64 id)
{
	struct perf_sample_id *sid;

	if (!id)
		return NULL;

	sid = evlist__id2sid(evlist, id);
	if (sid)
		return container_of(sid->evsel, struct evsel, core);

	return NULL;
}

static int evlist__event2id(struct evlist *evlist, union perf_event *event, u64 *id)
{
	const __u64 *array = event->sample.array;
	ssize_t n;

	n = (event->header.size - sizeof(event->header)) >> 3;

	if (event->header.type == PERF_RECORD_SAMPLE) {
		if (evlist->id_pos >= n)
			return -1;
		*id = array[evlist->id_pos];
	} else {
		if (evlist->is_pos > n)
			return -1;
		n -= evlist->is_pos;
		*id = array[n];
	}
	return 0;
}

struct evsel *evlist__event2evsel(struct evlist *evlist, union perf_event *event)
{
	struct evsel *first = evlist__first(evlist);
	struct hlist_head *head;
	struct perf_sample_id *sid;
	int hash;
	u64 id;

	if (evlist->core.nr_entries == 1)
		return first;

	if (!first->core.attr.sample_id_all &&
	    event->header.type != PERF_RECORD_SAMPLE)
		return first;

	if (evlist__event2id(evlist, event, &id))
		return NULL;

	/* Synthesized events have an id of zero */
	if (!id)
		return first;

	hash = hash_64(id, PERF_EVLIST__HLIST_BITS);
	head = &evlist->core.heads[hash];

	hlist_for_each_entry(sid, head, node) {
		if (sid->id == id)
			return container_of(sid->evsel, struct evsel, core);
	}
	return NULL;
}

static int evlist__set_paused(struct evlist *evlist, bool value)
{
	int i;

	if (!evlist->overwrite_mmap)
		return 0;

	for (i = 0; i < evlist->core.nr_mmaps; i++) {
		int fd = evlist->overwrite_mmap[i].core.fd;
		int err;

		if (fd < 0)
			continue;
		err = ioctl(fd, PERF_EVENT_IOC_PAUSE_OUTPUT, value ? 1 : 0);
		if (err)
			return err;
	}
	return 0;
}

static int evlist__pause(struct evlist *evlist)
{
	return evlist__set_paused(evlist, true);
}

static int evlist__resume(struct evlist *evlist)
{
	return evlist__set_paused(evlist, false);
}

static void evlist__munmap_nofree(struct evlist *evlist)
{
	int i;

	if (evlist->mmap)
		for (i = 0; i < evlist->core.nr_mmaps; i++)
			perf_mmap__munmap(&evlist->mmap[i].core);

	if (evlist->overwrite_mmap)
		for (i = 0; i < evlist->core.nr_mmaps; i++)
			perf_mmap__munmap(&evlist->overwrite_mmap[i].core);
}

void evlist__munmap(struct evlist *evlist)
{
	evlist__munmap_nofree(evlist);
	zfree(&evlist->mmap);
	zfree(&evlist->overwrite_mmap);
}

static void perf_mmap__unmap_cb(struct perf_mmap *map)
{
	struct mmap *m = container_of(map, struct mmap, core);

	mmap__munmap(m);
}

static struct mmap *evlist__alloc_mmap(struct evlist *evlist,
				       bool overwrite)
{
	int i;
	struct mmap *map;

	map = zalloc(evlist->core.nr_mmaps * sizeof(struct mmap));
	if (!map)
		return NULL;

	for (i = 0; i < evlist->core.nr_mmaps; i++) {
		struct perf_mmap *prev = i ? &map[i - 1].core : NULL;

		/*
		 * When the perf_mmap() call is made we grab one refcount, plus
		 * one extra to let perf_mmap__consume() get the last
		 * events after all real references (perf_mmap__get()) are
		 * dropped.
		 *
		 * Each PERF_EVENT_IOC_SET_OUTPUT points to this mmap and
		 * thus does perf_mmap__get() on it.
		 */
		perf_mmap__init(&map[i].core, prev, overwrite, perf_mmap__unmap_cb);
	}

	return map;
}

static void
perf_evlist__mmap_cb_idx(struct perf_evlist *_evlist,
			 struct perf_evsel *_evsel,
			 struct perf_mmap_param *_mp,
			 int idx)
{
	struct evlist *evlist = container_of(_evlist, struct evlist, core);
	struct mmap_params *mp = container_of(_mp, struct mmap_params, core);
	struct evsel *evsel = container_of(_evsel, struct evsel, core);

	auxtrace_mmap_params__set_idx(&mp->auxtrace_mp, evlist, evsel, idx);
}

static struct perf_mmap*
perf_evlist__mmap_cb_get(struct perf_evlist *_evlist, bool overwrite, int idx)
{
	struct evlist *evlist = container_of(_evlist, struct evlist, core);
	struct mmap *maps;

	maps = overwrite ? evlist->overwrite_mmap : evlist->mmap;

	if (!maps) {
		maps = evlist__alloc_mmap(evlist, overwrite);
		if (!maps)
			return NULL;

		if (overwrite) {
			evlist->overwrite_mmap = maps;
			if (evlist->bkw_mmap_state == BKW_MMAP_NOTREADY)
				evlist__toggle_bkw_mmap(evlist, BKW_MMAP_RUNNING);
		} else {
			evlist->mmap = maps;
		}
	}

	return &maps[idx].core;
}

static int
perf_evlist__mmap_cb_mmap(struct perf_mmap *_map, struct perf_mmap_param *_mp,
			  int output, struct perf_cpu cpu)
{
	struct mmap *map = container_of(_map, struct mmap, core);
	struct mmap_params *mp = container_of(_mp, struct mmap_params, core);

	return mmap__mmap(map, mp, output, cpu);
}

unsigned long perf_event_mlock_kb_in_pages(void)
{
	unsigned long pages;
	int max;

	if (sysctl__read_int("kernel/perf_event_mlock_kb", &max) < 0) {
		/*
		 * Pick a once upon a time good value, i.e. things look
		 * strange since we can't read a sysctl value, but lets not
		 * die yet...
		 */
		max = 512;
	} else {
		max -= (page_size / 1024);
	}

	pages = (max * 1024) / page_size;
	if (!is_power_of_2(pages))
		pages = rounddown_pow_of_two(pages);

	return pages;
}

size_t evlist__mmap_size(unsigned long pages)
{
	if (pages == UINT_MAX)
		pages = perf_event_mlock_kb_in_pages();
	else if (!is_power_of_2(pages))
		return 0;

	return (pages + 1) * page_size;
}

static long parse_pages_arg(const char *str, unsigned long min,
			    unsigned long max)
{
	unsigned long pages, val;
	static struct parse_tag tags[] = {
		{ .tag  = 'B', .mult = 1       },
		{ .tag  = 'K', .mult = 1 << 10 },
		{ .tag  = 'M', .mult = 1 << 20 },
		{ .tag  = 'G', .mult = 1 << 30 },
		{ .tag  = 0 },
	};

	if (str == NULL)
		return -EINVAL;

	val = parse_tag_value(str, tags);
	if (val != (unsigned long) -1) {
		/* we got file size value */
		pages = PERF_ALIGN(val, page_size) / page_size;
	} else {
		/* we got pages count value */
		char *eptr;
		pages = strtoul(str, &eptr, 10);
		if (*eptr != '\0')
			return -EINVAL;
	}

	if (pages == 0 && min == 0) {
		/* leave number of pages at 0 */
	} else if (!is_power_of_2(pages)) {
		char buf[100];

		/* round pages up to next power of 2 */
		pages = roundup_pow_of_two(pages);
		if (!pages)
			return -EINVAL;

		unit_number__scnprintf(buf, sizeof(buf), pages * page_size);
		pr_info("rounding mmap pages size to %s (%lu pages)\n",
			buf, pages);
	}

	if (pages > max)
		return -EINVAL;

	return pages;
}

int __evlist__parse_mmap_pages(unsigned int *mmap_pages, const char *str)
{
	unsigned long max = UINT_MAX;
	long pages;

	if (max > SIZE_MAX / page_size)
		max = SIZE_MAX / page_size;

	pages = parse_pages_arg(str, 1, max);
	if (pages < 0) {
		pr_err("Invalid argument for --mmap_pages/-m\n");
		return -1;
	}

	*mmap_pages = pages;
	return 0;
}

int evlist__parse_mmap_pages(const struct option *opt, const char *str, int unset __maybe_unused)
{
	return __evlist__parse_mmap_pages(opt->value, str);
}

/**
 * evlist__mmap_ex - Create mmaps to receive events.
 * @evlist: list of events
 * @pages: map length in pages
 * @overwrite: overwrite older events?
 * @auxtrace_pages - auxtrace map length in pages
 * @auxtrace_overwrite - overwrite older auxtrace data?
 *
 * If @overwrite is %false the user needs to signal event consumption using
 * perf_mmap__write_tail().  Using evlist__mmap_read() does this
 * automatically.
 *
 * Similarly, if @auxtrace_overwrite is %false the user needs to signal data
 * consumption using auxtrace_mmap__write_tail().
 *
 * Return: %0 on success, negative error code otherwise.
 */
int evlist__mmap_ex(struct evlist *evlist, unsigned int pages,
			 unsigned int auxtrace_pages,
			 bool auxtrace_overwrite, int nr_cblocks, int affinity, int flush,
			 int comp_level)
{
	/*
	 * Delay setting mp.prot: set it before calling perf_mmap__mmap.
	 * Its value is decided by evsel's write_backward.
	 * So &mp should not be passed through const pointer.
	 */
	struct mmap_params mp = {
		.nr_cblocks	= nr_cblocks,
		.affinity	= affinity,
		.flush		= flush,
		.comp_level	= comp_level
	};
	struct perf_evlist_mmap_ops ops = {
		.idx  = perf_evlist__mmap_cb_idx,
		.get  = perf_evlist__mmap_cb_get,
		.mmap = perf_evlist__mmap_cb_mmap,
	};

	evlist->core.mmap_len = evlist__mmap_size(pages);
	pr_debug("mmap size %zuB\n", evlist->core.mmap_len);

	auxtrace_mmap_params__init(&mp.auxtrace_mp, evlist->core.mmap_len,
				   auxtrace_pages, auxtrace_overwrite);

	return perf_evlist__mmap_ops(&evlist->core, &ops, &mp.core);
}

int evlist__mmap(struct evlist *evlist, unsigned int pages)
{
	return evlist__mmap_ex(evlist, pages, 0, false, 0, PERF_AFFINITY_SYS, 1, 0);
}

int evlist__create_maps(struct evlist *evlist, struct target *target)
{
	bool all_threads = (target->per_thread && target->system_wide);
	struct perf_cpu_map *cpus;
	struct perf_thread_map *threads;

	/*
	 * If specify '-a' and '--per-thread' to perf record, perf record
	 * will override '--per-thread'. target->per_thread = false and
	 * target->system_wide = true.
	 *
	 * If specify '--per-thread' only to perf record,
	 * target->per_thread = true and target->system_wide = false.
	 *
	 * So target->per_thread && target->system_wide is false.
	 * For perf record, thread_map__new_str doesn't call
	 * thread_map__new_all_cpus. That will keep perf record's
	 * current behavior.
	 *
	 * For perf stat, it allows the case that target->per_thread and
	 * target->system_wide are all true. It means to collect system-wide
	 * per-thread data. thread_map__new_str will call
	 * thread_map__new_all_cpus to enumerate all threads.
	 */
	threads = thread_map__new_str(target->pid, target->tid, target->uid,
				      all_threads);

	if (!threads)
		return -1;

	if (target__uses_dummy_map(target))
		cpus = perf_cpu_map__dummy_new();
	else
		cpus = perf_cpu_map__new(target->cpu_list);

	if (!cpus)
		goto out_delete_threads;

	evlist->core.has_user_cpus = !!target->cpu_list && !target->hybrid;

	perf_evlist__set_maps(&evlist->core, cpus, threads);

	/* as evlist now has references, put count here */
	perf_cpu_map__put(cpus);
	perf_thread_map__put(threads);

	return 0;

out_delete_threads:
	perf_thread_map__put(threads);
	return -1;
}

int evlist__apply_filters(struct evlist *evlist, struct evsel **err_evsel)
{
	struct evsel *evsel;
	int err = 0;

	evlist__for_each_entry(evlist, evsel) {
		if (evsel->filter == NULL)
			continue;

		/*
		 * filters only work for tracepoint event, which doesn't have cpu limit.
		 * So evlist and evsel should always be same.
		 */
		err = perf_evsel__apply_filter(&evsel->core, evsel->filter);
		if (err) {
			*err_evsel = evsel;
			break;
		}
	}

	return err;
}

int evlist__set_tp_filter(struct evlist *evlist, const char *filter)
{
	struct evsel *evsel;
	int err = 0;

	if (filter == NULL)
		return -1;

	evlist__for_each_entry(evlist, evsel) {
		if (evsel->core.attr.type != PERF_TYPE_TRACEPOINT)
			continue;

		err = evsel__set_filter(evsel, filter);
		if (err)
			break;
	}

	return err;
}

int evlist__append_tp_filter(struct evlist *evlist, const char *filter)
{
	struct evsel *evsel;
	int err = 0;

	if (filter == NULL)
		return -1;

	evlist__for_each_entry(evlist, evsel) {
		if (evsel->core.attr.type != PERF_TYPE_TRACEPOINT)
			continue;

		err = evsel__append_tp_filter(evsel, filter);
		if (err)
			break;
	}

	return err;
}

char *asprintf__tp_filter_pids(size_t npids, pid_t *pids)
{
	char *filter;
	size_t i;

	for (i = 0; i < npids; ++i) {
		if (i == 0) {
			if (asprintf(&filter, "common_pid != %d", pids[i]) < 0)
				return NULL;
		} else {
			char *tmp;

			if (asprintf(&tmp, "%s && common_pid != %d", filter, pids[i]) < 0)
				goto out_free;

			free(filter);
			filter = tmp;
		}
	}

	return filter;
out_free:
	free(filter);
	return NULL;
}

int evlist__set_tp_filter_pids(struct evlist *evlist, size_t npids, pid_t *pids)
{
	char *filter = asprintf__tp_filter_pids(npids, pids);
	int ret = evlist__set_tp_filter(evlist, filter);

	free(filter);
	return ret;
}

int evlist__set_tp_filter_pid(struct evlist *evlist, pid_t pid)
{
	return evlist__set_tp_filter_pids(evlist, 1, &pid);
}

int evlist__append_tp_filter_pids(struct evlist *evlist, size_t npids, pid_t *pids)
{
	char *filter = asprintf__tp_filter_pids(npids, pids);
	int ret = evlist__append_tp_filter(evlist, filter);

	free(filter);
	return ret;
}

int evlist__append_tp_filter_pid(struct evlist *evlist, pid_t pid)
{
	return evlist__append_tp_filter_pids(evlist, 1, &pid);
}

bool evlist__valid_sample_type(struct evlist *evlist)
{
	struct evsel *pos;

	if (evlist->core.nr_entries == 1)
		return true;

	if (evlist->id_pos < 0 || evlist->is_pos < 0)
		return false;

	evlist__for_each_entry(evlist, pos) {
		if (pos->id_pos != evlist->id_pos ||
		    pos->is_pos != evlist->is_pos)
			return false;
	}

	return true;
}

u64 __evlist__combined_sample_type(struct evlist *evlist)
{
	struct evsel *evsel;

	if (evlist->combined_sample_type)
		return evlist->combined_sample_type;

	evlist__for_each_entry(evlist, evsel)
		evlist->combined_sample_type |= evsel->core.attr.sample_type;

	return evlist->combined_sample_type;
}

u64 evlist__combined_sample_type(struct evlist *evlist)
{
	evlist->combined_sample_type = 0;
	return __evlist__combined_sample_type(evlist);
}

u64 evlist__combined_branch_type(struct evlist *evlist)
{
	struct evsel *evsel;
	u64 branch_type = 0;

	evlist__for_each_entry(evlist, evsel)
		branch_type |= evsel->core.attr.branch_sample_type;
	return branch_type;
}

bool evlist__valid_read_format(struct evlist *evlist)
{
	struct evsel *first = evlist__first(evlist), *pos = first;
	u64 read_format = first->core.attr.read_format;
	u64 sample_type = first->core.attr.sample_type;

	evlist__for_each_entry(evlist, pos) {
		if (read_format != pos->core.attr.read_format) {
			pr_debug("Read format differs %#" PRIx64 " vs %#" PRIx64 "\n",
				 read_format, (u64)pos->core.attr.read_format);
		}
	}

	/* PERF_SAMPLE_READ implies PERF_FORMAT_ID. */
	if ((sample_type & PERF_SAMPLE_READ) &&
	    !(read_format & PERF_FORMAT_ID)) {
		return false;
	}

	return true;
}

u16 evlist__id_hdr_size(struct evlist *evlist)
{
	struct evsel *first = evlist__first(evlist);

	return first->core.attr.sample_id_all ? evsel__id_hdr_size(first) : 0;
}

bool evlist__valid_sample_id_all(struct evlist *evlist)
{
	struct evsel *first = evlist__first(evlist), *pos = first;

	evlist__for_each_entry_continue(evlist, pos) {
		if (first->core.attr.sample_id_all != pos->core.attr.sample_id_all)
			return false;
	}

	return true;
}

bool evlist__sample_id_all(struct evlist *evlist)
{
	struct evsel *first = evlist__first(evlist);
	return first->core.attr.sample_id_all;
}

void evlist__set_selected(struct evlist *evlist, struct evsel *evsel)
{
	evlist->selected = evsel;
}

void evlist__close(struct evlist *evlist)
{
	struct evsel *evsel;
	struct evlist_cpu_iterator evlist_cpu_itr;
	struct affinity affinity;

	/*
	 * With perf record core.user_requested_cpus is usually NULL.
	 * Use the old method to handle this for now.
	 */
	if (!evlist->core.user_requested_cpus ||
	    cpu_map__is_dummy(evlist->core.user_requested_cpus)) {
		evlist__for_each_entry_reverse(evlist, evsel)
			evsel__close(evsel);
		return;
	}

	if (affinity__setup(&affinity) < 0)
		return;

	evlist__for_each_cpu(evlist_cpu_itr, evlist, &affinity) {
		perf_evsel__close_cpu(&evlist_cpu_itr.evsel->core,
				      evlist_cpu_itr.cpu_map_idx);
	}

	affinity__cleanup(&affinity);
	evlist__for_each_entry_reverse(evlist, evsel) {
		perf_evsel__free_fd(&evsel->core);
		perf_evsel__free_id(&evsel->core);
	}
	perf_evlist__reset_id_hash(&evlist->core);
}

static int evlist__create_syswide_maps(struct evlist *evlist)
{
	struct perf_cpu_map *cpus;
	struct perf_thread_map *threads;

	/*
	 * Try reading /sys/devices/system/cpu/online to get
	 * an all cpus map.
	 *
	 * FIXME: -ENOMEM is the best we can do here, the cpu_map
	 * code needs an overhaul to properly forward the
	 * error, and we may not want to do that fallback to a
	 * default cpu identity map :-\
	 */
	cpus = perf_cpu_map__new(NULL);
	if (!cpus)
		goto out;

	threads = perf_thread_map__new_dummy();
	if (!threads)
		goto out_put;

	perf_evlist__set_maps(&evlist->core, cpus, threads);

	perf_thread_map__put(threads);
out_put:
	perf_cpu_map__put(cpus);
out:
	return -ENOMEM;
}

int evlist__open(struct evlist *evlist)
{
	struct evsel *evsel;
	int err;

	/*
	 * Default: one fd per CPU, all threads, aka systemwide
	 * as sys_perf_event_open(cpu = -1, thread = -1) is EINVAL
	 */
	if (evlist->core.threads == NULL && evlist->core.user_requested_cpus == NULL) {
		err = evlist__create_syswide_maps(evlist);
		if (err < 0)
			goto out_err;
	}

	evlist__update_id_pos(evlist);

	evlist__for_each_entry(evlist, evsel) {
		err = evsel__open(evsel, evsel->core.cpus, evsel->core.threads);
		if (err < 0)
			goto out_err;
	}

	return 0;
out_err:
	evlist__close(evlist);
	errno = -err;
	return err;
}

int evlist__prepare_workload(struct evlist *evlist, struct target *target, const char *argv[],
			     bool pipe_output, void (*exec_error)(int signo, siginfo_t *info, void *ucontext))
{
	int child_ready_pipe[2], go_pipe[2];
	char bf;

	if (pipe(child_ready_pipe) < 0) {
		perror("failed to create 'ready' pipe");
		return -1;
	}

	if (pipe(go_pipe) < 0) {
		perror("failed to create 'go' pipe");
		goto out_close_ready_pipe;
	}

	evlist->workload.pid = fork();
	if (evlist->workload.pid < 0) {
		perror("failed to fork");
		goto out_close_pipes;
	}

	if (!evlist->workload.pid) {
		int ret;

		if (pipe_output)
			dup2(2, 1);

		signal(SIGTERM, SIG_DFL);

		close(child_ready_pipe[0]);
		close(go_pipe[1]);
		fcntl(go_pipe[0], F_SETFD, FD_CLOEXEC);

		/*
		 * Change the name of this process not to confuse --exclude-perf users
		 * that sees 'perf' in the window up to the execvp() and thinks that
		 * perf samples are not being excluded.
		 */
		prctl(PR_SET_NAME, "perf-exec");

		/*
		 * Tell the parent we're ready to go
		 */
		close(child_ready_pipe[1]);

		/*
		 * Wait until the parent tells us to go.
		 */
		ret = read(go_pipe[0], &bf, 1);
		/*
		 * The parent will ask for the execvp() to be performed by
		 * writing exactly one byte, in workload.cork_fd, usually via
		 * evlist__start_workload().
		 *
		 * For cancelling the workload without actually running it,
		 * the parent will just close workload.cork_fd, without writing
		 * anything, i.e. read will return zero and we just exit()
		 * here.
		 */
		if (ret != 1) {
			if (ret == -1)
				perror("unable to read pipe");
			exit(ret);
		}

		execvp(argv[0], (char **)argv);

		if (exec_error) {
			union sigval val;

			val.sival_int = errno;
			if (sigqueue(getppid(), SIGUSR1, val))
				perror(argv[0]);
		} else
			perror(argv[0]);
		exit(-1);
	}

	if (exec_error) {
		struct sigaction act = {
			.sa_flags     = SA_SIGINFO,
			.sa_sigaction = exec_error,
		};
		sigaction(SIGUSR1, &act, NULL);
	}

	if (target__none(target)) {
		if (evlist->core.threads == NULL) {
			fprintf(stderr, "FATAL: evlist->threads need to be set at this point (%s:%d).\n",
				__func__, __LINE__);
			goto out_close_pipes;
		}
		perf_thread_map__set_pid(evlist->core.threads, 0, evlist->workload.pid);
	}

	close(child_ready_pipe[1]);
	close(go_pipe[0]);
	/*
	 * wait for child to settle
	 */
	if (read(child_ready_pipe[0], &bf, 1) == -1) {
		perror("unable to read pipe");
		goto out_close_pipes;
	}

	fcntl(go_pipe[1], F_SETFD, FD_CLOEXEC);
	evlist->workload.cork_fd = go_pipe[1];
	close(child_ready_pipe[0]);
	return 0;

out_close_pipes:
	close(go_pipe[0]);
	close(go_pipe[1]);
out_close_ready_pipe:
	close(child_ready_pipe[0]);
	close(child_ready_pipe[1]);
	return -1;
}

int evlist__start_workload(struct evlist *evlist)
{
	if (evlist->workload.cork_fd > 0) {
		char bf = 0;
		int ret;
		/*
		 * Remove the cork, let it rip!
		 */
		ret = write(evlist->workload.cork_fd, &bf, 1);
		if (ret < 0)
			perror("unable to write to pipe");

		close(evlist->workload.cork_fd);
		return ret;
	}

	return 0;
}

int evlist__parse_sample(struct evlist *evlist, union perf_event *event, struct perf_sample *sample)
{
	struct evsel *evsel = evlist__event2evsel(evlist, event);
	int ret;

	if (!evsel)
		return -EFAULT;
	ret = evsel__parse_sample(evsel, event, sample);
	if (ret)
		return ret;
	if (perf_guest && sample->id) {
		struct perf_sample_id *sid = evlist__id2sid(evlist, sample->id);

		if (sid) {
			sample->machine_pid = sid->machine_pid;
			sample->vcpu = sid->vcpu.cpu;
		}
	}
	return 0;
}

int evlist__parse_sample_timestamp(struct evlist *evlist, union perf_event *event, u64 *timestamp)
{
	struct evsel *evsel = evlist__event2evsel(evlist, event);

	if (!evsel)
		return -EFAULT;
	return evsel__parse_sample_timestamp(evsel, event, timestamp);
}

int evlist__strerror_open(struct evlist *evlist, int err, char *buf, size_t size)
{
	int printed, value;
	char sbuf[STRERR_BUFSIZE], *emsg = str_error_r(err, sbuf, sizeof(sbuf));

	switch (err) {
	case EACCES:
	case EPERM:
		printed = scnprintf(buf, size,
				    "Error:\t%s.\n"
				    "Hint:\tCheck /proc/sys/kernel/perf_event_paranoid setting.", emsg);

		value = perf_event_paranoid();

		printed += scnprintf(buf + printed, size - printed, "\nHint:\t");

		if (value >= 2) {
			printed += scnprintf(buf + printed, size - printed,
					     "For your workloads it needs to be <= 1\nHint:\t");
		}
		printed += scnprintf(buf + printed, size - printed,
				     "For system wide tracing it needs to be set to -1.\n");

		printed += scnprintf(buf + printed, size - printed,
				    "Hint:\tTry: 'sudo sh -c \"echo -1 > /proc/sys/kernel/perf_event_paranoid\"'\n"
				    "Hint:\tThe current value is %d.", value);
		break;
	case EINVAL: {
		struct evsel *first = evlist__first(evlist);
		int max_freq;

		if (sysctl__read_int("kernel/perf_event_max_sample_rate", &max_freq) < 0)
			goto out_default;

		if (first->core.attr.sample_freq < (u64)max_freq)
			goto out_default;

		printed = scnprintf(buf, size,
				    "Error:\t%s.\n"
				    "Hint:\tCheck /proc/sys/kernel/perf_event_max_sample_rate.\n"
				    "Hint:\tThe current value is %d and %" PRIu64 " is being requested.",
				    emsg, max_freq, first->core.attr.sample_freq);
		break;
	}
	default:
out_default:
		scnprintf(buf, size, "%s", emsg);
		break;
	}

	return 0;
}

int evlist__strerror_mmap(struct evlist *evlist, int err, char *buf, size_t size)
{
	char sbuf[STRERR_BUFSIZE], *emsg = str_error_r(err, sbuf, sizeof(sbuf));
	int pages_attempted = evlist->core.mmap_len / 1024, pages_max_per_user, printed = 0;

	switch (err) {
	case EPERM:
		sysctl__read_int("kernel/perf_event_mlock_kb", &pages_max_per_user);
		printed += scnprintf(buf + printed, size - printed,
				     "Error:\t%s.\n"
				     "Hint:\tCheck /proc/sys/kernel/perf_event_mlock_kb (%d kB) setting.\n"
				     "Hint:\tTried using %zd kB.\n",
				     emsg, pages_max_per_user, pages_attempted);

		if (pages_attempted >= pages_max_per_user) {
			printed += scnprintf(buf + printed, size - printed,
					     "Hint:\tTry 'sudo sh -c \"echo %d > /proc/sys/kernel/perf_event_mlock_kb\"', or\n",
					     pages_max_per_user + pages_attempted);
		}

		printed += scnprintf(buf + printed, size - printed,
				     "Hint:\tTry using a smaller -m/--mmap-pages value.");
		break;
	default:
		scnprintf(buf, size, "%s", emsg);
		break;
	}

	return 0;
}

void evlist__to_front(struct evlist *evlist, struct evsel *move_evsel)
{
	struct evsel *evsel, *n;
	LIST_HEAD(move);

	if (move_evsel == evlist__first(evlist))
		return;

	evlist__for_each_entry_safe(evlist, n, evsel) {
		if (evsel__leader(evsel) == evsel__leader(move_evsel))
			list_move_tail(&evsel->core.node, &move);
	}

	list_splice(&move, &evlist->core.entries);
}

struct evsel *evlist__get_tracking_event(struct evlist *evlist)
{
	struct evsel *evsel;

	evlist__for_each_entry(evlist, evsel) {
		if (evsel->tracking)
			return evsel;
	}

	return evlist__first(evlist);
}

void evlist__set_tracking_event(struct evlist *evlist, struct evsel *tracking_evsel)
{
	struct evsel *evsel;

	if (tracking_evsel->tracking)
		return;

	evlist__for_each_entry(evlist, evsel) {
		if (evsel != tracking_evsel)
			evsel->tracking = false;
	}

	tracking_evsel->tracking = true;
}

struct evsel *evlist__find_evsel_by_str(struct evlist *evlist, const char *str)
{
	struct evsel *evsel;

	evlist__for_each_entry(evlist, evsel) {
		if (!evsel->name)
			continue;
		if (strcmp(str, evsel->name) == 0)
			return evsel;
	}

	return NULL;
}

void evlist__toggle_bkw_mmap(struct evlist *evlist, enum bkw_mmap_state state)
{
	enum bkw_mmap_state old_state = evlist->bkw_mmap_state;
	enum action {
		NONE,
		PAUSE,
		RESUME,
	} action = NONE;

	if (!evlist->overwrite_mmap)
		return;

	switch (old_state) {
	case BKW_MMAP_NOTREADY: {
		if (state != BKW_MMAP_RUNNING)
			goto state_err;
		break;
	}
	case BKW_MMAP_RUNNING: {
		if (state != BKW_MMAP_DATA_PENDING)
			goto state_err;
		action = PAUSE;
		break;
	}
	case BKW_MMAP_DATA_PENDING: {
		if (state != BKW_MMAP_EMPTY)
			goto state_err;
		break;
	}
	case BKW_MMAP_EMPTY: {
		if (state != BKW_MMAP_RUNNING)
			goto state_err;
		action = RESUME;
		break;
	}
	default:
		WARN_ONCE(1, "Shouldn't get there\n");
	}

	evlist->bkw_mmap_state = state;

	switch (action) {
	case PAUSE:
		evlist__pause(evlist);
		break;
	case RESUME:
		evlist__resume(evlist);
		break;
	case NONE:
	default:
		break;
	}

state_err:
	return;
}

bool evlist__exclude_kernel(struct evlist *evlist)
{
	struct evsel *evsel;

	evlist__for_each_entry(evlist, evsel) {
		if (!evsel->core.attr.exclude_kernel)
			return false;
	}

	return true;
}

/*
 * Events in data file are not collect in groups, but we still want
 * the group display. Set the artificial group and set the leader's
 * forced_leader flag to notify the display code.
 */
void evlist__force_leader(struct evlist *evlist)
{
	if (!evlist->core.nr_groups) {
		struct evsel *leader = evlist__first(evlist);

		evlist__set_leader(evlist);
		leader->forced_leader = true;
	}
}

struct evsel *evlist__reset_weak_group(struct evlist *evsel_list, struct evsel *evsel, bool close)
{
	struct evsel *c2, *leader;
	bool is_open = true;

	leader = evsel__leader(evsel);

	pr_debug("Weak group for %s/%d failed\n",
			leader->name, leader->core.nr_members);

	/*
	 * for_each_group_member doesn't work here because it doesn't
	 * include the first entry.
	 */
	evlist__for_each_entry(evsel_list, c2) {
		if (c2 == evsel)
			is_open = false;
		if (evsel__has_leader(c2, leader)) {
			if (is_open && close)
				perf_evsel__close(&c2->core);
			/*
			 * We want to close all members of the group and reopen
			 * them. Some events, like Intel topdown, require being
			 * in a group and so keep these in the group.
			 */
			evsel__remove_from_group(c2, leader);

			/*
			 * Set this for all former members of the group
			 * to indicate they get reopened.
			 */
			c2->reset_group = true;
		}
	}
	/* Reset the leader count if all entries were removed. */
	if (leader->core.nr_members == 1)
		leader->core.nr_members = 0;
	return leader;
}

static int evlist__parse_control_fifo(const char *str, int *ctl_fd, int *ctl_fd_ack, bool *ctl_fd_close)
{
	char *s, *p;
	int ret = 0, fd;

	if (strncmp(str, "fifo:", 5))
		return -EINVAL;

	str += 5;
	if (!*str || *str == ',')
		return -EINVAL;

	s = strdup(str);
	if (!s)
		return -ENOMEM;

	p = strchr(s, ',');
	if (p)
		*p = '\0';

	/*
	 * O_RDWR avoids POLLHUPs which is necessary to allow the other
	 * end of a FIFO to be repeatedly opened and closed.
	 */
	fd = open(s, O_RDWR | O_NONBLOCK | O_CLOEXEC);
	if (fd < 0) {
		pr_err("Failed to open '%s'\n", s);
		ret = -errno;
		goto out_free;
	}
	*ctl_fd = fd;
	*ctl_fd_close = true;

	if (p && *++p) {
		/* O_RDWR | O_NONBLOCK means the other end need not be open */
		fd = open(p, O_RDWR | O_NONBLOCK | O_CLOEXEC);
		if (fd < 0) {
			pr_err("Failed to open '%s'\n", p);
			ret = -errno;
			goto out_free;
		}
		*ctl_fd_ack = fd;
	}

out_free:
	free(s);
	return ret;
}

int evlist__parse_control(const char *str, int *ctl_fd, int *ctl_fd_ack, bool *ctl_fd_close)
{
	char *comma = NULL, *endptr = NULL;

	*ctl_fd_close = false;

	if (strncmp(str, "fd:", 3))
		return evlist__parse_control_fifo(str, ctl_fd, ctl_fd_ack, ctl_fd_close);

	*ctl_fd = strtoul(&str[3], &endptr, 0);
	if (endptr == &str[3])
		return -EINVAL;

	comma = strchr(str, ',');
	if (comma) {
		if (endptr != comma)
			return -EINVAL;

		*ctl_fd_ack = strtoul(comma + 1, &endptr, 0);
		if (endptr == comma + 1 || *endptr != '\0')
			return -EINVAL;
	}

	return 0;
}

void evlist__close_control(int ctl_fd, int ctl_fd_ack, bool *ctl_fd_close)
{
	if (*ctl_fd_close) {
		*ctl_fd_close = false;
		close(ctl_fd);
		if (ctl_fd_ack >= 0)
			close(ctl_fd_ack);
	}
}

int evlist__initialize_ctlfd(struct evlist *evlist, int fd, int ack)
{
	if (fd == -1) {
		pr_debug("Control descriptor is not initialized\n");
		return 0;
	}

	evlist->ctl_fd.pos = perf_evlist__add_pollfd(&evlist->core, fd, NULL, POLLIN,
						     fdarray_flag__nonfilterable);
	if (evlist->ctl_fd.pos < 0) {
		evlist->ctl_fd.pos = -1;
		pr_err("Failed to add ctl fd entry: %m\n");
		return -1;
	}

	evlist->ctl_fd.fd = fd;
	evlist->ctl_fd.ack = ack;

	return 0;
}

bool evlist__ctlfd_initialized(struct evlist *evlist)
{
	return evlist->ctl_fd.pos >= 0;
}

int evlist__finalize_ctlfd(struct evlist *evlist)
{
	struct pollfd *entries = evlist->core.pollfd.entries;

	if (!evlist__ctlfd_initialized(evlist))
		return 0;

	entries[evlist->ctl_fd.pos].fd = -1;
	entries[evlist->ctl_fd.pos].events = 0;
	entries[evlist->ctl_fd.pos].revents = 0;

	evlist->ctl_fd.pos = -1;
	evlist->ctl_fd.ack = -1;
	evlist->ctl_fd.fd = -1;

	return 0;
}

static int evlist__ctlfd_recv(struct evlist *evlist, enum evlist_ctl_cmd *cmd,
			      char *cmd_data, size_t data_size)
{
	int err;
	char c;
	size_t bytes_read = 0;

	*cmd = EVLIST_CTL_CMD_UNSUPPORTED;
	memset(cmd_data, 0, data_size);
	data_size--;

	do {
		err = read(evlist->ctl_fd.fd, &c, 1);
		if (err > 0) {
			if (c == '\n' || c == '\0')
				break;
			cmd_data[bytes_read++] = c;
			if (bytes_read == data_size)
				break;
			continue;
		} else if (err == -1) {
			if (errno == EINTR)
				continue;
			if (errno == EAGAIN || errno == EWOULDBLOCK)
				err = 0;
			else
				pr_err("Failed to read from ctlfd %d: %m\n", evlist->ctl_fd.fd);
		}
		break;
	} while (1);

	pr_debug("Message from ctl_fd: \"%s%s\"\n", cmd_data,
		 bytes_read == data_size ? "" : c == '\n' ? "\\n" : "\\0");

	if (bytes_read > 0) {
		if (!strncmp(cmd_data, EVLIST_CTL_CMD_ENABLE_TAG,
			     (sizeof(EVLIST_CTL_CMD_ENABLE_TAG)-1))) {
			*cmd = EVLIST_CTL_CMD_ENABLE;
		} else if (!strncmp(cmd_data, EVLIST_CTL_CMD_DISABLE_TAG,
				    (sizeof(EVLIST_CTL_CMD_DISABLE_TAG)-1))) {
			*cmd = EVLIST_CTL_CMD_DISABLE;
		} else if (!strncmp(cmd_data, EVLIST_CTL_CMD_SNAPSHOT_TAG,
				    (sizeof(EVLIST_CTL_CMD_SNAPSHOT_TAG)-1))) {
			*cmd = EVLIST_CTL_CMD_SNAPSHOT;
			pr_debug("is snapshot\n");
		} else if (!strncmp(cmd_data, EVLIST_CTL_CMD_EVLIST_TAG,
				    (sizeof(EVLIST_CTL_CMD_EVLIST_TAG)-1))) {
			*cmd = EVLIST_CTL_CMD_EVLIST;
		} else if (!strncmp(cmd_data, EVLIST_CTL_CMD_STOP_TAG,
				    (sizeof(EVLIST_CTL_CMD_STOP_TAG)-1))) {
			*cmd = EVLIST_CTL_CMD_STOP;
		} else if (!strncmp(cmd_data, EVLIST_CTL_CMD_PING_TAG,
				    (sizeof(EVLIST_CTL_CMD_PING_TAG)-1))) {
			*cmd = EVLIST_CTL_CMD_PING;
		}
	}

	return bytes_read ? (int)bytes_read : err;
}

int evlist__ctlfd_ack(struct evlist *evlist)
{
	int err;

	if (evlist->ctl_fd.ack == -1)
		return 0;

	err = write(evlist->ctl_fd.ack, EVLIST_CTL_CMD_ACK_TAG,
		    sizeof(EVLIST_CTL_CMD_ACK_TAG));
	if (err == -1)
		pr_err("failed to write to ctl_ack_fd %d: %m\n", evlist->ctl_fd.ack);

	return err;
}

static int get_cmd_arg(char *cmd_data, size_t cmd_size, char **arg)
{
	char *data = cmd_data + cmd_size;

	/* no argument */
	if (!*data)
		return 0;

	/* there's argument */
	if (*data == ' ') {
		*arg = data + 1;
		return 1;
	}

	/* malformed */
	return -1;
}

static int evlist__ctlfd_enable(struct evlist *evlist, char *cmd_data, bool enable)
{
	struct evsel *evsel;
	char *name;
	int err;

	err = get_cmd_arg(cmd_data,
			  enable ? sizeof(EVLIST_CTL_CMD_ENABLE_TAG) - 1 :
				   sizeof(EVLIST_CTL_CMD_DISABLE_TAG) - 1,
			  &name);
	if (err < 0) {
		pr_info("failed: wrong command\n");
		return -1;
	}

	if (err) {
		evsel = evlist__find_evsel_by_str(evlist, name);
		if (evsel) {
			if (enable)
				evlist__enable_evsel(evlist, name);
			else
				evlist__disable_evsel(evlist, name);
			pr_info("Event %s %s\n", evsel->name,
				enable ? "enabled" : "disabled");
		} else {
			pr_info("failed: can't find '%s' event\n", name);
		}
	} else {
		if (enable) {
			evlist__enable(evlist);
			pr_info(EVLIST_ENABLED_MSG);
		} else {
			evlist__disable(evlist);
			pr_info(EVLIST_DISABLED_MSG);
		}
	}

	return 0;
}

static int evlist__ctlfd_list(struct evlist *evlist, char *cmd_data)
{
	struct perf_attr_details details = { .verbose = false, };
	struct evsel *evsel;
	char *arg;
	int err;

	err = get_cmd_arg(cmd_data,
			  sizeof(EVLIST_CTL_CMD_EVLIST_TAG) - 1,
			  &arg);
	if (err < 0) {
		pr_info("failed: wrong command\n");
		return -1;
	}

	if (err) {
		if (!strcmp(arg, "-v")) {
			details.verbose = true;
		} else if (!strcmp(arg, "-g")) {
			details.event_group = true;
		} else if (!strcmp(arg, "-F")) {
			details.freq = true;
		} else {
			pr_info("failed: wrong command\n");
			return -1;
		}
	}

	evlist__for_each_entry(evlist, evsel)
		evsel__fprintf(evsel, &details, stderr);

	return 0;
}

int evlist__ctlfd_process(struct evlist *evlist, enum evlist_ctl_cmd *cmd)
{
	int err = 0;
	char cmd_data[EVLIST_CTL_CMD_MAX_LEN];
	int ctlfd_pos = evlist->ctl_fd.pos;
	struct pollfd *entries = evlist->core.pollfd.entries;

	if (!evlist__ctlfd_initialized(evlist) || !entries[ctlfd_pos].revents)
		return 0;

	if (entries[ctlfd_pos].revents & POLLIN) {
		err = evlist__ctlfd_recv(evlist, cmd, cmd_data,
					 EVLIST_CTL_CMD_MAX_LEN);
		if (err > 0) {
			switch (*cmd) {
			case EVLIST_CTL_CMD_ENABLE:
			case EVLIST_CTL_CMD_DISABLE:
				err = evlist__ctlfd_enable(evlist, cmd_data,
							   *cmd == EVLIST_CTL_CMD_ENABLE);
				break;
			case EVLIST_CTL_CMD_EVLIST:
				err = evlist__ctlfd_list(evlist, cmd_data);
				break;
			case EVLIST_CTL_CMD_SNAPSHOT:
			case EVLIST_CTL_CMD_STOP:
			case EVLIST_CTL_CMD_PING:
				break;
			case EVLIST_CTL_CMD_ACK:
			case EVLIST_CTL_CMD_UNSUPPORTED:
			default:
				pr_debug("ctlfd: unsupported %d\n", *cmd);
				break;
			}
			if (!(*cmd == EVLIST_CTL_CMD_ACK || *cmd == EVLIST_CTL_CMD_UNSUPPORTED ||
			      *cmd == EVLIST_CTL_CMD_SNAPSHOT))
				evlist__ctlfd_ack(evlist);
		}
	}

	if (entries[ctlfd_pos].revents & (POLLHUP | POLLERR))
		evlist__finalize_ctlfd(evlist);
	else
		entries[ctlfd_pos].revents = 0;

	return err;
}

int evlist__ctlfd_update(struct evlist *evlist, struct pollfd *update)
{
	int ctlfd_pos = evlist->ctl_fd.pos;
	struct pollfd *entries = evlist->core.pollfd.entries;

	if (!evlist__ctlfd_initialized(evlist))
		return 0;

	if (entries[ctlfd_pos].fd != update->fd ||
	    entries[ctlfd_pos].events != update->events)
		return -1;

	entries[ctlfd_pos].revents = update->revents;
	return 0;
}

struct evsel *evlist__find_evsel(struct evlist *evlist, int idx)
{
	struct evsel *evsel;

	evlist__for_each_entry(evlist, evsel) {
		if (evsel->core.idx == idx)
			return evsel;
	}
	return NULL;
}

int evlist__scnprintf_evsels(struct evlist *evlist, size_t size, char *bf)
{
	struct evsel *evsel;
	int printed = 0;

	evlist__for_each_entry(evlist, evsel) {
		if (evsel__is_dummy_event(evsel))
			continue;
		if (size > (strlen(evsel__name(evsel)) + (printed ? 2 : 1))) {
			printed += scnprintf(bf + printed, size - printed, "%s%s", printed ? "," : "", evsel__name(evsel));
		} else {
			printed += scnprintf(bf + printed, size - printed, "%s...", printed ? "," : "");
			break;
		}
	}

	return printed;
}

void evlist__check_mem_load_aux(struct evlist *evlist)
{
	struct evsel *leader, *evsel, *pos;

	/*
	 * For some platforms, the 'mem-loads' event is required to use
	 * together with 'mem-loads-aux' within a group and 'mem-loads-aux'
	 * must be the group leader. Now we disable this group before reporting
	 * because 'mem-loads-aux' is just an auxiliary event. It doesn't carry
	 * any valid memory load information.
	 */
	evlist__for_each_entry(evlist, evsel) {
		leader = evsel__leader(evsel);
		if (leader == evsel)
			continue;

		if (leader->name && strstr(leader->name, "mem-loads-aux")) {
			for_each_group_evsel(pos, leader) {
				evsel__set_leader(pos, pos);
				pos->core.nr_members = 0;
			}
		}
	}
}<|MERGE_RESOLUTION|>--- conflicted
+++ resolved
@@ -309,11 +309,7 @@
 	return evsel;
 }
 
-<<<<<<< HEAD
-static int evlist__add_attrs(struct evlist *evlist, struct perf_event_attr *attrs, size_t nr_attrs)
-=======
 int evlist__add_attrs(struct evlist *evlist, struct perf_event_attr *attrs, size_t nr_attrs)
->>>>>>> 7365df19
 {
 	struct evsel *evsel, *n;
 	LIST_HEAD(head);
