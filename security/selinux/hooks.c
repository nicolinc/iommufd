// SPDX-License-Identifier: GPL-2.0-only
/*
 *  NSA Security-Enhanced Linux (SELinux) security module
 *
 *  This file contains the SELinux hook function implementations.
 *
 *  Authors:  Stephen Smalley, <sds@tycho.nsa.gov>
 *	      Chris Vance, <cvance@nai.com>
 *	      Wayne Salamon, <wsalamon@nai.com>
 *	      James Morris <jmorris@redhat.com>
 *
 *  Copyright (C) 2001,2002 Networks Associates Technology, Inc.
 *  Copyright (C) 2003-2008 Red Hat, Inc., James Morris <jmorris@redhat.com>
 *					   Eric Paris <eparis@redhat.com>
 *  Copyright (C) 2004-2005 Trusted Computer Solutions, Inc.
 *			    <dgoeddel@trustedcs.com>
 *  Copyright (C) 2006, 2007, 2009 Hewlett-Packard Development Company, L.P.
 *	Paul Moore <paul@paul-moore.com>
 *  Copyright (C) 2007 Hitachi Software Engineering Co., Ltd.
 *		       Yuichi Nakamura <ynakam@hitachisoft.jp>
 *  Copyright (C) 2016 Mellanox Technologies
 */

#include <linux/init.h>
#include <linux/kd.h>
#include <linux/kernel.h>
#include <linux/kernel_read_file.h>
#include <linux/tracehook.h>
#include <linux/errno.h>
#include <linux/sched/signal.h>
#include <linux/sched/task.h>
#include <linux/lsm_hooks.h>
#include <linux/xattr.h>
#include <linux/capability.h>
#include <linux/unistd.h>
#include <linux/mm.h>
#include <linux/mman.h>
#include <linux/slab.h>
#include <linux/pagemap.h>
#include <linux/proc_fs.h>
#include <linux/swap.h>
#include <linux/spinlock.h>
#include <linux/syscalls.h>
#include <linux/dcache.h>
#include <linux/file.h>
#include <linux/fdtable.h>
#include <linux/namei.h>
#include <linux/mount.h>
#include <linux/fs_context.h>
#include <linux/fs_parser.h>
#include <linux/netfilter_ipv4.h>
#include <linux/netfilter_ipv6.h>
#include <linux/tty.h>
#include <net/icmp.h>
#include <net/ip.h>		/* for local_port_range[] */
#include <net/tcp.h>		/* struct or_callable used in sock_rcv_skb */
#include <net/inet_connection_sock.h>
#include <net/net_namespace.h>
#include <net/netlabel.h>
#include <linux/uaccess.h>
#include <asm/ioctls.h>
#include <linux/atomic.h>
#include <linux/bitops.h>
#include <linux/interrupt.h>
#include <linux/netdevice.h>	/* for network interface checks */
#include <net/netlink.h>
#include <linux/tcp.h>
#include <linux/udp.h>
#include <linux/dccp.h>
#include <linux/sctp.h>
#include <net/sctp/structs.h>
#include <linux/quota.h>
#include <linux/un.h>		/* for Unix socket types */
#include <net/af_unix.h>	/* for Unix socket types */
#include <linux/parser.h>
#include <linux/nfs_mount.h>
#include <net/ipv6.h>
#include <linux/hugetlb.h>
#include <linux/personality.h>
#include <linux/audit.h>
#include <linux/string.h>
#include <linux/mutex.h>
#include <linux/posix-timers.h>
#include <linux/syslog.h>
#include <linux/user_namespace.h>
#include <linux/export.h>
#include <linux/msg.h>
#include <linux/shm.h>
#include <linux/bpf.h>
#include <linux/kernfs.h>
#include <linux/stringhash.h>	/* for hashlen_string() */
#include <uapi/linux/mount.h>
#include <linux/fsnotify.h>
#include <linux/fanotify.h>

#include "avc.h"
#include "objsec.h"
#include "netif.h"
#include "netnode.h"
#include "netport.h"
#include "ibpkey.h"
#include "xfrm.h"
#include "netlabel.h"
#include "audit.h"
#include "avc_ss.h"

struct selinux_state selinux_state;

/* SECMARK reference count */
static atomic_t selinux_secmark_refcount = ATOMIC_INIT(0);

#ifdef CONFIG_SECURITY_SELINUX_DEVELOP
static int selinux_enforcing_boot __initdata;

static int __init enforcing_setup(char *str)
{
	unsigned long enforcing;
	if (!kstrtoul(str, 0, &enforcing))
		selinux_enforcing_boot = enforcing ? 1 : 0;
	return 1;
}
__setup("enforcing=", enforcing_setup);
#else
#define selinux_enforcing_boot 1
#endif

int selinux_enabled_boot __initdata = 1;
#ifdef CONFIG_SECURITY_SELINUX_BOOTPARAM
static int __init selinux_enabled_setup(char *str)
{
	unsigned long enabled;
	if (!kstrtoul(str, 0, &enabled))
		selinux_enabled_boot = enabled ? 1 : 0;
	return 1;
}
__setup("selinux=", selinux_enabled_setup);
#endif

static unsigned int selinux_checkreqprot_boot =
	CONFIG_SECURITY_SELINUX_CHECKREQPROT_VALUE;

static int __init checkreqprot_setup(char *str)
{
	unsigned long checkreqprot;

	if (!kstrtoul(str, 0, &checkreqprot)) {
		selinux_checkreqprot_boot = checkreqprot ? 1 : 0;
		if (checkreqprot)
			pr_warn("SELinux: checkreqprot set to 1 via kernel parameter.  This is deprecated and will be rejected in a future kernel release.\n");
	}
	return 1;
}
__setup("checkreqprot=", checkreqprot_setup);

/**
 * selinux_secmark_enabled - Check to see if SECMARK is currently enabled
 *
 * Description:
 * This function checks the SECMARK reference counter to see if any SECMARK
 * targets are currently configured, if the reference counter is greater than
 * zero SECMARK is considered to be enabled.  Returns true (1) if SECMARK is
 * enabled, false (0) if SECMARK is disabled.  If the always_check_network
 * policy capability is enabled, SECMARK is always considered enabled.
 *
 */
static int selinux_secmark_enabled(void)
{
	return (selinux_policycap_alwaysnetwork() ||
		atomic_read(&selinux_secmark_refcount));
}

/**
 * selinux_peerlbl_enabled - Check to see if peer labeling is currently enabled
 *
 * Description:
 * This function checks if NetLabel or labeled IPSEC is enabled.  Returns true
 * (1) if any are enabled or false (0) if neither are enabled.  If the
 * always_check_network policy capability is enabled, peer labeling
 * is always considered enabled.
 *
 */
static int selinux_peerlbl_enabled(void)
{
	return (selinux_policycap_alwaysnetwork() ||
		netlbl_enabled() || selinux_xfrm_enabled());
}

static int selinux_netcache_avc_callback(u32 event)
{
	if (event == AVC_CALLBACK_RESET) {
		sel_netif_flush();
		sel_netnode_flush();
		sel_netport_flush();
		synchronize_net();
	}
	return 0;
}

static int selinux_lsm_notifier_avc_callback(u32 event)
{
	if (event == AVC_CALLBACK_RESET) {
		sel_ib_pkey_flush();
		call_blocking_lsm_notifier(LSM_POLICY_CHANGE, NULL);
	}

	return 0;
}

/*
 * initialise the security for the init task
 */
static void cred_init_security(void)
{
	struct task_security_struct *tsec;

	tsec = selinux_cred(unrcu_pointer(current->real_cred));
	tsec->osid = tsec->sid = SECINITSID_KERNEL;
}

/*
 * get the security ID of a set of credentials
 */
static inline u32 cred_sid(const struct cred *cred)
{
	const struct task_security_struct *tsec;

	tsec = selinux_cred(cred);
	return tsec->sid;
}

/*
 * get the objective security ID of a task
 */
static inline u32 task_sid_obj(const struct task_struct *task)
{
	u32 sid;

	rcu_read_lock();
	sid = cred_sid(__task_cred(task));
	rcu_read_unlock();
	return sid;
}

static int inode_doinit_with_dentry(struct inode *inode, struct dentry *opt_dentry);

/*
 * Try reloading inode security labels that have been marked as invalid.  The
 * @may_sleep parameter indicates when sleeping and thus reloading labels is
 * allowed; when set to false, returns -ECHILD when the label is
 * invalid.  The @dentry parameter should be set to a dentry of the inode.
 */
static int __inode_security_revalidate(struct inode *inode,
				       struct dentry *dentry,
				       bool may_sleep)
{
	struct inode_security_struct *isec = selinux_inode(inode);

	might_sleep_if(may_sleep);

	if (selinux_initialized(&selinux_state) &&
	    isec->initialized != LABEL_INITIALIZED) {
		if (!may_sleep)
			return -ECHILD;

		/*
		 * Try reloading the inode security label.  This will fail if
		 * @opt_dentry is NULL and no dentry for this inode can be
		 * found; in that case, continue using the old label.
		 */
		inode_doinit_with_dentry(inode, dentry);
	}
	return 0;
}

static struct inode_security_struct *inode_security_novalidate(struct inode *inode)
{
	return selinux_inode(inode);
}

static struct inode_security_struct *inode_security_rcu(struct inode *inode, bool rcu)
{
	int error;

	error = __inode_security_revalidate(inode, NULL, !rcu);
	if (error)
		return ERR_PTR(error);
	return selinux_inode(inode);
}

/*
 * Get the security label of an inode.
 */
static struct inode_security_struct *inode_security(struct inode *inode)
{
	__inode_security_revalidate(inode, NULL, true);
	return selinux_inode(inode);
}

static struct inode_security_struct *backing_inode_security_novalidate(struct dentry *dentry)
{
	struct inode *inode = d_backing_inode(dentry);

	return selinux_inode(inode);
}

/*
 * Get the security label of a dentry's backing inode.
 */
static struct inode_security_struct *backing_inode_security(struct dentry *dentry)
{
	struct inode *inode = d_backing_inode(dentry);

	__inode_security_revalidate(inode, dentry, true);
	return selinux_inode(inode);
}

static void inode_free_security(struct inode *inode)
{
	struct inode_security_struct *isec = selinux_inode(inode);
	struct superblock_security_struct *sbsec;

	if (!isec)
		return;
	sbsec = selinux_superblock(inode->i_sb);
	/*
	 * As not all inode security structures are in a list, we check for
	 * empty list outside of the lock to make sure that we won't waste
	 * time taking a lock doing nothing.
	 *
	 * The list_del_init() function can be safely called more than once.
	 * It should not be possible for this function to be called with
	 * concurrent list_add(), but for better safety against future changes
	 * in the code, we use list_empty_careful() here.
	 */
	if (!list_empty_careful(&isec->list)) {
		spin_lock(&sbsec->isec_lock);
		list_del_init(&isec->list);
		spin_unlock(&sbsec->isec_lock);
	}
}

struct selinux_mnt_opts {
	u32 fscontext_sid;
	u32 context_sid;
	u32 rootcontext_sid;
	u32 defcontext_sid;
};

static void selinux_free_mnt_opts(void *mnt_opts)
{
	kfree(mnt_opts);
}

enum {
	Opt_error = -1,
	Opt_context = 0,
	Opt_defcontext = 1,
	Opt_fscontext = 2,
	Opt_rootcontext = 3,
	Opt_seclabel = 4,
};

#define A(s, has_arg) {#s, sizeof(#s) - 1, Opt_##s, has_arg}
static struct {
	const char *name;
	int len;
	int opt;
	bool has_arg;
} tokens[] = {
	A(context, true),
	A(fscontext, true),
	A(defcontext, true),
	A(rootcontext, true),
	A(seclabel, false),
};
#undef A

static int match_opt_prefix(char *s, int l, char **arg)
{
	int i;

	for (i = 0; i < ARRAY_SIZE(tokens); i++) {
		size_t len = tokens[i].len;
		if (len > l || memcmp(s, tokens[i].name, len))
			continue;
		if (tokens[i].has_arg) {
			if (len == l || s[len] != '=')
				continue;
			*arg = s + len + 1;
		} else if (len != l)
			continue;
		return tokens[i].opt;
	}
	return Opt_error;
}

#define SEL_MOUNT_FAIL_MSG "SELinux:  duplicate or incompatible mount options\n"

static int may_context_mount_sb_relabel(u32 sid,
			struct superblock_security_struct *sbsec,
			const struct cred *cred)
{
	const struct task_security_struct *tsec = selinux_cred(cred);
	int rc;

	rc = avc_has_perm(&selinux_state,
			  tsec->sid, sbsec->sid, SECCLASS_FILESYSTEM,
			  FILESYSTEM__RELABELFROM, NULL);
	if (rc)
		return rc;

	rc = avc_has_perm(&selinux_state,
			  tsec->sid, sid, SECCLASS_FILESYSTEM,
			  FILESYSTEM__RELABELTO, NULL);
	return rc;
}

static int may_context_mount_inode_relabel(u32 sid,
			struct superblock_security_struct *sbsec,
			const struct cred *cred)
{
	const struct task_security_struct *tsec = selinux_cred(cred);
	int rc;
	rc = avc_has_perm(&selinux_state,
			  tsec->sid, sbsec->sid, SECCLASS_FILESYSTEM,
			  FILESYSTEM__RELABELFROM, NULL);
	if (rc)
		return rc;

	rc = avc_has_perm(&selinux_state,
			  sid, sbsec->sid, SECCLASS_FILESYSTEM,
			  FILESYSTEM__ASSOCIATE, NULL);
	return rc;
}

static int selinux_is_genfs_special_handling(struct super_block *sb)
{
	/* Special handling. Genfs but also in-core setxattr handler */
	return	!strcmp(sb->s_type->name, "sysfs") ||
		!strcmp(sb->s_type->name, "pstore") ||
		!strcmp(sb->s_type->name, "debugfs") ||
		!strcmp(sb->s_type->name, "tracefs") ||
		!strcmp(sb->s_type->name, "rootfs") ||
		(selinux_policycap_cgroupseclabel() &&
		 (!strcmp(sb->s_type->name, "cgroup") ||
		  !strcmp(sb->s_type->name, "cgroup2")));
}

static int selinux_is_sblabel_mnt(struct super_block *sb)
{
	struct superblock_security_struct *sbsec = selinux_superblock(sb);

	/*
	 * IMPORTANT: Double-check logic in this function when adding a new
	 * SECURITY_FS_USE_* definition!
	 */
	BUILD_BUG_ON(SECURITY_FS_USE_MAX != 7);

	switch (sbsec->behavior) {
	case SECURITY_FS_USE_XATTR:
	case SECURITY_FS_USE_TRANS:
	case SECURITY_FS_USE_TASK:
	case SECURITY_FS_USE_NATIVE:
		return 1;

	case SECURITY_FS_USE_GENFS:
		return selinux_is_genfs_special_handling(sb);

	/* Never allow relabeling on context mounts */
	case SECURITY_FS_USE_MNTPOINT:
	case SECURITY_FS_USE_NONE:
	default:
		return 0;
	}
}

static int sb_check_xattr_support(struct super_block *sb)
{
	struct superblock_security_struct *sbsec = selinux_superblock(sb);
	struct dentry *root = sb->s_root;
	struct inode *root_inode = d_backing_inode(root);
	u32 sid;
	int rc;

	/*
	 * Make sure that the xattr handler exists and that no
	 * error other than -ENODATA is returned by getxattr on
	 * the root directory.  -ENODATA is ok, as this may be
	 * the first boot of the SELinux kernel before we have
	 * assigned xattr values to the filesystem.
	 */
	if (!(root_inode->i_opflags & IOP_XATTR)) {
		pr_warn("SELinux: (dev %s, type %s) has no xattr support\n",
			sb->s_id, sb->s_type->name);
		goto fallback;
	}

	rc = __vfs_getxattr(root, root_inode, XATTR_NAME_SELINUX, NULL, 0);
	if (rc < 0 && rc != -ENODATA) {
		if (rc == -EOPNOTSUPP) {
			pr_warn("SELinux: (dev %s, type %s) has no security xattr handler\n",
				sb->s_id, sb->s_type->name);
			goto fallback;
		} else {
			pr_warn("SELinux: (dev %s, type %s) getxattr errno %d\n",
				sb->s_id, sb->s_type->name, -rc);
			return rc;
		}
	}
	return 0;

fallback:
	/* No xattr support - try to fallback to genfs if possible. */
	rc = security_genfs_sid(&selinux_state, sb->s_type->name, "/",
				SECCLASS_DIR, &sid);
	if (rc)
		return -EOPNOTSUPP;

	pr_warn("SELinux: (dev %s, type %s) falling back to genfs\n",
		sb->s_id, sb->s_type->name);
	sbsec->behavior = SECURITY_FS_USE_GENFS;
	sbsec->sid = sid;
	return 0;
}

static int sb_finish_set_opts(struct super_block *sb)
{
	struct superblock_security_struct *sbsec = selinux_superblock(sb);
	struct dentry *root = sb->s_root;
	struct inode *root_inode = d_backing_inode(root);
	int rc = 0;

	if (sbsec->behavior == SECURITY_FS_USE_XATTR) {
		rc = sb_check_xattr_support(sb);
		if (rc)
			return rc;
	}

	sbsec->flags |= SE_SBINITIALIZED;

	/*
	 * Explicitly set or clear SBLABEL_MNT.  It's not sufficient to simply
	 * leave the flag untouched because sb_clone_mnt_opts might be handing
	 * us a superblock that needs the flag to be cleared.
	 */
	if (selinux_is_sblabel_mnt(sb))
		sbsec->flags |= SBLABEL_MNT;
	else
		sbsec->flags &= ~SBLABEL_MNT;

	/* Initialize the root inode. */
	rc = inode_doinit_with_dentry(root_inode, root);

	/* Initialize any other inodes associated with the superblock, e.g.
	   inodes created prior to initial policy load or inodes created
	   during get_sb by a pseudo filesystem that directly
	   populates itself. */
	spin_lock(&sbsec->isec_lock);
	while (!list_empty(&sbsec->isec_head)) {
		struct inode_security_struct *isec =
				list_first_entry(&sbsec->isec_head,
					   struct inode_security_struct, list);
		struct inode *inode = isec->inode;
		list_del_init(&isec->list);
		spin_unlock(&sbsec->isec_lock);
		inode = igrab(inode);
		if (inode) {
			if (!IS_PRIVATE(inode))
				inode_doinit_with_dentry(inode, NULL);
			iput(inode);
		}
		spin_lock(&sbsec->isec_lock);
	}
	spin_unlock(&sbsec->isec_lock);
	return rc;
}

static int bad_option(struct superblock_security_struct *sbsec, char flag,
		      u32 old_sid, u32 new_sid)
{
	char mnt_flags = sbsec->flags & SE_MNTMASK;

	/* check if the old mount command had the same options */
	if (sbsec->flags & SE_SBINITIALIZED)
		if (!(sbsec->flags & flag) ||
		    (old_sid != new_sid))
			return 1;

	/* check if we were passed the same options twice,
	 * aka someone passed context=a,context=b
	 */
	if (!(sbsec->flags & SE_SBINITIALIZED))
		if (mnt_flags & flag)
			return 1;
	return 0;
}

/*
 * Allow filesystems with binary mount data to explicitly set mount point
 * labeling information.
 */
static int selinux_set_mnt_opts(struct super_block *sb,
				void *mnt_opts,
				unsigned long kern_flags,
				unsigned long *set_kern_flags)
{
	const struct cred *cred = current_cred();
	struct superblock_security_struct *sbsec = selinux_superblock(sb);
	struct dentry *root = sb->s_root;
	struct selinux_mnt_opts *opts = mnt_opts;
	struct inode_security_struct *root_isec;
	u32 fscontext_sid = 0, context_sid = 0, rootcontext_sid = 0;
	u32 defcontext_sid = 0;
	int rc = 0;

	mutex_lock(&sbsec->lock);

	if (!selinux_initialized(&selinux_state)) {
		if (!opts) {
			/* Defer initialization until selinux_complete_init,
			   after the initial policy is loaded and the security
			   server is ready to handle calls. */
			goto out;
		}
		rc = -EINVAL;
		pr_warn("SELinux: Unable to set superblock options "
			"before the security server is initialized\n");
		goto out;
	}
	if (kern_flags && !set_kern_flags) {
		/* Specifying internal flags without providing a place to
		 * place the results is not allowed */
		rc = -EINVAL;
		goto out;
	}

	/*
	 * Binary mount data FS will come through this function twice.  Once
	 * from an explicit call and once from the generic calls from the vfs.
	 * Since the generic VFS calls will not contain any security mount data
	 * we need to skip the double mount verification.
	 *
	 * This does open a hole in which we will not notice if the first
	 * mount using this sb set explict options and a second mount using
	 * this sb does not set any security options.  (The first options
	 * will be used for both mounts)
	 */
	if ((sbsec->flags & SE_SBINITIALIZED) && (sb->s_type->fs_flags & FS_BINARY_MOUNTDATA)
	    && !opts)
		goto out;

	root_isec = backing_inode_security_novalidate(root);

	/*
	 * parse the mount options, check if they are valid sids.
	 * also check if someone is trying to mount the same sb more
	 * than once with different security options.
	 */
	if (opts) {
		if (opts->fscontext_sid) {
			fscontext_sid = opts->fscontext_sid;
			if (bad_option(sbsec, FSCONTEXT_MNT, sbsec->sid,
					fscontext_sid))
				goto out_double_mount;
			sbsec->flags |= FSCONTEXT_MNT;
		}
		if (opts->context_sid) {
			context_sid = opts->context_sid;
			if (bad_option(sbsec, CONTEXT_MNT, sbsec->mntpoint_sid,
					context_sid))
				goto out_double_mount;
			sbsec->flags |= CONTEXT_MNT;
		}
		if (opts->rootcontext_sid) {
			rootcontext_sid = opts->rootcontext_sid;
			if (bad_option(sbsec, ROOTCONTEXT_MNT, root_isec->sid,
					rootcontext_sid))
				goto out_double_mount;
			sbsec->flags |= ROOTCONTEXT_MNT;
		}
		if (opts->defcontext_sid) {
			defcontext_sid = opts->defcontext_sid;
			if (bad_option(sbsec, DEFCONTEXT_MNT, sbsec->def_sid,
					defcontext_sid))
				goto out_double_mount;
			sbsec->flags |= DEFCONTEXT_MNT;
		}
	}

	if (sbsec->flags & SE_SBINITIALIZED) {
		/* previously mounted with options, but not on this attempt? */
		if ((sbsec->flags & SE_MNTMASK) && !opts)
			goto out_double_mount;
		rc = 0;
		goto out;
	}

	if (strcmp(sb->s_type->name, "proc") == 0)
		sbsec->flags |= SE_SBPROC | SE_SBGENFS;

	if (!strcmp(sb->s_type->name, "debugfs") ||
	    !strcmp(sb->s_type->name, "tracefs") ||
	    !strcmp(sb->s_type->name, "binder") ||
	    !strcmp(sb->s_type->name, "bpf") ||
	    !strcmp(sb->s_type->name, "pstore") ||
	    !strcmp(sb->s_type->name, "securityfs"))
		sbsec->flags |= SE_SBGENFS;

	if (!strcmp(sb->s_type->name, "sysfs") ||
	    !strcmp(sb->s_type->name, "cgroup") ||
	    !strcmp(sb->s_type->name, "cgroup2"))
		sbsec->flags |= SE_SBGENFS | SE_SBGENFS_XATTR;

	if (!sbsec->behavior) {
		/*
		 * Determine the labeling behavior to use for this
		 * filesystem type.
		 */
		rc = security_fs_use(&selinux_state, sb);
		if (rc) {
			pr_warn("%s: security_fs_use(%s) returned %d\n",
					__func__, sb->s_type->name, rc);
			goto out;
		}
	}

	/*
	 * If this is a user namespace mount and the filesystem type is not
	 * explicitly whitelisted, then no contexts are allowed on the command
	 * line and security labels must be ignored.
	 */
	if (sb->s_user_ns != &init_user_ns &&
	    strcmp(sb->s_type->name, "tmpfs") &&
	    strcmp(sb->s_type->name, "ramfs") &&
	    strcmp(sb->s_type->name, "devpts") &&
	    strcmp(sb->s_type->name, "overlay")) {
		if (context_sid || fscontext_sid || rootcontext_sid ||
		    defcontext_sid) {
			rc = -EACCES;
			goto out;
		}
		if (sbsec->behavior == SECURITY_FS_USE_XATTR) {
			sbsec->behavior = SECURITY_FS_USE_MNTPOINT;
			rc = security_transition_sid(&selinux_state,
						     current_sid(),
						     current_sid(),
						     SECCLASS_FILE, NULL,
						     &sbsec->mntpoint_sid);
			if (rc)
				goto out;
		}
		goto out_set_opts;
	}

	/* sets the context of the superblock for the fs being mounted. */
	if (fscontext_sid) {
		rc = may_context_mount_sb_relabel(fscontext_sid, sbsec, cred);
		if (rc)
			goto out;

		sbsec->sid = fscontext_sid;
	}

	/*
	 * Switch to using mount point labeling behavior.
	 * sets the label used on all file below the mountpoint, and will set
	 * the superblock context if not already set.
	 */
	if (kern_flags & SECURITY_LSM_NATIVE_LABELS && !context_sid) {
		sbsec->behavior = SECURITY_FS_USE_NATIVE;
		*set_kern_flags |= SECURITY_LSM_NATIVE_LABELS;
	}

	if (context_sid) {
		if (!fscontext_sid) {
			rc = may_context_mount_sb_relabel(context_sid, sbsec,
							  cred);
			if (rc)
				goto out;
			sbsec->sid = context_sid;
		} else {
			rc = may_context_mount_inode_relabel(context_sid, sbsec,
							     cred);
			if (rc)
				goto out;
		}
		if (!rootcontext_sid)
			rootcontext_sid = context_sid;

		sbsec->mntpoint_sid = context_sid;
		sbsec->behavior = SECURITY_FS_USE_MNTPOINT;
	}

	if (rootcontext_sid) {
		rc = may_context_mount_inode_relabel(rootcontext_sid, sbsec,
						     cred);
		if (rc)
			goto out;

		root_isec->sid = rootcontext_sid;
		root_isec->initialized = LABEL_INITIALIZED;
	}

	if (defcontext_sid) {
		if (sbsec->behavior != SECURITY_FS_USE_XATTR &&
			sbsec->behavior != SECURITY_FS_USE_NATIVE) {
			rc = -EINVAL;
			pr_warn("SELinux: defcontext option is "
			       "invalid for this filesystem type\n");
			goto out;
		}

		if (defcontext_sid != sbsec->def_sid) {
			rc = may_context_mount_inode_relabel(defcontext_sid,
							     sbsec, cred);
			if (rc)
				goto out;
		}

		sbsec->def_sid = defcontext_sid;
	}

out_set_opts:
	rc = sb_finish_set_opts(sb);
out:
	mutex_unlock(&sbsec->lock);
	return rc;
out_double_mount:
	rc = -EINVAL;
	pr_warn("SELinux: mount invalid.  Same superblock, different "
	       "security settings for (dev %s, type %s)\n", sb->s_id,
	       sb->s_type->name);
	goto out;
}

static int selinux_cmp_sb_context(const struct super_block *oldsb,
				    const struct super_block *newsb)
{
	struct superblock_security_struct *old = selinux_superblock(oldsb);
	struct superblock_security_struct *new = selinux_superblock(newsb);
	char oldflags = old->flags & SE_MNTMASK;
	char newflags = new->flags & SE_MNTMASK;

	if (oldflags != newflags)
		goto mismatch;
	if ((oldflags & FSCONTEXT_MNT) && old->sid != new->sid)
		goto mismatch;
	if ((oldflags & CONTEXT_MNT) && old->mntpoint_sid != new->mntpoint_sid)
		goto mismatch;
	if ((oldflags & DEFCONTEXT_MNT) && old->def_sid != new->def_sid)
		goto mismatch;
	if (oldflags & ROOTCONTEXT_MNT) {
		struct inode_security_struct *oldroot = backing_inode_security(oldsb->s_root);
		struct inode_security_struct *newroot = backing_inode_security(newsb->s_root);
		if (oldroot->sid != newroot->sid)
			goto mismatch;
	}
	return 0;
mismatch:
	pr_warn("SELinux: mount invalid.  Same superblock, "
			    "different security settings for (dev %s, "
			    "type %s)\n", newsb->s_id, newsb->s_type->name);
	return -EBUSY;
}

static int selinux_sb_clone_mnt_opts(const struct super_block *oldsb,
					struct super_block *newsb,
					unsigned long kern_flags,
					unsigned long *set_kern_flags)
{
	int rc = 0;
	const struct superblock_security_struct *oldsbsec =
						selinux_superblock(oldsb);
	struct superblock_security_struct *newsbsec = selinux_superblock(newsb);

	int set_fscontext =	(oldsbsec->flags & FSCONTEXT_MNT);
	int set_context =	(oldsbsec->flags & CONTEXT_MNT);
	int set_rootcontext =	(oldsbsec->flags & ROOTCONTEXT_MNT);

	/*
	 * if the parent was able to be mounted it clearly had no special lsm
	 * mount options.  thus we can safely deal with this superblock later
	 */
	if (!selinux_initialized(&selinux_state))
		return 0;

	/*
	 * Specifying internal flags without providing a place to
	 * place the results is not allowed.
	 */
	if (kern_flags && !set_kern_flags)
		return -EINVAL;

	/* how can we clone if the old one wasn't set up?? */
	BUG_ON(!(oldsbsec->flags & SE_SBINITIALIZED));

	/* if fs is reusing a sb, make sure that the contexts match */
	if (newsbsec->flags & SE_SBINITIALIZED) {
		if ((kern_flags & SECURITY_LSM_NATIVE_LABELS) && !set_context)
			*set_kern_flags |= SECURITY_LSM_NATIVE_LABELS;
		return selinux_cmp_sb_context(oldsb, newsb);
	}

	mutex_lock(&newsbsec->lock);

	newsbsec->flags = oldsbsec->flags;

	newsbsec->sid = oldsbsec->sid;
	newsbsec->def_sid = oldsbsec->def_sid;
	newsbsec->behavior = oldsbsec->behavior;

	if (newsbsec->behavior == SECURITY_FS_USE_NATIVE &&
		!(kern_flags & SECURITY_LSM_NATIVE_LABELS) && !set_context) {
		rc = security_fs_use(&selinux_state, newsb);
		if (rc)
			goto out;
	}

	if (kern_flags & SECURITY_LSM_NATIVE_LABELS && !set_context) {
		newsbsec->behavior = SECURITY_FS_USE_NATIVE;
		*set_kern_flags |= SECURITY_LSM_NATIVE_LABELS;
	}

	if (set_context) {
		u32 sid = oldsbsec->mntpoint_sid;

		if (!set_fscontext)
			newsbsec->sid = sid;
		if (!set_rootcontext) {
			struct inode_security_struct *newisec = backing_inode_security(newsb->s_root);
			newisec->sid = sid;
		}
		newsbsec->mntpoint_sid = sid;
	}
	if (set_rootcontext) {
		const struct inode_security_struct *oldisec = backing_inode_security(oldsb->s_root);
		struct inode_security_struct *newisec = backing_inode_security(newsb->s_root);

		newisec->sid = oldisec->sid;
	}

	sb_finish_set_opts(newsb);
out:
	mutex_unlock(&newsbsec->lock);
	return rc;
}

static int selinux_add_opt(int token, const char *s, void **mnt_opts)
{
	struct selinux_mnt_opts *opts = *mnt_opts;
	bool is_alloc_opts = false;
<<<<<<< HEAD
=======
	u32 *dst_sid;
	int rc;
>>>>>>> 95cd2cdc

	if (token == Opt_seclabel)
		/* eaten and completely ignored */
		return 0;
	if (!s)
		return -ENOMEM;
<<<<<<< HEAD
=======

	if (!selinux_initialized(&selinux_state)) {
		pr_warn("SELinux: Unable to set superblock options before the security server is initialized\n");
		return -EINVAL;
	}
>>>>>>> 95cd2cdc

	if (!opts) {
		opts = kzalloc(sizeof(*opts), GFP_KERNEL);
		if (!opts)
			return -ENOMEM;
		*mnt_opts = opts;
		is_alloc_opts = true;
	}

	switch (token) {
	case Opt_context:
<<<<<<< HEAD
		if (opts->context || opts->defcontext)
			goto err;
		opts->context = s;
		break;
	case Opt_fscontext:
		if (opts->fscontext)
			goto err;
		opts->fscontext = s;
		break;
	case Opt_rootcontext:
		if (opts->rootcontext)
			goto err;
		opts->rootcontext = s;
		break;
	case Opt_defcontext:
		if (opts->context || opts->defcontext)
			goto err;
		opts->defcontext = s;
		break;
	}

	return 0;
=======
		if (opts->context_sid || opts->defcontext_sid)
			goto err;
		dst_sid = &opts->context_sid;
		break;
	case Opt_fscontext:
		if (opts->fscontext_sid)
			goto err;
		dst_sid = &opts->fscontext_sid;
		break;
	case Opt_rootcontext:
		if (opts->rootcontext_sid)
			goto err;
		dst_sid = &opts->rootcontext_sid;
		break;
	case Opt_defcontext:
		if (opts->context_sid || opts->defcontext_sid)
			goto err;
		dst_sid = &opts->defcontext_sid;
		break;
	default:
		WARN_ON(1);
		return -EINVAL;
	}
	rc = security_context_str_to_sid(&selinux_state, s, dst_sid, GFP_KERNEL);
	if (rc)
		pr_warn("SELinux: security_context_str_to_sid (%s) failed with errno=%d\n",
			s, rc);
	return rc;
>>>>>>> 95cd2cdc

err:
	if (is_alloc_opts) {
		kfree(opts);
		*mnt_opts = NULL;
	}
	pr_warn(SEL_MOUNT_FAIL_MSG);
	return -EINVAL;
}

static int show_sid(struct seq_file *m, u32 sid)
{
	char *context = NULL;
	u32 len;
	int rc;

	rc = security_sid_to_context(&selinux_state, sid,
					     &context, &len);
	if (!rc) {
		bool has_comma = context && strchr(context, ',');

		seq_putc(m, '=');
		if (has_comma)
			seq_putc(m, '\"');
		seq_escape(m, context, "\"\n\\");
		if (has_comma)
			seq_putc(m, '\"');
	}
	kfree(context);
	return rc;
}

static int selinux_sb_show_options(struct seq_file *m, struct super_block *sb)
{
	struct superblock_security_struct *sbsec = selinux_superblock(sb);
	int rc;

	if (!(sbsec->flags & SE_SBINITIALIZED))
		return 0;

	if (!selinux_initialized(&selinux_state))
		return 0;

	if (sbsec->flags & FSCONTEXT_MNT) {
		seq_putc(m, ',');
		seq_puts(m, FSCONTEXT_STR);
		rc = show_sid(m, sbsec->sid);
		if (rc)
			return rc;
	}
	if (sbsec->flags & CONTEXT_MNT) {
		seq_putc(m, ',');
		seq_puts(m, CONTEXT_STR);
		rc = show_sid(m, sbsec->mntpoint_sid);
		if (rc)
			return rc;
	}
	if (sbsec->flags & DEFCONTEXT_MNT) {
		seq_putc(m, ',');
		seq_puts(m, DEFCONTEXT_STR);
		rc = show_sid(m, sbsec->def_sid);
		if (rc)
			return rc;
	}
	if (sbsec->flags & ROOTCONTEXT_MNT) {
		struct dentry *root = sb->s_root;
		struct inode_security_struct *isec = backing_inode_security(root);
		seq_putc(m, ',');
		seq_puts(m, ROOTCONTEXT_STR);
		rc = show_sid(m, isec->sid);
		if (rc)
			return rc;
	}
	if (sbsec->flags & SBLABEL_MNT) {
		seq_putc(m, ',');
		seq_puts(m, SECLABEL_STR);
	}
	return 0;
}

static inline u16 inode_mode_to_security_class(umode_t mode)
{
	switch (mode & S_IFMT) {
	case S_IFSOCK:
		return SECCLASS_SOCK_FILE;
	case S_IFLNK:
		return SECCLASS_LNK_FILE;
	case S_IFREG:
		return SECCLASS_FILE;
	case S_IFBLK:
		return SECCLASS_BLK_FILE;
	case S_IFDIR:
		return SECCLASS_DIR;
	case S_IFCHR:
		return SECCLASS_CHR_FILE;
	case S_IFIFO:
		return SECCLASS_FIFO_FILE;

	}

	return SECCLASS_FILE;
}

static inline int default_protocol_stream(int protocol)
{
	return (protocol == IPPROTO_IP || protocol == IPPROTO_TCP ||
		protocol == IPPROTO_MPTCP);
}

static inline int default_protocol_dgram(int protocol)
{
	return (protocol == IPPROTO_IP || protocol == IPPROTO_UDP);
}

static inline u16 socket_type_to_security_class(int family, int type, int protocol)
{
	int extsockclass = selinux_policycap_extsockclass();

	switch (family) {
	case PF_UNIX:
		switch (type) {
		case SOCK_STREAM:
		case SOCK_SEQPACKET:
			return SECCLASS_UNIX_STREAM_SOCKET;
		case SOCK_DGRAM:
		case SOCK_RAW:
			return SECCLASS_UNIX_DGRAM_SOCKET;
		}
		break;
	case PF_INET:
	case PF_INET6:
		switch (type) {
		case SOCK_STREAM:
		case SOCK_SEQPACKET:
			if (default_protocol_stream(protocol))
				return SECCLASS_TCP_SOCKET;
			else if (extsockclass && protocol == IPPROTO_SCTP)
				return SECCLASS_SCTP_SOCKET;
			else
				return SECCLASS_RAWIP_SOCKET;
		case SOCK_DGRAM:
			if (default_protocol_dgram(protocol))
				return SECCLASS_UDP_SOCKET;
			else if (extsockclass && (protocol == IPPROTO_ICMP ||
						  protocol == IPPROTO_ICMPV6))
				return SECCLASS_ICMP_SOCKET;
			else
				return SECCLASS_RAWIP_SOCKET;
		case SOCK_DCCP:
			return SECCLASS_DCCP_SOCKET;
		default:
			return SECCLASS_RAWIP_SOCKET;
		}
		break;
	case PF_NETLINK:
		switch (protocol) {
		case NETLINK_ROUTE:
			return SECCLASS_NETLINK_ROUTE_SOCKET;
		case NETLINK_SOCK_DIAG:
			return SECCLASS_NETLINK_TCPDIAG_SOCKET;
		case NETLINK_NFLOG:
			return SECCLASS_NETLINK_NFLOG_SOCKET;
		case NETLINK_XFRM:
			return SECCLASS_NETLINK_XFRM_SOCKET;
		case NETLINK_SELINUX:
			return SECCLASS_NETLINK_SELINUX_SOCKET;
		case NETLINK_ISCSI:
			return SECCLASS_NETLINK_ISCSI_SOCKET;
		case NETLINK_AUDIT:
			return SECCLASS_NETLINK_AUDIT_SOCKET;
		case NETLINK_FIB_LOOKUP:
			return SECCLASS_NETLINK_FIB_LOOKUP_SOCKET;
		case NETLINK_CONNECTOR:
			return SECCLASS_NETLINK_CONNECTOR_SOCKET;
		case NETLINK_NETFILTER:
			return SECCLASS_NETLINK_NETFILTER_SOCKET;
		case NETLINK_DNRTMSG:
			return SECCLASS_NETLINK_DNRT_SOCKET;
		case NETLINK_KOBJECT_UEVENT:
			return SECCLASS_NETLINK_KOBJECT_UEVENT_SOCKET;
		case NETLINK_GENERIC:
			return SECCLASS_NETLINK_GENERIC_SOCKET;
		case NETLINK_SCSITRANSPORT:
			return SECCLASS_NETLINK_SCSITRANSPORT_SOCKET;
		case NETLINK_RDMA:
			return SECCLASS_NETLINK_RDMA_SOCKET;
		case NETLINK_CRYPTO:
			return SECCLASS_NETLINK_CRYPTO_SOCKET;
		default:
			return SECCLASS_NETLINK_SOCKET;
		}
	case PF_PACKET:
		return SECCLASS_PACKET_SOCKET;
	case PF_KEY:
		return SECCLASS_KEY_SOCKET;
	case PF_APPLETALK:
		return SECCLASS_APPLETALK_SOCKET;
	}

	if (extsockclass) {
		switch (family) {
		case PF_AX25:
			return SECCLASS_AX25_SOCKET;
		case PF_IPX:
			return SECCLASS_IPX_SOCKET;
		case PF_NETROM:
			return SECCLASS_NETROM_SOCKET;
		case PF_ATMPVC:
			return SECCLASS_ATMPVC_SOCKET;
		case PF_X25:
			return SECCLASS_X25_SOCKET;
		case PF_ROSE:
			return SECCLASS_ROSE_SOCKET;
		case PF_DECnet:
			return SECCLASS_DECNET_SOCKET;
		case PF_ATMSVC:
			return SECCLASS_ATMSVC_SOCKET;
		case PF_RDS:
			return SECCLASS_RDS_SOCKET;
		case PF_IRDA:
			return SECCLASS_IRDA_SOCKET;
		case PF_PPPOX:
			return SECCLASS_PPPOX_SOCKET;
		case PF_LLC:
			return SECCLASS_LLC_SOCKET;
		case PF_CAN:
			return SECCLASS_CAN_SOCKET;
		case PF_TIPC:
			return SECCLASS_TIPC_SOCKET;
		case PF_BLUETOOTH:
			return SECCLASS_BLUETOOTH_SOCKET;
		case PF_IUCV:
			return SECCLASS_IUCV_SOCKET;
		case PF_RXRPC:
			return SECCLASS_RXRPC_SOCKET;
		case PF_ISDN:
			return SECCLASS_ISDN_SOCKET;
		case PF_PHONET:
			return SECCLASS_PHONET_SOCKET;
		case PF_IEEE802154:
			return SECCLASS_IEEE802154_SOCKET;
		case PF_CAIF:
			return SECCLASS_CAIF_SOCKET;
		case PF_ALG:
			return SECCLASS_ALG_SOCKET;
		case PF_NFC:
			return SECCLASS_NFC_SOCKET;
		case PF_VSOCK:
			return SECCLASS_VSOCK_SOCKET;
		case PF_KCM:
			return SECCLASS_KCM_SOCKET;
		case PF_QIPCRTR:
			return SECCLASS_QIPCRTR_SOCKET;
		case PF_SMC:
			return SECCLASS_SMC_SOCKET;
		case PF_XDP:
			return SECCLASS_XDP_SOCKET;
		case PF_MCTP:
			return SECCLASS_MCTP_SOCKET;
#if PF_MAX > 46
#error New address family defined, please update this function.
#endif
		}
	}

	return SECCLASS_SOCKET;
}

static int selinux_genfs_get_sid(struct dentry *dentry,
				 u16 tclass,
				 u16 flags,
				 u32 *sid)
{
	int rc;
	struct super_block *sb = dentry->d_sb;
	char *buffer, *path;

	buffer = (char *)__get_free_page(GFP_KERNEL);
	if (!buffer)
		return -ENOMEM;

	path = dentry_path_raw(dentry, buffer, PAGE_SIZE);
	if (IS_ERR(path))
		rc = PTR_ERR(path);
	else {
		if (flags & SE_SBPROC) {
			/* each process gets a /proc/PID/ entry. Strip off the
			 * PID part to get a valid selinux labeling.
			 * e.g. /proc/1/net/rpc/nfs -> /net/rpc/nfs */
			while (path[1] >= '0' && path[1] <= '9') {
				path[1] = '/';
				path++;
			}
		}
		rc = security_genfs_sid(&selinux_state, sb->s_type->name,
					path, tclass, sid);
		if (rc == -ENOENT) {
			/* No match in policy, mark as unlabeled. */
			*sid = SECINITSID_UNLABELED;
			rc = 0;
		}
	}
	free_page((unsigned long)buffer);
	return rc;
}

static int inode_doinit_use_xattr(struct inode *inode, struct dentry *dentry,
				  u32 def_sid, u32 *sid)
{
#define INITCONTEXTLEN 255
	char *context;
	unsigned int len;
	int rc;

	len = INITCONTEXTLEN;
	context = kmalloc(len + 1, GFP_NOFS);
	if (!context)
		return -ENOMEM;

	context[len] = '\0';
	rc = __vfs_getxattr(dentry, inode, XATTR_NAME_SELINUX, context, len);
	if (rc == -ERANGE) {
		kfree(context);

		/* Need a larger buffer.  Query for the right size. */
		rc = __vfs_getxattr(dentry, inode, XATTR_NAME_SELINUX, NULL, 0);
		if (rc < 0)
			return rc;

		len = rc;
		context = kmalloc(len + 1, GFP_NOFS);
		if (!context)
			return -ENOMEM;

		context[len] = '\0';
		rc = __vfs_getxattr(dentry, inode, XATTR_NAME_SELINUX,
				    context, len);
	}
	if (rc < 0) {
		kfree(context);
		if (rc != -ENODATA) {
			pr_warn("SELinux: %s:  getxattr returned %d for dev=%s ino=%ld\n",
				__func__, -rc, inode->i_sb->s_id, inode->i_ino);
			return rc;
		}
		*sid = def_sid;
		return 0;
	}

	rc = security_context_to_sid_default(&selinux_state, context, rc, sid,
					     def_sid, GFP_NOFS);
	if (rc) {
		char *dev = inode->i_sb->s_id;
		unsigned long ino = inode->i_ino;

		if (rc == -EINVAL) {
			pr_notice_ratelimited("SELinux: inode=%lu on dev=%s was found to have an invalid context=%s.  This indicates you may need to relabel the inode or the filesystem in question.\n",
					      ino, dev, context);
		} else {
			pr_warn("SELinux: %s:  context_to_sid(%s) returned %d for dev=%s ino=%ld\n",
				__func__, context, -rc, dev, ino);
		}
	}
	kfree(context);
	return 0;
}

/* The inode's security attributes must be initialized before first use. */
static int inode_doinit_with_dentry(struct inode *inode, struct dentry *opt_dentry)
{
	struct superblock_security_struct *sbsec = NULL;
	struct inode_security_struct *isec = selinux_inode(inode);
	u32 task_sid, sid = 0;
	u16 sclass;
	struct dentry *dentry;
	int rc = 0;

	if (isec->initialized == LABEL_INITIALIZED)
		return 0;

	spin_lock(&isec->lock);
	if (isec->initialized == LABEL_INITIALIZED)
		goto out_unlock;

	if (isec->sclass == SECCLASS_FILE)
		isec->sclass = inode_mode_to_security_class(inode->i_mode);

	sbsec = selinux_superblock(inode->i_sb);
	if (!(sbsec->flags & SE_SBINITIALIZED)) {
		/* Defer initialization until selinux_complete_init,
		   after the initial policy is loaded and the security
		   server is ready to handle calls. */
		spin_lock(&sbsec->isec_lock);
		if (list_empty(&isec->list))
			list_add(&isec->list, &sbsec->isec_head);
		spin_unlock(&sbsec->isec_lock);
		goto out_unlock;
	}

	sclass = isec->sclass;
	task_sid = isec->task_sid;
	sid = isec->sid;
	isec->initialized = LABEL_PENDING;
	spin_unlock(&isec->lock);

	switch (sbsec->behavior) {
	case SECURITY_FS_USE_NATIVE:
		break;
	case SECURITY_FS_USE_XATTR:
		if (!(inode->i_opflags & IOP_XATTR)) {
			sid = sbsec->def_sid;
			break;
		}
		/* Need a dentry, since the xattr API requires one.
		   Life would be simpler if we could just pass the inode. */
		if (opt_dentry) {
			/* Called from d_instantiate or d_splice_alias. */
			dentry = dget(opt_dentry);
		} else {
			/*
			 * Called from selinux_complete_init, try to find a dentry.
			 * Some filesystems really want a connected one, so try
			 * that first.  We could split SECURITY_FS_USE_XATTR in
			 * two, depending upon that...
			 */
			dentry = d_find_alias(inode);
			if (!dentry)
				dentry = d_find_any_alias(inode);
		}
		if (!dentry) {
			/*
			 * this is can be hit on boot when a file is accessed
			 * before the policy is loaded.  When we load policy we
			 * may find inodes that have no dentry on the
			 * sbsec->isec_head list.  No reason to complain as these
			 * will get fixed up the next time we go through
			 * inode_doinit with a dentry, before these inodes could
			 * be used again by userspace.
			 */
			goto out_invalid;
		}

		rc = inode_doinit_use_xattr(inode, dentry, sbsec->def_sid,
					    &sid);
		dput(dentry);
		if (rc)
			goto out;
		break;
	case SECURITY_FS_USE_TASK:
		sid = task_sid;
		break;
	case SECURITY_FS_USE_TRANS:
		/* Default to the fs SID. */
		sid = sbsec->sid;

		/* Try to obtain a transition SID. */
		rc = security_transition_sid(&selinux_state, task_sid, sid,
					     sclass, NULL, &sid);
		if (rc)
			goto out;
		break;
	case SECURITY_FS_USE_MNTPOINT:
		sid = sbsec->mntpoint_sid;
		break;
	default:
		/* Default to the fs superblock SID. */
		sid = sbsec->sid;

		if ((sbsec->flags & SE_SBGENFS) &&
		     (!S_ISLNK(inode->i_mode) ||
		      selinux_policycap_genfs_seclabel_symlinks())) {
			/* We must have a dentry to determine the label on
			 * procfs inodes */
			if (opt_dentry) {
				/* Called from d_instantiate or
				 * d_splice_alias. */
				dentry = dget(opt_dentry);
			} else {
				/* Called from selinux_complete_init, try to
				 * find a dentry.  Some filesystems really want
				 * a connected one, so try that first.
				 */
				dentry = d_find_alias(inode);
				if (!dentry)
					dentry = d_find_any_alias(inode);
			}
			/*
			 * This can be hit on boot when a file is accessed
			 * before the policy is loaded.  When we load policy we
			 * may find inodes that have no dentry on the
			 * sbsec->isec_head list.  No reason to complain as
			 * these will get fixed up the next time we go through
			 * inode_doinit() with a dentry, before these inodes
			 * could be used again by userspace.
			 */
			if (!dentry)
				goto out_invalid;
			rc = selinux_genfs_get_sid(dentry, sclass,
						   sbsec->flags, &sid);
			if (rc) {
				dput(dentry);
				goto out;
			}

			if ((sbsec->flags & SE_SBGENFS_XATTR) &&
			    (inode->i_opflags & IOP_XATTR)) {
				rc = inode_doinit_use_xattr(inode, dentry,
							    sid, &sid);
				if (rc) {
					dput(dentry);
					goto out;
				}
			}
			dput(dentry);
		}
		break;
	}

out:
	spin_lock(&isec->lock);
	if (isec->initialized == LABEL_PENDING) {
		if (rc) {
			isec->initialized = LABEL_INVALID;
			goto out_unlock;
		}
		isec->initialized = LABEL_INITIALIZED;
		isec->sid = sid;
	}

out_unlock:
	spin_unlock(&isec->lock);
	return rc;

out_invalid:
	spin_lock(&isec->lock);
	if (isec->initialized == LABEL_PENDING) {
		isec->initialized = LABEL_INVALID;
		isec->sid = sid;
	}
	spin_unlock(&isec->lock);
	return 0;
}

/* Convert a Linux signal to an access vector. */
static inline u32 signal_to_av(int sig)
{
	u32 perm = 0;

	switch (sig) {
	case SIGCHLD:
		/* Commonly granted from child to parent. */
		perm = PROCESS__SIGCHLD;
		break;
	case SIGKILL:
		/* Cannot be caught or ignored */
		perm = PROCESS__SIGKILL;
		break;
	case SIGSTOP:
		/* Cannot be caught or ignored */
		perm = PROCESS__SIGSTOP;
		break;
	default:
		/* All other signals. */
		perm = PROCESS__SIGNAL;
		break;
	}

	return perm;
}

#if CAP_LAST_CAP > 63
#error Fix SELinux to handle capabilities > 63.
#endif

/* Check whether a task is allowed to use a capability. */
static int cred_has_capability(const struct cred *cred,
			       int cap, unsigned int opts, bool initns)
{
	struct common_audit_data ad;
	struct av_decision avd;
	u16 sclass;
	u32 sid = cred_sid(cred);
	u32 av = CAP_TO_MASK(cap);
	int rc;

	ad.type = LSM_AUDIT_DATA_CAP;
	ad.u.cap = cap;

	switch (CAP_TO_INDEX(cap)) {
	case 0:
		sclass = initns ? SECCLASS_CAPABILITY : SECCLASS_CAP_USERNS;
		break;
	case 1:
		sclass = initns ? SECCLASS_CAPABILITY2 : SECCLASS_CAP2_USERNS;
		break;
	default:
		pr_err("SELinux:  out of range capability %d\n", cap);
		BUG();
		return -EINVAL;
	}

	rc = avc_has_perm_noaudit(&selinux_state,
				  sid, sid, sclass, av, 0, &avd);
	if (!(opts & CAP_OPT_NOAUDIT)) {
		int rc2 = avc_audit(&selinux_state,
				    sid, sid, sclass, av, &avd, rc, &ad);
		if (rc2)
			return rc2;
	}
	return rc;
}

/* Check whether a task has a particular permission to an inode.
   The 'adp' parameter is optional and allows other audit
   data to be passed (e.g. the dentry). */
static int inode_has_perm(const struct cred *cred,
			  struct inode *inode,
			  u32 perms,
			  struct common_audit_data *adp)
{
	struct inode_security_struct *isec;
	u32 sid;

	validate_creds(cred);

	if (unlikely(IS_PRIVATE(inode)))
		return 0;

	sid = cred_sid(cred);
	isec = selinux_inode(inode);

	return avc_has_perm(&selinux_state,
			    sid, isec->sid, isec->sclass, perms, adp);
}

/* Same as inode_has_perm, but pass explicit audit data containing
   the dentry to help the auditing code to more easily generate the
   pathname if needed. */
static inline int dentry_has_perm(const struct cred *cred,
				  struct dentry *dentry,
				  u32 av)
{
	struct inode *inode = d_backing_inode(dentry);
	struct common_audit_data ad;

	ad.type = LSM_AUDIT_DATA_DENTRY;
	ad.u.dentry = dentry;
	__inode_security_revalidate(inode, dentry, true);
	return inode_has_perm(cred, inode, av, &ad);
}

/* Same as inode_has_perm, but pass explicit audit data containing
   the path to help the auditing code to more easily generate the
   pathname if needed. */
static inline int path_has_perm(const struct cred *cred,
				const struct path *path,
				u32 av)
{
	struct inode *inode = d_backing_inode(path->dentry);
	struct common_audit_data ad;

	ad.type = LSM_AUDIT_DATA_PATH;
	ad.u.path = *path;
	__inode_security_revalidate(inode, path->dentry, true);
	return inode_has_perm(cred, inode, av, &ad);
}

/* Same as path_has_perm, but uses the inode from the file struct. */
static inline int file_path_has_perm(const struct cred *cred,
				     struct file *file,
				     u32 av)
{
	struct common_audit_data ad;

	ad.type = LSM_AUDIT_DATA_FILE;
	ad.u.file = file;
	return inode_has_perm(cred, file_inode(file), av, &ad);
}

#ifdef CONFIG_BPF_SYSCALL
static int bpf_fd_pass(struct file *file, u32 sid);
#endif

/* Check whether a task can use an open file descriptor to
   access an inode in a given way.  Check access to the
   descriptor itself, and then use dentry_has_perm to
   check a particular permission to the file.
   Access to the descriptor is implicitly granted if it
   has the same SID as the process.  If av is zero, then
   access to the file is not checked, e.g. for cases
   where only the descriptor is affected like seek. */
static int file_has_perm(const struct cred *cred,
			 struct file *file,
			 u32 av)
{
	struct file_security_struct *fsec = selinux_file(file);
	struct inode *inode = file_inode(file);
	struct common_audit_data ad;
	u32 sid = cred_sid(cred);
	int rc;

	ad.type = LSM_AUDIT_DATA_FILE;
	ad.u.file = file;

	if (sid != fsec->sid) {
		rc = avc_has_perm(&selinux_state,
				  sid, fsec->sid,
				  SECCLASS_FD,
				  FD__USE,
				  &ad);
		if (rc)
			goto out;
	}

#ifdef CONFIG_BPF_SYSCALL
	rc = bpf_fd_pass(file, cred_sid(cred));
	if (rc)
		return rc;
#endif

	/* av is zero if only checking access to the descriptor. */
	rc = 0;
	if (av)
		rc = inode_has_perm(cred, inode, av, &ad);

out:
	return rc;
}

/*
 * Determine the label for an inode that might be unioned.
 */
static int
selinux_determine_inode_label(const struct task_security_struct *tsec,
				 struct inode *dir,
				 const struct qstr *name, u16 tclass,
				 u32 *_new_isid)
{
	const struct superblock_security_struct *sbsec =
						selinux_superblock(dir->i_sb);

	if ((sbsec->flags & SE_SBINITIALIZED) &&
	    (sbsec->behavior == SECURITY_FS_USE_MNTPOINT)) {
		*_new_isid = sbsec->mntpoint_sid;
	} else if ((sbsec->flags & SBLABEL_MNT) &&
		   tsec->create_sid) {
		*_new_isid = tsec->create_sid;
	} else {
		const struct inode_security_struct *dsec = inode_security(dir);
		return security_transition_sid(&selinux_state, tsec->sid,
					       dsec->sid, tclass,
					       name, _new_isid);
	}

	return 0;
}

/* Check whether a task can create a file. */
static int may_create(struct inode *dir,
		      struct dentry *dentry,
		      u16 tclass)
{
	const struct task_security_struct *tsec = selinux_cred(current_cred());
	struct inode_security_struct *dsec;
	struct superblock_security_struct *sbsec;
	u32 sid, newsid;
	struct common_audit_data ad;
	int rc;

	dsec = inode_security(dir);
	sbsec = selinux_superblock(dir->i_sb);

	sid = tsec->sid;

	ad.type = LSM_AUDIT_DATA_DENTRY;
	ad.u.dentry = dentry;

	rc = avc_has_perm(&selinux_state,
			  sid, dsec->sid, SECCLASS_DIR,
			  DIR__ADD_NAME | DIR__SEARCH,
			  &ad);
	if (rc)
		return rc;

	rc = selinux_determine_inode_label(tsec, dir, &dentry->d_name, tclass,
					   &newsid);
	if (rc)
		return rc;

	rc = avc_has_perm(&selinux_state,
			  sid, newsid, tclass, FILE__CREATE, &ad);
	if (rc)
		return rc;

	return avc_has_perm(&selinux_state,
			    newsid, sbsec->sid,
			    SECCLASS_FILESYSTEM,
			    FILESYSTEM__ASSOCIATE, &ad);
}

#define MAY_LINK	0
#define MAY_UNLINK	1
#define MAY_RMDIR	2

/* Check whether a task can link, unlink, or rmdir a file/directory. */
static int may_link(struct inode *dir,
		    struct dentry *dentry,
		    int kind)

{
	struct inode_security_struct *dsec, *isec;
	struct common_audit_data ad;
	u32 sid = current_sid();
	u32 av;
	int rc;

	dsec = inode_security(dir);
	isec = backing_inode_security(dentry);

	ad.type = LSM_AUDIT_DATA_DENTRY;
	ad.u.dentry = dentry;

	av = DIR__SEARCH;
	av |= (kind ? DIR__REMOVE_NAME : DIR__ADD_NAME);
	rc = avc_has_perm(&selinux_state,
			  sid, dsec->sid, SECCLASS_DIR, av, &ad);
	if (rc)
		return rc;

	switch (kind) {
	case MAY_LINK:
		av = FILE__LINK;
		break;
	case MAY_UNLINK:
		av = FILE__UNLINK;
		break;
	case MAY_RMDIR:
		av = DIR__RMDIR;
		break;
	default:
		pr_warn("SELinux: %s:  unrecognized kind %d\n",
			__func__, kind);
		return 0;
	}

	rc = avc_has_perm(&selinux_state,
			  sid, isec->sid, isec->sclass, av, &ad);
	return rc;
}

static inline int may_rename(struct inode *old_dir,
			     struct dentry *old_dentry,
			     struct inode *new_dir,
			     struct dentry *new_dentry)
{
	struct inode_security_struct *old_dsec, *new_dsec, *old_isec, *new_isec;
	struct common_audit_data ad;
	u32 sid = current_sid();
	u32 av;
	int old_is_dir, new_is_dir;
	int rc;

	old_dsec = inode_security(old_dir);
	old_isec = backing_inode_security(old_dentry);
	old_is_dir = d_is_dir(old_dentry);
	new_dsec = inode_security(new_dir);

	ad.type = LSM_AUDIT_DATA_DENTRY;

	ad.u.dentry = old_dentry;
	rc = avc_has_perm(&selinux_state,
			  sid, old_dsec->sid, SECCLASS_DIR,
			  DIR__REMOVE_NAME | DIR__SEARCH, &ad);
	if (rc)
		return rc;
	rc = avc_has_perm(&selinux_state,
			  sid, old_isec->sid,
			  old_isec->sclass, FILE__RENAME, &ad);
	if (rc)
		return rc;
	if (old_is_dir && new_dir != old_dir) {
		rc = avc_has_perm(&selinux_state,
				  sid, old_isec->sid,
				  old_isec->sclass, DIR__REPARENT, &ad);
		if (rc)
			return rc;
	}

	ad.u.dentry = new_dentry;
	av = DIR__ADD_NAME | DIR__SEARCH;
	if (d_is_positive(new_dentry))
		av |= DIR__REMOVE_NAME;
	rc = avc_has_perm(&selinux_state,
			  sid, new_dsec->sid, SECCLASS_DIR, av, &ad);
	if (rc)
		return rc;
	if (d_is_positive(new_dentry)) {
		new_isec = backing_inode_security(new_dentry);
		new_is_dir = d_is_dir(new_dentry);
		rc = avc_has_perm(&selinux_state,
				  sid, new_isec->sid,
				  new_isec->sclass,
				  (new_is_dir ? DIR__RMDIR : FILE__UNLINK), &ad);
		if (rc)
			return rc;
	}

	return 0;
}

/* Check whether a task can perform a filesystem operation. */
static int superblock_has_perm(const struct cred *cred,
			       struct super_block *sb,
			       u32 perms,
			       struct common_audit_data *ad)
{
	struct superblock_security_struct *sbsec;
	u32 sid = cred_sid(cred);

	sbsec = selinux_superblock(sb);
	return avc_has_perm(&selinux_state,
			    sid, sbsec->sid, SECCLASS_FILESYSTEM, perms, ad);
}

/* Convert a Linux mode and permission mask to an access vector. */
static inline u32 file_mask_to_av(int mode, int mask)
{
	u32 av = 0;

	if (!S_ISDIR(mode)) {
		if (mask & MAY_EXEC)
			av |= FILE__EXECUTE;
		if (mask & MAY_READ)
			av |= FILE__READ;

		if (mask & MAY_APPEND)
			av |= FILE__APPEND;
		else if (mask & MAY_WRITE)
			av |= FILE__WRITE;

	} else {
		if (mask & MAY_EXEC)
			av |= DIR__SEARCH;
		if (mask & MAY_WRITE)
			av |= DIR__WRITE;
		if (mask & MAY_READ)
			av |= DIR__READ;
	}

	return av;
}

/* Convert a Linux file to an access vector. */
static inline u32 file_to_av(struct file *file)
{
	u32 av = 0;

	if (file->f_mode & FMODE_READ)
		av |= FILE__READ;
	if (file->f_mode & FMODE_WRITE) {
		if (file->f_flags & O_APPEND)
			av |= FILE__APPEND;
		else
			av |= FILE__WRITE;
	}
	if (!av) {
		/*
		 * Special file opened with flags 3 for ioctl-only use.
		 */
		av = FILE__IOCTL;
	}

	return av;
}

/*
 * Convert a file to an access vector and include the correct
 * open permission.
 */
static inline u32 open_file_to_av(struct file *file)
{
	u32 av = file_to_av(file);
	struct inode *inode = file_inode(file);

	if (selinux_policycap_openperm() &&
	    inode->i_sb->s_magic != SOCKFS_MAGIC)
		av |= FILE__OPEN;

	return av;
}

/* Hook functions begin here. */

static int selinux_binder_set_context_mgr(const struct cred *mgr)
{
	return avc_has_perm(&selinux_state,
			    current_sid(), cred_sid(mgr), SECCLASS_BINDER,
			    BINDER__SET_CONTEXT_MGR, NULL);
}

static int selinux_binder_transaction(const struct cred *from,
				      const struct cred *to)
{
	u32 mysid = current_sid();
	u32 fromsid = cred_sid(from);
	u32 tosid = cred_sid(to);
	int rc;

	if (mysid != fromsid) {
		rc = avc_has_perm(&selinux_state,
				  mysid, fromsid, SECCLASS_BINDER,
				  BINDER__IMPERSONATE, NULL);
		if (rc)
			return rc;
	}

	return avc_has_perm(&selinux_state, fromsid, tosid,
			    SECCLASS_BINDER, BINDER__CALL, NULL);
}

static int selinux_binder_transfer_binder(const struct cred *from,
					  const struct cred *to)
{
	return avc_has_perm(&selinux_state,
			    cred_sid(from), cred_sid(to),
			    SECCLASS_BINDER, BINDER__TRANSFER,
			    NULL);
}

static int selinux_binder_transfer_file(const struct cred *from,
					const struct cred *to,
					struct file *file)
{
	u32 sid = cred_sid(to);
	struct file_security_struct *fsec = selinux_file(file);
	struct dentry *dentry = file->f_path.dentry;
	struct inode_security_struct *isec;
	struct common_audit_data ad;
	int rc;

	ad.type = LSM_AUDIT_DATA_PATH;
	ad.u.path = file->f_path;

	if (sid != fsec->sid) {
		rc = avc_has_perm(&selinux_state,
				  sid, fsec->sid,
				  SECCLASS_FD,
				  FD__USE,
				  &ad);
		if (rc)
			return rc;
	}

#ifdef CONFIG_BPF_SYSCALL
	rc = bpf_fd_pass(file, sid);
	if (rc)
		return rc;
#endif

	if (unlikely(IS_PRIVATE(d_backing_inode(dentry))))
		return 0;

	isec = backing_inode_security(dentry);
	return avc_has_perm(&selinux_state,
			    sid, isec->sid, isec->sclass, file_to_av(file),
			    &ad);
}

static int selinux_ptrace_access_check(struct task_struct *child,
				       unsigned int mode)
{
	u32 sid = current_sid();
	u32 csid = task_sid_obj(child);

	if (mode & PTRACE_MODE_READ)
		return avc_has_perm(&selinux_state,
				    sid, csid, SECCLASS_FILE, FILE__READ, NULL);

	return avc_has_perm(&selinux_state,
			    sid, csid, SECCLASS_PROCESS, PROCESS__PTRACE, NULL);
}

static int selinux_ptrace_traceme(struct task_struct *parent)
{
	return avc_has_perm(&selinux_state,
			    task_sid_obj(parent), task_sid_obj(current),
			    SECCLASS_PROCESS, PROCESS__PTRACE, NULL);
}

static int selinux_capget(struct task_struct *target, kernel_cap_t *effective,
			  kernel_cap_t *inheritable, kernel_cap_t *permitted)
{
	return avc_has_perm(&selinux_state,
			    current_sid(), task_sid_obj(target), SECCLASS_PROCESS,
			    PROCESS__GETCAP, NULL);
}

static int selinux_capset(struct cred *new, const struct cred *old,
			  const kernel_cap_t *effective,
			  const kernel_cap_t *inheritable,
			  const kernel_cap_t *permitted)
{
	return avc_has_perm(&selinux_state,
			    cred_sid(old), cred_sid(new), SECCLASS_PROCESS,
			    PROCESS__SETCAP, NULL);
}

/*
 * (This comment used to live with the selinux_task_setuid hook,
 * which was removed).
 *
 * Since setuid only affects the current process, and since the SELinux
 * controls are not based on the Linux identity attributes, SELinux does not
 * need to control this operation.  However, SELinux does control the use of
 * the CAP_SETUID and CAP_SETGID capabilities using the capable hook.
 */

static int selinux_capable(const struct cred *cred, struct user_namespace *ns,
			   int cap, unsigned int opts)
{
	return cred_has_capability(cred, cap, opts, ns == &init_user_ns);
}

static int selinux_quotactl(int cmds, int type, int id, struct super_block *sb)
{
	const struct cred *cred = current_cred();
	int rc = 0;

	if (!sb)
		return 0;

	switch (cmds) {
	case Q_SYNC:
	case Q_QUOTAON:
	case Q_QUOTAOFF:
	case Q_SETINFO:
	case Q_SETQUOTA:
	case Q_XQUOTAOFF:
	case Q_XQUOTAON:
	case Q_XSETQLIM:
		rc = superblock_has_perm(cred, sb, FILESYSTEM__QUOTAMOD, NULL);
		break;
	case Q_GETFMT:
	case Q_GETINFO:
	case Q_GETQUOTA:
	case Q_XGETQUOTA:
	case Q_XGETQSTAT:
	case Q_XGETQSTATV:
	case Q_XGETNEXTQUOTA:
		rc = superblock_has_perm(cred, sb, FILESYSTEM__QUOTAGET, NULL);
		break;
	default:
		rc = 0;  /* let the kernel handle invalid cmds */
		break;
	}
	return rc;
}

static int selinux_quota_on(struct dentry *dentry)
{
	const struct cred *cred = current_cred();

	return dentry_has_perm(cred, dentry, FILE__QUOTAON);
}

static int selinux_syslog(int type)
{
	switch (type) {
	case SYSLOG_ACTION_READ_ALL:	/* Read last kernel messages */
	case SYSLOG_ACTION_SIZE_BUFFER:	/* Return size of the log buffer */
		return avc_has_perm(&selinux_state,
				    current_sid(), SECINITSID_KERNEL,
				    SECCLASS_SYSTEM, SYSTEM__SYSLOG_READ, NULL);
	case SYSLOG_ACTION_CONSOLE_OFF:	/* Disable logging to console */
	case SYSLOG_ACTION_CONSOLE_ON:	/* Enable logging to console */
	/* Set level of messages printed to console */
	case SYSLOG_ACTION_CONSOLE_LEVEL:
		return avc_has_perm(&selinux_state,
				    current_sid(), SECINITSID_KERNEL,
				    SECCLASS_SYSTEM, SYSTEM__SYSLOG_CONSOLE,
				    NULL);
	}
	/* All other syslog types */
	return avc_has_perm(&selinux_state,
			    current_sid(), SECINITSID_KERNEL,
			    SECCLASS_SYSTEM, SYSTEM__SYSLOG_MOD, NULL);
}

/*
 * Check that a process has enough memory to allocate a new virtual
 * mapping. 0 means there is enough memory for the allocation to
 * succeed and -ENOMEM implies there is not.
 *
 * Do not audit the selinux permission check, as this is applied to all
 * processes that allocate mappings.
 */
static int selinux_vm_enough_memory(struct mm_struct *mm, long pages)
{
	int rc, cap_sys_admin = 0;

	rc = cred_has_capability(current_cred(), CAP_SYS_ADMIN,
				 CAP_OPT_NOAUDIT, true);
	if (rc == 0)
		cap_sys_admin = 1;

	return cap_sys_admin;
}

/* binprm security operations */

static u32 ptrace_parent_sid(void)
{
	u32 sid = 0;
	struct task_struct *tracer;

	rcu_read_lock();
	tracer = ptrace_parent(current);
	if (tracer)
		sid = task_sid_obj(tracer);
	rcu_read_unlock();

	return sid;
}

static int check_nnp_nosuid(const struct linux_binprm *bprm,
			    const struct task_security_struct *old_tsec,
			    const struct task_security_struct *new_tsec)
{
	int nnp = (bprm->unsafe & LSM_UNSAFE_NO_NEW_PRIVS);
	int nosuid = !mnt_may_suid(bprm->file->f_path.mnt);
	int rc;
	u32 av;

	if (!nnp && !nosuid)
		return 0; /* neither NNP nor nosuid */

	if (new_tsec->sid == old_tsec->sid)
		return 0; /* No change in credentials */

	/*
	 * If the policy enables the nnp_nosuid_transition policy capability,
	 * then we permit transitions under NNP or nosuid if the
	 * policy allows the corresponding permission between
	 * the old and new contexts.
	 */
	if (selinux_policycap_nnp_nosuid_transition()) {
		av = 0;
		if (nnp)
			av |= PROCESS2__NNP_TRANSITION;
		if (nosuid)
			av |= PROCESS2__NOSUID_TRANSITION;
		rc = avc_has_perm(&selinux_state,
				  old_tsec->sid, new_tsec->sid,
				  SECCLASS_PROCESS2, av, NULL);
		if (!rc)
			return 0;
	}

	/*
	 * We also permit NNP or nosuid transitions to bounded SIDs,
	 * i.e. SIDs that are guaranteed to only be allowed a subset
	 * of the permissions of the current SID.
	 */
	rc = security_bounded_transition(&selinux_state, old_tsec->sid,
					 new_tsec->sid);
	if (!rc)
		return 0;

	/*
	 * On failure, preserve the errno values for NNP vs nosuid.
	 * NNP:  Operation not permitted for caller.
	 * nosuid:  Permission denied to file.
	 */
	if (nnp)
		return -EPERM;
	return -EACCES;
}

static int selinux_bprm_creds_for_exec(struct linux_binprm *bprm)
{
	const struct task_security_struct *old_tsec;
	struct task_security_struct *new_tsec;
	struct inode_security_struct *isec;
	struct common_audit_data ad;
	struct inode *inode = file_inode(bprm->file);
	int rc;

	/* SELinux context only depends on initial program or script and not
	 * the script interpreter */

	old_tsec = selinux_cred(current_cred());
	new_tsec = selinux_cred(bprm->cred);
	isec = inode_security(inode);

	/* Default to the current task SID. */
	new_tsec->sid = old_tsec->sid;
	new_tsec->osid = old_tsec->sid;

	/* Reset fs, key, and sock SIDs on execve. */
	new_tsec->create_sid = 0;
	new_tsec->keycreate_sid = 0;
	new_tsec->sockcreate_sid = 0;

	if (old_tsec->exec_sid) {
		new_tsec->sid = old_tsec->exec_sid;
		/* Reset exec SID on execve. */
		new_tsec->exec_sid = 0;

		/* Fail on NNP or nosuid if not an allowed transition. */
		rc = check_nnp_nosuid(bprm, old_tsec, new_tsec);
		if (rc)
			return rc;
	} else {
		/* Check for a default transition on this program. */
		rc = security_transition_sid(&selinux_state, old_tsec->sid,
					     isec->sid, SECCLASS_PROCESS, NULL,
					     &new_tsec->sid);
		if (rc)
			return rc;

		/*
		 * Fallback to old SID on NNP or nosuid if not an allowed
		 * transition.
		 */
		rc = check_nnp_nosuid(bprm, old_tsec, new_tsec);
		if (rc)
			new_tsec->sid = old_tsec->sid;
	}

	ad.type = LSM_AUDIT_DATA_FILE;
	ad.u.file = bprm->file;

	if (new_tsec->sid == old_tsec->sid) {
		rc = avc_has_perm(&selinux_state,
				  old_tsec->sid, isec->sid,
				  SECCLASS_FILE, FILE__EXECUTE_NO_TRANS, &ad);
		if (rc)
			return rc;
	} else {
		/* Check permissions for the transition. */
		rc = avc_has_perm(&selinux_state,
				  old_tsec->sid, new_tsec->sid,
				  SECCLASS_PROCESS, PROCESS__TRANSITION, &ad);
		if (rc)
			return rc;

		rc = avc_has_perm(&selinux_state,
				  new_tsec->sid, isec->sid,
				  SECCLASS_FILE, FILE__ENTRYPOINT, &ad);
		if (rc)
			return rc;

		/* Check for shared state */
		if (bprm->unsafe & LSM_UNSAFE_SHARE) {
			rc = avc_has_perm(&selinux_state,
					  old_tsec->sid, new_tsec->sid,
					  SECCLASS_PROCESS, PROCESS__SHARE,
					  NULL);
			if (rc)
				return -EPERM;
		}

		/* Make sure that anyone attempting to ptrace over a task that
		 * changes its SID has the appropriate permit */
		if (bprm->unsafe & LSM_UNSAFE_PTRACE) {
			u32 ptsid = ptrace_parent_sid();
			if (ptsid != 0) {
				rc = avc_has_perm(&selinux_state,
						  ptsid, new_tsec->sid,
						  SECCLASS_PROCESS,
						  PROCESS__PTRACE, NULL);
				if (rc)
					return -EPERM;
			}
		}

		/* Clear any possibly unsafe personality bits on exec: */
		bprm->per_clear |= PER_CLEAR_ON_SETID;

		/* Enable secure mode for SIDs transitions unless
		   the noatsecure permission is granted between
		   the two SIDs, i.e. ahp returns 0. */
		rc = avc_has_perm(&selinux_state,
				  old_tsec->sid, new_tsec->sid,
				  SECCLASS_PROCESS, PROCESS__NOATSECURE,
				  NULL);
		bprm->secureexec |= !!rc;
	}

	return 0;
}

static int match_file(const void *p, struct file *file, unsigned fd)
{
	return file_has_perm(p, file, file_to_av(file)) ? fd + 1 : 0;
}

/* Derived from fs/exec.c:flush_old_files. */
static inline void flush_unauthorized_files(const struct cred *cred,
					    struct files_struct *files)
{
	struct file *file, *devnull = NULL;
	struct tty_struct *tty;
	int drop_tty = 0;
	unsigned n;

	tty = get_current_tty();
	if (tty) {
		spin_lock(&tty->files_lock);
		if (!list_empty(&tty->tty_files)) {
			struct tty_file_private *file_priv;

			/* Revalidate access to controlling tty.
			   Use file_path_has_perm on the tty path directly
			   rather than using file_has_perm, as this particular
			   open file may belong to another process and we are
			   only interested in the inode-based check here. */
			file_priv = list_first_entry(&tty->tty_files,
						struct tty_file_private, list);
			file = file_priv->file;
			if (file_path_has_perm(cred, file, FILE__READ | FILE__WRITE))
				drop_tty = 1;
		}
		spin_unlock(&tty->files_lock);
		tty_kref_put(tty);
	}
	/* Reset controlling tty. */
	if (drop_tty)
		no_tty();

	/* Revalidate access to inherited open files. */
	n = iterate_fd(files, 0, match_file, cred);
	if (!n) /* none found? */
		return;

	devnull = dentry_open(&selinux_null, O_RDWR, cred);
	if (IS_ERR(devnull))
		devnull = NULL;
	/* replace all the matching ones with this */
	do {
		replace_fd(n - 1, devnull, 0);
	} while ((n = iterate_fd(files, n, match_file, cred)) != 0);
	if (devnull)
		fput(devnull);
}

/*
 * Prepare a process for imminent new credential changes due to exec
 */
static void selinux_bprm_committing_creds(struct linux_binprm *bprm)
{
	struct task_security_struct *new_tsec;
	struct rlimit *rlim, *initrlim;
	int rc, i;

	new_tsec = selinux_cred(bprm->cred);
	if (new_tsec->sid == new_tsec->osid)
		return;

	/* Close files for which the new task SID is not authorized. */
	flush_unauthorized_files(bprm->cred, current->files);

	/* Always clear parent death signal on SID transitions. */
	current->pdeath_signal = 0;

	/* Check whether the new SID can inherit resource limits from the old
	 * SID.  If not, reset all soft limits to the lower of the current
	 * task's hard limit and the init task's soft limit.
	 *
	 * Note that the setting of hard limits (even to lower them) can be
	 * controlled by the setrlimit check.  The inclusion of the init task's
	 * soft limit into the computation is to avoid resetting soft limits
	 * higher than the default soft limit for cases where the default is
	 * lower than the hard limit, e.g. RLIMIT_CORE or RLIMIT_STACK.
	 */
	rc = avc_has_perm(&selinux_state,
			  new_tsec->osid, new_tsec->sid, SECCLASS_PROCESS,
			  PROCESS__RLIMITINH, NULL);
	if (rc) {
		/* protect against do_prlimit() */
		task_lock(current);
		for (i = 0; i < RLIM_NLIMITS; i++) {
			rlim = current->signal->rlim + i;
			initrlim = init_task.signal->rlim + i;
			rlim->rlim_cur = min(rlim->rlim_max, initrlim->rlim_cur);
		}
		task_unlock(current);
		if (IS_ENABLED(CONFIG_POSIX_TIMERS))
			update_rlimit_cpu(current, rlimit(RLIMIT_CPU));
	}
}

/*
 * Clean up the process immediately after the installation of new credentials
 * due to exec
 */
static void selinux_bprm_committed_creds(struct linux_binprm *bprm)
{
	const struct task_security_struct *tsec = selinux_cred(current_cred());
	u32 osid, sid;
	int rc;

	osid = tsec->osid;
	sid = tsec->sid;

	if (sid == osid)
		return;

	/* Check whether the new SID can inherit signal state from the old SID.
	 * If not, clear itimers to avoid subsequent signal generation and
	 * flush and unblock signals.
	 *
	 * This must occur _after_ the task SID has been updated so that any
	 * kill done after the flush will be checked against the new SID.
	 */
	rc = avc_has_perm(&selinux_state,
			  osid, sid, SECCLASS_PROCESS, PROCESS__SIGINH, NULL);
	if (rc) {
		clear_itimer();

		spin_lock_irq(&unrcu_pointer(current->sighand)->siglock);
		if (!fatal_signal_pending(current)) {
			flush_sigqueue(&current->pending);
			flush_sigqueue(&current->signal->shared_pending);
			flush_signal_handlers(current, 1);
			sigemptyset(&current->blocked);
			recalc_sigpending();
		}
		spin_unlock_irq(&unrcu_pointer(current->sighand)->siglock);
	}

	/* Wake up the parent if it is waiting so that it can recheck
	 * wait permission to the new task SID. */
	read_lock(&tasklist_lock);
	__wake_up_parent(current, unrcu_pointer(current->real_parent));
	read_unlock(&tasklist_lock);
}

/* superblock security operations */

static int selinux_sb_alloc_security(struct super_block *sb)
{
	struct superblock_security_struct *sbsec = selinux_superblock(sb);

	mutex_init(&sbsec->lock);
	INIT_LIST_HEAD(&sbsec->isec_head);
	spin_lock_init(&sbsec->isec_lock);
	sbsec->sid = SECINITSID_UNLABELED;
	sbsec->def_sid = SECINITSID_FILE;
	sbsec->mntpoint_sid = SECINITSID_UNLABELED;

	return 0;
}

static inline int opt_len(const char *s)
{
	bool open_quote = false;
	int len;
	char c;

	for (len = 0; (c = s[len]) != '\0'; len++) {
		if (c == '"')
			open_quote = !open_quote;
		if (c == ',' && !open_quote)
			break;
	}
	return len;
}

static int selinux_sb_eat_lsm_opts(char *options, void **mnt_opts)
{
	char *from = options;
	char *to = options;
	bool first = true;
	int rc;

	while (1) {
		int len = opt_len(from);
		int token;
		char *arg = NULL;

		token = match_opt_prefix(from, len, &arg);

		if (token != Opt_error) {
			char *p, *q;

			/* strip quotes */
			if (arg) {
				for (p = q = arg; p < from + len; p++) {
					char c = *p;
					if (c != '"')
						*q++ = c;
				}
				arg = kmemdup_nul(arg, q - arg, GFP_KERNEL);
				if (!arg) {
					rc = -ENOMEM;
					goto free_opt;
				}
			}
			rc = selinux_add_opt(token, arg, mnt_opts);
			if (unlikely(rc)) {
				kfree(arg);
				goto free_opt;
			}
		} else {
			if (!first) {	// copy with preceding comma
				from--;
				len++;
			}
			if (to != from)
				memmove(to, from, len);
			to += len;
			first = false;
		}
		if (!from[len])
			break;
		from += len + 1;
	}
	*to = '\0';
	return 0;

free_opt:
	if (*mnt_opts) {
		selinux_free_mnt_opts(*mnt_opts);
		*mnt_opts = NULL;
	}
	return rc;
}

static int selinux_sb_mnt_opts_compat(struct super_block *sb, void *mnt_opts)
{
	struct selinux_mnt_opts *opts = mnt_opts;
	struct superblock_security_struct *sbsec = selinux_superblock(sb);

	/*
	 * Superblock not initialized (i.e. no options) - reject if any
	 * options specified, otherwise accept.
	 */
	if (!(sbsec->flags & SE_SBINITIALIZED))
		return opts ? 1 : 0;

	/*
	 * Superblock initialized and no options specified - reject if
	 * superblock has any options set, otherwise accept.
	 */
	if (!opts)
		return (sbsec->flags & SE_MNTMASK) ? 1 : 0;

	if (opts->fscontext_sid) {
		if (bad_option(sbsec, FSCONTEXT_MNT, sbsec->sid,
			       opts->fscontext_sid))
			return 1;
	}
	if (opts->context_sid) {
		if (bad_option(sbsec, CONTEXT_MNT, sbsec->mntpoint_sid,
			       opts->context_sid))
			return 1;
	}
	if (opts->rootcontext_sid) {
		struct inode_security_struct *root_isec;

		root_isec = backing_inode_security(sb->s_root);
		if (bad_option(sbsec, ROOTCONTEXT_MNT, root_isec->sid,
			       opts->rootcontext_sid))
			return 1;
	}
	if (opts->defcontext_sid) {
		if (bad_option(sbsec, DEFCONTEXT_MNT, sbsec->def_sid,
			       opts->defcontext_sid))
			return 1;
	}
	return 0;
}

static int selinux_sb_remount(struct super_block *sb, void *mnt_opts)
{
	struct selinux_mnt_opts *opts = mnt_opts;
	struct superblock_security_struct *sbsec = selinux_superblock(sb);

	if (!(sbsec->flags & SE_SBINITIALIZED))
		return 0;

	if (!opts)
		return 0;

	if (opts->fscontext_sid) {
		if (bad_option(sbsec, FSCONTEXT_MNT, sbsec->sid,
			       opts->fscontext_sid))
			goto out_bad_option;
	}
	if (opts->context_sid) {
		if (bad_option(sbsec, CONTEXT_MNT, sbsec->mntpoint_sid,
			       opts->context_sid))
			goto out_bad_option;
	}
	if (opts->rootcontext_sid) {
		struct inode_security_struct *root_isec;
		root_isec = backing_inode_security(sb->s_root);
		if (bad_option(sbsec, ROOTCONTEXT_MNT, root_isec->sid,
			       opts->rootcontext_sid))
			goto out_bad_option;
	}
	if (opts->defcontext_sid) {
		if (bad_option(sbsec, DEFCONTEXT_MNT, sbsec->def_sid,
			       opts->defcontext_sid))
			goto out_bad_option;
	}
	return 0;

out_bad_option:
	pr_warn("SELinux: unable to change security options "
	       "during remount (dev %s, type=%s)\n", sb->s_id,
	       sb->s_type->name);
	return -EINVAL;
}

static int selinux_sb_kern_mount(struct super_block *sb)
{
	const struct cred *cred = current_cred();
	struct common_audit_data ad;

	ad.type = LSM_AUDIT_DATA_DENTRY;
	ad.u.dentry = sb->s_root;
	return superblock_has_perm(cred, sb, FILESYSTEM__MOUNT, &ad);
}

static int selinux_sb_statfs(struct dentry *dentry)
{
	const struct cred *cred = current_cred();
	struct common_audit_data ad;

	ad.type = LSM_AUDIT_DATA_DENTRY;
	ad.u.dentry = dentry->d_sb->s_root;
	return superblock_has_perm(cred, dentry->d_sb, FILESYSTEM__GETATTR, &ad);
}

static int selinux_mount(const char *dev_name,
			 const struct path *path,
			 const char *type,
			 unsigned long flags,
			 void *data)
{
	const struct cred *cred = current_cred();

	if (flags & MS_REMOUNT)
		return superblock_has_perm(cred, path->dentry->d_sb,
					   FILESYSTEM__REMOUNT, NULL);
	else
		return path_has_perm(cred, path, FILE__MOUNTON);
}

static int selinux_move_mount(const struct path *from_path,
			      const struct path *to_path)
{
	const struct cred *cred = current_cred();

	return path_has_perm(cred, to_path, FILE__MOUNTON);
}

static int selinux_umount(struct vfsmount *mnt, int flags)
{
	const struct cred *cred = current_cred();

	return superblock_has_perm(cred, mnt->mnt_sb,
				   FILESYSTEM__UNMOUNT, NULL);
}

static int selinux_fs_context_dup(struct fs_context *fc,
				  struct fs_context *src_fc)
{
	const struct selinux_mnt_opts *src = src_fc->security;

	if (!src)
		return 0;

	fc->security = kmemdup(src, sizeof(*src), GFP_KERNEL);
	return fc->security ? 0 : -ENOMEM;
}

static const struct fs_parameter_spec selinux_fs_parameters[] = {
	fsparam_string(CONTEXT_STR,	Opt_context),
	fsparam_string(DEFCONTEXT_STR,	Opt_defcontext),
	fsparam_string(FSCONTEXT_STR,	Opt_fscontext),
	fsparam_string(ROOTCONTEXT_STR,	Opt_rootcontext),
	fsparam_flag  (SECLABEL_STR,	Opt_seclabel),
	{}
};

static int selinux_fs_context_parse_param(struct fs_context *fc,
					  struct fs_parameter *param)
{
	struct fs_parse_result result;
	int opt, rc;

	opt = fs_parse(fc, selinux_fs_parameters, param, &result);
	if (opt < 0)
		return opt;

	rc = selinux_add_opt(opt, param->string, &fc->security);
	if (!rc)
		param->string = NULL;

	return rc;
}

/* inode security operations */

static int selinux_inode_alloc_security(struct inode *inode)
{
	struct inode_security_struct *isec = selinux_inode(inode);
	u32 sid = current_sid();

	spin_lock_init(&isec->lock);
	INIT_LIST_HEAD(&isec->list);
	isec->inode = inode;
	isec->sid = SECINITSID_UNLABELED;
	isec->sclass = SECCLASS_FILE;
	isec->task_sid = sid;
	isec->initialized = LABEL_INVALID;

	return 0;
}

static void selinux_inode_free_security(struct inode *inode)
{
	inode_free_security(inode);
}

static int selinux_dentry_init_security(struct dentry *dentry, int mode,
					const struct qstr *name,
					const char **xattr_name, void **ctx,
					u32 *ctxlen)
{
	u32 newsid;
	int rc;

	rc = selinux_determine_inode_label(selinux_cred(current_cred()),
					   d_inode(dentry->d_parent), name,
					   inode_mode_to_security_class(mode),
					   &newsid);
	if (rc)
		return rc;

	if (xattr_name)
		*xattr_name = XATTR_NAME_SELINUX;

	return security_sid_to_context(&selinux_state, newsid, (char **)ctx,
				       ctxlen);
}

static int selinux_dentry_create_files_as(struct dentry *dentry, int mode,
					  struct qstr *name,
					  const struct cred *old,
					  struct cred *new)
{
	u32 newsid;
	int rc;
	struct task_security_struct *tsec;

	rc = selinux_determine_inode_label(selinux_cred(old),
					   d_inode(dentry->d_parent), name,
					   inode_mode_to_security_class(mode),
					   &newsid);
	if (rc)
		return rc;

	tsec = selinux_cred(new);
	tsec->create_sid = newsid;
	return 0;
}

static int selinux_inode_init_security(struct inode *inode, struct inode *dir,
				       const struct qstr *qstr,
				       const char **name,
				       void **value, size_t *len)
{
	const struct task_security_struct *tsec = selinux_cred(current_cred());
	struct superblock_security_struct *sbsec;
	u32 newsid, clen;
	int rc;
	char *context;

	sbsec = selinux_superblock(dir->i_sb);

	newsid = tsec->create_sid;

	rc = selinux_determine_inode_label(tsec, dir, qstr,
		inode_mode_to_security_class(inode->i_mode),
		&newsid);
	if (rc)
		return rc;

	/* Possibly defer initialization to selinux_complete_init. */
	if (sbsec->flags & SE_SBINITIALIZED) {
		struct inode_security_struct *isec = selinux_inode(inode);
		isec->sclass = inode_mode_to_security_class(inode->i_mode);
		isec->sid = newsid;
		isec->initialized = LABEL_INITIALIZED;
	}

	if (!selinux_initialized(&selinux_state) ||
	    !(sbsec->flags & SBLABEL_MNT))
		return -EOPNOTSUPP;

	if (name)
		*name = XATTR_SELINUX_SUFFIX;

	if (value && len) {
		rc = security_sid_to_context_force(&selinux_state, newsid,
						   &context, &clen);
		if (rc)
			return rc;
		*value = context;
		*len = clen;
	}

	return 0;
}

static int selinux_inode_init_security_anon(struct inode *inode,
					    const struct qstr *name,
					    const struct inode *context_inode)
{
	const struct task_security_struct *tsec = selinux_cred(current_cred());
	struct common_audit_data ad;
	struct inode_security_struct *isec;
	int rc;

	if (unlikely(!selinux_initialized(&selinux_state)))
		return 0;

	isec = selinux_inode(inode);

	/*
	 * We only get here once per ephemeral inode.  The inode has
	 * been initialized via inode_alloc_security but is otherwise
	 * untouched.
	 */

	if (context_inode) {
		struct inode_security_struct *context_isec =
			selinux_inode(context_inode);
		if (context_isec->initialized != LABEL_INITIALIZED) {
			pr_err("SELinux:  context_inode is not initialized");
			return -EACCES;
		}

		isec->sclass = context_isec->sclass;
		isec->sid = context_isec->sid;
	} else {
		isec->sclass = SECCLASS_ANON_INODE;
		rc = security_transition_sid(
			&selinux_state, tsec->sid, tsec->sid,
			isec->sclass, name, &isec->sid);
		if (rc)
			return rc;
	}

	isec->initialized = LABEL_INITIALIZED;
	/*
	 * Now that we've initialized security, check whether we're
	 * allowed to actually create this type of anonymous inode.
	 */

	ad.type = LSM_AUDIT_DATA_INODE;
	ad.u.inode = inode;

	return avc_has_perm(&selinux_state,
			    tsec->sid,
			    isec->sid,
			    isec->sclass,
			    FILE__CREATE,
			    &ad);
}

static int selinux_inode_create(struct inode *dir, struct dentry *dentry, umode_t mode)
{
	return may_create(dir, dentry, SECCLASS_FILE);
}

static int selinux_inode_link(struct dentry *old_dentry, struct inode *dir, struct dentry *new_dentry)
{
	return may_link(dir, old_dentry, MAY_LINK);
}

static int selinux_inode_unlink(struct inode *dir, struct dentry *dentry)
{
	return may_link(dir, dentry, MAY_UNLINK);
}

static int selinux_inode_symlink(struct inode *dir, struct dentry *dentry, const char *name)
{
	return may_create(dir, dentry, SECCLASS_LNK_FILE);
}

static int selinux_inode_mkdir(struct inode *dir, struct dentry *dentry, umode_t mask)
{
	return may_create(dir, dentry, SECCLASS_DIR);
}

static int selinux_inode_rmdir(struct inode *dir, struct dentry *dentry)
{
	return may_link(dir, dentry, MAY_RMDIR);
}

static int selinux_inode_mknod(struct inode *dir, struct dentry *dentry, umode_t mode, dev_t dev)
{
	return may_create(dir, dentry, inode_mode_to_security_class(mode));
}

static int selinux_inode_rename(struct inode *old_inode, struct dentry *old_dentry,
				struct inode *new_inode, struct dentry *new_dentry)
{
	return may_rename(old_inode, old_dentry, new_inode, new_dentry);
}

static int selinux_inode_readlink(struct dentry *dentry)
{
	const struct cred *cred = current_cred();

	return dentry_has_perm(cred, dentry, FILE__READ);
}

static int selinux_inode_follow_link(struct dentry *dentry, struct inode *inode,
				     bool rcu)
{
	const struct cred *cred = current_cred();
	struct common_audit_data ad;
	struct inode_security_struct *isec;
	u32 sid;

	validate_creds(cred);

	ad.type = LSM_AUDIT_DATA_DENTRY;
	ad.u.dentry = dentry;
	sid = cred_sid(cred);
	isec = inode_security_rcu(inode, rcu);
	if (IS_ERR(isec))
		return PTR_ERR(isec);

	return avc_has_perm(&selinux_state,
				  sid, isec->sid, isec->sclass, FILE__READ, &ad);
}

static noinline int audit_inode_permission(struct inode *inode,
					   u32 perms, u32 audited, u32 denied,
					   int result)
{
	struct common_audit_data ad;
	struct inode_security_struct *isec = selinux_inode(inode);

	ad.type = LSM_AUDIT_DATA_INODE;
	ad.u.inode = inode;

	return slow_avc_audit(&selinux_state,
			    current_sid(), isec->sid, isec->sclass, perms,
			    audited, denied, result, &ad);
}

static int selinux_inode_permission(struct inode *inode, int mask)
{
	const struct cred *cred = current_cred();
	u32 perms;
	bool from_access;
	bool no_block = mask & MAY_NOT_BLOCK;
	struct inode_security_struct *isec;
	u32 sid;
	struct av_decision avd;
	int rc, rc2;
	u32 audited, denied;

	from_access = mask & MAY_ACCESS;
	mask &= (MAY_READ|MAY_WRITE|MAY_EXEC|MAY_APPEND);

	/* No permission to check.  Existence test. */
	if (!mask)
		return 0;

	validate_creds(cred);

	if (unlikely(IS_PRIVATE(inode)))
		return 0;

	perms = file_mask_to_av(inode->i_mode, mask);

	sid = cred_sid(cred);
	isec = inode_security_rcu(inode, no_block);
	if (IS_ERR(isec))
		return PTR_ERR(isec);

	rc = avc_has_perm_noaudit(&selinux_state,
				  sid, isec->sid, isec->sclass, perms, 0,
				  &avd);
	audited = avc_audit_required(perms, &avd, rc,
				     from_access ? FILE__AUDIT_ACCESS : 0,
				     &denied);
	if (likely(!audited))
		return rc;

	rc2 = audit_inode_permission(inode, perms, audited, denied, rc);
	if (rc2)
		return rc2;
	return rc;
}

static int selinux_inode_setattr(struct dentry *dentry, struct iattr *iattr)
{
	const struct cred *cred = current_cred();
	struct inode *inode = d_backing_inode(dentry);
	unsigned int ia_valid = iattr->ia_valid;
	__u32 av = FILE__WRITE;

	/* ATTR_FORCE is just used for ATTR_KILL_S[UG]ID. */
	if (ia_valid & ATTR_FORCE) {
		ia_valid &= ~(ATTR_KILL_SUID | ATTR_KILL_SGID | ATTR_MODE |
			      ATTR_FORCE);
		if (!ia_valid)
			return 0;
	}

	if (ia_valid & (ATTR_MODE | ATTR_UID | ATTR_GID |
			ATTR_ATIME_SET | ATTR_MTIME_SET | ATTR_TIMES_SET))
		return dentry_has_perm(cred, dentry, FILE__SETATTR);

	if (selinux_policycap_openperm() &&
	    inode->i_sb->s_magic != SOCKFS_MAGIC &&
	    (ia_valid & ATTR_SIZE) &&
	    !(ia_valid & ATTR_FILE))
		av |= FILE__OPEN;

	return dentry_has_perm(cred, dentry, av);
}

static int selinux_inode_getattr(const struct path *path)
{
	return path_has_perm(current_cred(), path, FILE__GETATTR);
}

static bool has_cap_mac_admin(bool audit)
{
	const struct cred *cred = current_cred();
	unsigned int opts = audit ? CAP_OPT_NONE : CAP_OPT_NOAUDIT;

	if (cap_capable(cred, &init_user_ns, CAP_MAC_ADMIN, opts))
		return false;
	if (cred_has_capability(cred, CAP_MAC_ADMIN, opts, true))
		return false;
	return true;
}

static int selinux_inode_setxattr(struct user_namespace *mnt_userns,
				  struct dentry *dentry, const char *name,
				  const void *value, size_t size, int flags)
{
	struct inode *inode = d_backing_inode(dentry);
	struct inode_security_struct *isec;
	struct superblock_security_struct *sbsec;
	struct common_audit_data ad;
	u32 newsid, sid = current_sid();
	int rc = 0;

	if (strcmp(name, XATTR_NAME_SELINUX)) {
		rc = cap_inode_setxattr(dentry, name, value, size, flags);
		if (rc)
			return rc;

		/* Not an attribute we recognize, so just check the
		   ordinary setattr permission. */
		return dentry_has_perm(current_cred(), dentry, FILE__SETATTR);
	}

	if (!selinux_initialized(&selinux_state))
		return (inode_owner_or_capable(mnt_userns, inode) ? 0 : -EPERM);

	sbsec = selinux_superblock(inode->i_sb);
	if (!(sbsec->flags & SBLABEL_MNT))
		return -EOPNOTSUPP;

	if (!inode_owner_or_capable(mnt_userns, inode))
		return -EPERM;

	ad.type = LSM_AUDIT_DATA_DENTRY;
	ad.u.dentry = dentry;

	isec = backing_inode_security(dentry);
	rc = avc_has_perm(&selinux_state,
			  sid, isec->sid, isec->sclass,
			  FILE__RELABELFROM, &ad);
	if (rc)
		return rc;

	rc = security_context_to_sid(&selinux_state, value, size, &newsid,
				     GFP_KERNEL);
	if (rc == -EINVAL) {
		if (!has_cap_mac_admin(true)) {
			struct audit_buffer *ab;
			size_t audit_size;

			/* We strip a nul only if it is at the end, otherwise the
			 * context contains a nul and we should audit that */
			if (value) {
				const char *str = value;

				if (str[size - 1] == '\0')
					audit_size = size - 1;
				else
					audit_size = size;
			} else {
				audit_size = 0;
			}
			ab = audit_log_start(audit_context(),
					     GFP_ATOMIC, AUDIT_SELINUX_ERR);
			if (!ab)
				return rc;
			audit_log_format(ab, "op=setxattr invalid_context=");
			audit_log_n_untrustedstring(ab, value, audit_size);
			audit_log_end(ab);

			return rc;
		}
		rc = security_context_to_sid_force(&selinux_state, value,
						   size, &newsid);
	}
	if (rc)
		return rc;

	rc = avc_has_perm(&selinux_state,
			  sid, newsid, isec->sclass,
			  FILE__RELABELTO, &ad);
	if (rc)
		return rc;

	rc = security_validate_transition(&selinux_state, isec->sid, newsid,
					  sid, isec->sclass);
	if (rc)
		return rc;

	return avc_has_perm(&selinux_state,
			    newsid,
			    sbsec->sid,
			    SECCLASS_FILESYSTEM,
			    FILESYSTEM__ASSOCIATE,
			    &ad);
}

static void selinux_inode_post_setxattr(struct dentry *dentry, const char *name,
					const void *value, size_t size,
					int flags)
{
	struct inode *inode = d_backing_inode(dentry);
	struct inode_security_struct *isec;
	u32 newsid;
	int rc;

	if (strcmp(name, XATTR_NAME_SELINUX)) {
		/* Not an attribute we recognize, so nothing to do. */
		return;
	}

	if (!selinux_initialized(&selinux_state)) {
		/* If we haven't even been initialized, then we can't validate
		 * against a policy, so leave the label as invalid. It may
		 * resolve to a valid label on the next revalidation try if
		 * we've since initialized.
		 */
		return;
	}

	rc = security_context_to_sid_force(&selinux_state, value, size,
					   &newsid);
	if (rc) {
		pr_err("SELinux:  unable to map context to SID"
		       "for (%s, %lu), rc=%d\n",
		       inode->i_sb->s_id, inode->i_ino, -rc);
		return;
	}

	isec = backing_inode_security(dentry);
	spin_lock(&isec->lock);
	isec->sclass = inode_mode_to_security_class(inode->i_mode);
	isec->sid = newsid;
	isec->initialized = LABEL_INITIALIZED;
	spin_unlock(&isec->lock);
}

static int selinux_inode_getxattr(struct dentry *dentry, const char *name)
{
	const struct cred *cred = current_cred();

	return dentry_has_perm(cred, dentry, FILE__GETATTR);
}

static int selinux_inode_listxattr(struct dentry *dentry)
{
	const struct cred *cred = current_cred();

	return dentry_has_perm(cred, dentry, FILE__GETATTR);
}

static int selinux_inode_removexattr(struct user_namespace *mnt_userns,
				     struct dentry *dentry, const char *name)
{
	if (strcmp(name, XATTR_NAME_SELINUX)) {
		int rc = cap_inode_removexattr(mnt_userns, dentry, name);
		if (rc)
			return rc;

		/* Not an attribute we recognize, so just check the
		   ordinary setattr permission. */
		return dentry_has_perm(current_cred(), dentry, FILE__SETATTR);
	}

	if (!selinux_initialized(&selinux_state))
		return 0;

	/* No one is allowed to remove a SELinux security label.
	   You can change the label, but all data must be labeled. */
	return -EACCES;
}

static int selinux_path_notify(const struct path *path, u64 mask,
						unsigned int obj_type)
{
	int ret;
	u32 perm;

	struct common_audit_data ad;

	ad.type = LSM_AUDIT_DATA_PATH;
	ad.u.path = *path;

	/*
	 * Set permission needed based on the type of mark being set.
	 * Performs an additional check for sb watches.
	 */
	switch (obj_type) {
	case FSNOTIFY_OBJ_TYPE_VFSMOUNT:
		perm = FILE__WATCH_MOUNT;
		break;
	case FSNOTIFY_OBJ_TYPE_SB:
		perm = FILE__WATCH_SB;
		ret = superblock_has_perm(current_cred(), path->dentry->d_sb,
						FILESYSTEM__WATCH, &ad);
		if (ret)
			return ret;
		break;
	case FSNOTIFY_OBJ_TYPE_INODE:
		perm = FILE__WATCH;
		break;
	default:
		return -EINVAL;
	}

	/* blocking watches require the file:watch_with_perm permission */
	if (mask & (ALL_FSNOTIFY_PERM_EVENTS))
		perm |= FILE__WATCH_WITH_PERM;

	/* watches on read-like events need the file:watch_reads permission */
	if (mask & (FS_ACCESS | FS_ACCESS_PERM | FS_CLOSE_NOWRITE))
		perm |= FILE__WATCH_READS;

	return path_has_perm(current_cred(), path, perm);
}

/*
 * Copy the inode security context value to the user.
 *
 * Permission check is handled by selinux_inode_getxattr hook.
 */
static int selinux_inode_getsecurity(struct user_namespace *mnt_userns,
				     struct inode *inode, const char *name,
				     void **buffer, bool alloc)
{
	u32 size;
	int error;
	char *context = NULL;
	struct inode_security_struct *isec;

	/*
	 * If we're not initialized yet, then we can't validate contexts, so
	 * just let vfs_getxattr fall back to using the on-disk xattr.
	 */
	if (!selinux_initialized(&selinux_state) ||
	    strcmp(name, XATTR_SELINUX_SUFFIX))
		return -EOPNOTSUPP;

	/*
	 * If the caller has CAP_MAC_ADMIN, then get the raw context
	 * value even if it is not defined by current policy; otherwise,
	 * use the in-core value under current policy.
	 * Use the non-auditing forms of the permission checks since
	 * getxattr may be called by unprivileged processes commonly
	 * and lack of permission just means that we fall back to the
	 * in-core context value, not a denial.
	 */
	isec = inode_security(inode);
	if (has_cap_mac_admin(false))
		error = security_sid_to_context_force(&selinux_state,
						      isec->sid, &context,
						      &size);
	else
		error = security_sid_to_context(&selinux_state, isec->sid,
						&context, &size);
	if (error)
		return error;
	error = size;
	if (alloc) {
		*buffer = context;
		goto out_nofree;
	}
	kfree(context);
out_nofree:
	return error;
}

static int selinux_inode_setsecurity(struct inode *inode, const char *name,
				     const void *value, size_t size, int flags)
{
	struct inode_security_struct *isec = inode_security_novalidate(inode);
	struct superblock_security_struct *sbsec;
	u32 newsid;
	int rc;

	if (strcmp(name, XATTR_SELINUX_SUFFIX))
		return -EOPNOTSUPP;

	sbsec = selinux_superblock(inode->i_sb);
	if (!(sbsec->flags & SBLABEL_MNT))
		return -EOPNOTSUPP;

	if (!value || !size)
		return -EACCES;

	rc = security_context_to_sid(&selinux_state, value, size, &newsid,
				     GFP_KERNEL);
	if (rc)
		return rc;

	spin_lock(&isec->lock);
	isec->sclass = inode_mode_to_security_class(inode->i_mode);
	isec->sid = newsid;
	isec->initialized = LABEL_INITIALIZED;
	spin_unlock(&isec->lock);
	return 0;
}

static int selinux_inode_listsecurity(struct inode *inode, char *buffer, size_t buffer_size)
{
	const int len = sizeof(XATTR_NAME_SELINUX);

	if (!selinux_initialized(&selinux_state))
		return 0;

	if (buffer && len <= buffer_size)
		memcpy(buffer, XATTR_NAME_SELINUX, len);
	return len;
}

static void selinux_inode_getsecid(struct inode *inode, u32 *secid)
{
	struct inode_security_struct *isec = inode_security_novalidate(inode);
	*secid = isec->sid;
}

static int selinux_inode_copy_up(struct dentry *src, struct cred **new)
{
	u32 sid;
	struct task_security_struct *tsec;
	struct cred *new_creds = *new;

	if (new_creds == NULL) {
		new_creds = prepare_creds();
		if (!new_creds)
			return -ENOMEM;
	}

	tsec = selinux_cred(new_creds);
	/* Get label from overlay inode and set it in create_sid */
	selinux_inode_getsecid(d_inode(src), &sid);
	tsec->create_sid = sid;
	*new = new_creds;
	return 0;
}

static int selinux_inode_copy_up_xattr(const char *name)
{
	/* The copy_up hook above sets the initial context on an inode, but we
	 * don't then want to overwrite it by blindly copying all the lower
	 * xattrs up.  Instead, we have to filter out SELinux-related xattrs.
	 */
	if (strcmp(name, XATTR_NAME_SELINUX) == 0)
		return 1; /* Discard */
	/*
	 * Any other attribute apart from SELINUX is not claimed, supported
	 * by selinux.
	 */
	return -EOPNOTSUPP;
}

/* kernfs node operations */

static int selinux_kernfs_init_security(struct kernfs_node *kn_dir,
					struct kernfs_node *kn)
{
	const struct task_security_struct *tsec = selinux_cred(current_cred());
	u32 parent_sid, newsid, clen;
	int rc;
	char *context;

	rc = kernfs_xattr_get(kn_dir, XATTR_NAME_SELINUX, NULL, 0);
	if (rc == -ENODATA)
		return 0;
	else if (rc < 0)
		return rc;

	clen = (u32)rc;
	context = kmalloc(clen, GFP_KERNEL);
	if (!context)
		return -ENOMEM;

	rc = kernfs_xattr_get(kn_dir, XATTR_NAME_SELINUX, context, clen);
	if (rc < 0) {
		kfree(context);
		return rc;
	}

	rc = security_context_to_sid(&selinux_state, context, clen, &parent_sid,
				     GFP_KERNEL);
	kfree(context);
	if (rc)
		return rc;

	if (tsec->create_sid) {
		newsid = tsec->create_sid;
	} else {
		u16 secclass = inode_mode_to_security_class(kn->mode);
		struct qstr q;

		q.name = kn->name;
		q.hash_len = hashlen_string(kn_dir, kn->name);

		rc = security_transition_sid(&selinux_state, tsec->sid,
					     parent_sid, secclass, &q,
					     &newsid);
		if (rc)
			return rc;
	}

	rc = security_sid_to_context_force(&selinux_state, newsid,
					   &context, &clen);
	if (rc)
		return rc;

	rc = kernfs_xattr_set(kn, XATTR_NAME_SELINUX, context, clen,
			      XATTR_CREATE);
	kfree(context);
	return rc;
}


/* file security operations */

static int selinux_revalidate_file_permission(struct file *file, int mask)
{
	const struct cred *cred = current_cred();
	struct inode *inode = file_inode(file);

	/* file_mask_to_av won't add FILE__WRITE if MAY_APPEND is set */
	if ((file->f_flags & O_APPEND) && (mask & MAY_WRITE))
		mask |= MAY_APPEND;

	return file_has_perm(cred, file,
			     file_mask_to_av(inode->i_mode, mask));
}

static int selinux_file_permission(struct file *file, int mask)
{
	struct inode *inode = file_inode(file);
	struct file_security_struct *fsec = selinux_file(file);
	struct inode_security_struct *isec;
	u32 sid = current_sid();

	if (!mask)
		/* No permission to check.  Existence test. */
		return 0;

	isec = inode_security(inode);
	if (sid == fsec->sid && fsec->isid == isec->sid &&
	    fsec->pseqno == avc_policy_seqno(&selinux_state))
		/* No change since file_open check. */
		return 0;

	return selinux_revalidate_file_permission(file, mask);
}

static int selinux_file_alloc_security(struct file *file)
{
	struct file_security_struct *fsec = selinux_file(file);
	u32 sid = current_sid();

	fsec->sid = sid;
	fsec->fown_sid = sid;

	return 0;
}

/*
 * Check whether a task has the ioctl permission and cmd
 * operation to an inode.
 */
static int ioctl_has_perm(const struct cred *cred, struct file *file,
		u32 requested, u16 cmd)
{
	struct common_audit_data ad;
	struct file_security_struct *fsec = selinux_file(file);
	struct inode *inode = file_inode(file);
	struct inode_security_struct *isec;
	struct lsm_ioctlop_audit ioctl;
	u32 ssid = cred_sid(cred);
	int rc;
	u8 driver = cmd >> 8;
	u8 xperm = cmd & 0xff;

	ad.type = LSM_AUDIT_DATA_IOCTL_OP;
	ad.u.op = &ioctl;
	ad.u.op->cmd = cmd;
	ad.u.op->path = file->f_path;

	if (ssid != fsec->sid) {
		rc = avc_has_perm(&selinux_state,
				  ssid, fsec->sid,
				SECCLASS_FD,
				FD__USE,
				&ad);
		if (rc)
			goto out;
	}

	if (unlikely(IS_PRIVATE(inode)))
		return 0;

	isec = inode_security(inode);
	rc = avc_has_extended_perms(&selinux_state,
				    ssid, isec->sid, isec->sclass,
				    requested, driver, xperm, &ad);
out:
	return rc;
}

static int selinux_file_ioctl(struct file *file, unsigned int cmd,
			      unsigned long arg)
{
	const struct cred *cred = current_cred();
	int error = 0;

	switch (cmd) {
	case FIONREAD:
	case FIBMAP:
	case FIGETBSZ:
	case FS_IOC_GETFLAGS:
	case FS_IOC_GETVERSION:
		error = file_has_perm(cred, file, FILE__GETATTR);
		break;

	case FS_IOC_SETFLAGS:
	case FS_IOC_SETVERSION:
		error = file_has_perm(cred, file, FILE__SETATTR);
		break;

	/* sys_ioctl() checks */
	case FIONBIO:
	case FIOASYNC:
		error = file_has_perm(cred, file, 0);
		break;

	case KDSKBENT:
	case KDSKBSENT:
		error = cred_has_capability(cred, CAP_SYS_TTY_CONFIG,
					    CAP_OPT_NONE, true);
		break;

	case FIOCLEX:
	case FIONCLEX:
		if (!selinux_policycap_ioctl_skip_cloexec())
			error = ioctl_has_perm(cred, file, FILE__IOCTL, (u16) cmd);
		break;

	/* default case assumes that the command will go
	 * to the file's ioctl() function.
	 */
	default:
		error = ioctl_has_perm(cred, file, FILE__IOCTL, (u16) cmd);
	}
	return error;
}

static int default_noexec __ro_after_init;

static int file_map_prot_check(struct file *file, unsigned long prot, int shared)
{
	const struct cred *cred = current_cred();
	u32 sid = cred_sid(cred);
	int rc = 0;

	if (default_noexec &&
	    (prot & PROT_EXEC) && (!file || IS_PRIVATE(file_inode(file)) ||
				   (!shared && (prot & PROT_WRITE)))) {
		/*
		 * We are making executable an anonymous mapping or a
		 * private file mapping that will also be writable.
		 * This has an additional check.
		 */
		rc = avc_has_perm(&selinux_state,
				  sid, sid, SECCLASS_PROCESS,
				  PROCESS__EXECMEM, NULL);
		if (rc)
			goto error;
	}

	if (file) {
		/* read access is always possible with a mapping */
		u32 av = FILE__READ;

		/* write access only matters if the mapping is shared */
		if (shared && (prot & PROT_WRITE))
			av |= FILE__WRITE;

		if (prot & PROT_EXEC)
			av |= FILE__EXECUTE;

		return file_has_perm(cred, file, av);
	}

error:
	return rc;
}

static int selinux_mmap_addr(unsigned long addr)
{
	int rc = 0;

	if (addr < CONFIG_LSM_MMAP_MIN_ADDR) {
		u32 sid = current_sid();
		rc = avc_has_perm(&selinux_state,
				  sid, sid, SECCLASS_MEMPROTECT,
				  MEMPROTECT__MMAP_ZERO, NULL);
	}

	return rc;
}

static int selinux_mmap_file(struct file *file, unsigned long reqprot,
			     unsigned long prot, unsigned long flags)
{
	struct common_audit_data ad;
	int rc;

	if (file) {
		ad.type = LSM_AUDIT_DATA_FILE;
		ad.u.file = file;
		rc = inode_has_perm(current_cred(), file_inode(file),
				    FILE__MAP, &ad);
		if (rc)
			return rc;
	}

	if (checkreqprot_get(&selinux_state))
		prot = reqprot;

	return file_map_prot_check(file, prot,
				   (flags & MAP_TYPE) == MAP_SHARED);
}

static int selinux_file_mprotect(struct vm_area_struct *vma,
				 unsigned long reqprot,
				 unsigned long prot)
{
	const struct cred *cred = current_cred();
	u32 sid = cred_sid(cred);

	if (checkreqprot_get(&selinux_state))
		prot = reqprot;

	if (default_noexec &&
	    (prot & PROT_EXEC) && !(vma->vm_flags & VM_EXEC)) {
		int rc = 0;
		if (vma->vm_start >= vma->vm_mm->start_brk &&
		    vma->vm_end <= vma->vm_mm->brk) {
			rc = avc_has_perm(&selinux_state,
					  sid, sid, SECCLASS_PROCESS,
					  PROCESS__EXECHEAP, NULL);
		} else if (!vma->vm_file &&
			   ((vma->vm_start <= vma->vm_mm->start_stack &&
			     vma->vm_end >= vma->vm_mm->start_stack) ||
			    vma_is_stack_for_current(vma))) {
			rc = avc_has_perm(&selinux_state,
					  sid, sid, SECCLASS_PROCESS,
					  PROCESS__EXECSTACK, NULL);
		} else if (vma->vm_file && vma->anon_vma) {
			/*
			 * We are making executable a file mapping that has
			 * had some COW done. Since pages might have been
			 * written, check ability to execute the possibly
			 * modified content.  This typically should only
			 * occur for text relocations.
			 */
			rc = file_has_perm(cred, vma->vm_file, FILE__EXECMOD);
		}
		if (rc)
			return rc;
	}

	return file_map_prot_check(vma->vm_file, prot, vma->vm_flags&VM_SHARED);
}

static int selinux_file_lock(struct file *file, unsigned int cmd)
{
	const struct cred *cred = current_cred();

	return file_has_perm(cred, file, FILE__LOCK);
}

static int selinux_file_fcntl(struct file *file, unsigned int cmd,
			      unsigned long arg)
{
	const struct cred *cred = current_cred();
	int err = 0;

	switch (cmd) {
	case F_SETFL:
		if ((file->f_flags & O_APPEND) && !(arg & O_APPEND)) {
			err = file_has_perm(cred, file, FILE__WRITE);
			break;
		}
		fallthrough;
	case F_SETOWN:
	case F_SETSIG:
	case F_GETFL:
	case F_GETOWN:
	case F_GETSIG:
	case F_GETOWNER_UIDS:
		/* Just check FD__USE permission */
		err = file_has_perm(cred, file, 0);
		break;
	case F_GETLK:
	case F_SETLK:
	case F_SETLKW:
	case F_OFD_GETLK:
	case F_OFD_SETLK:
	case F_OFD_SETLKW:
#if BITS_PER_LONG == 32
	case F_GETLK64:
	case F_SETLK64:
	case F_SETLKW64:
#endif
		err = file_has_perm(cred, file, FILE__LOCK);
		break;
	}

	return err;
}

static void selinux_file_set_fowner(struct file *file)
{
	struct file_security_struct *fsec;

	fsec = selinux_file(file);
	fsec->fown_sid = current_sid();
}

static int selinux_file_send_sigiotask(struct task_struct *tsk,
				       struct fown_struct *fown, int signum)
{
	struct file *file;
	u32 sid = task_sid_obj(tsk);
	u32 perm;
	struct file_security_struct *fsec;

	/* struct fown_struct is never outside the context of a struct file */
	file = container_of(fown, struct file, f_owner);

	fsec = selinux_file(file);

	if (!signum)
		perm = signal_to_av(SIGIO); /* as per send_sigio_to_task */
	else
		perm = signal_to_av(signum);

	return avc_has_perm(&selinux_state,
			    fsec->fown_sid, sid,
			    SECCLASS_PROCESS, perm, NULL);
}

static int selinux_file_receive(struct file *file)
{
	const struct cred *cred = current_cred();

	return file_has_perm(cred, file, file_to_av(file));
}

static int selinux_file_open(struct file *file)
{
	struct file_security_struct *fsec;
	struct inode_security_struct *isec;

	fsec = selinux_file(file);
	isec = inode_security(file_inode(file));
	/*
	 * Save inode label and policy sequence number
	 * at open-time so that selinux_file_permission
	 * can determine whether revalidation is necessary.
	 * Task label is already saved in the file security
	 * struct as its SID.
	 */
	fsec->isid = isec->sid;
	fsec->pseqno = avc_policy_seqno(&selinux_state);
	/*
	 * Since the inode label or policy seqno may have changed
	 * between the selinux_inode_permission check and the saving
	 * of state above, recheck that access is still permitted.
	 * Otherwise, access might never be revalidated against the
	 * new inode label or new policy.
	 * This check is not redundant - do not remove.
	 */
	return file_path_has_perm(file->f_cred, file, open_file_to_av(file));
}

/* task security operations */

static int selinux_task_alloc(struct task_struct *task,
			      unsigned long clone_flags)
{
	u32 sid = current_sid();

	return avc_has_perm(&selinux_state,
			    sid, sid, SECCLASS_PROCESS, PROCESS__FORK, NULL);
}

/*
 * prepare a new set of credentials for modification
 */
static int selinux_cred_prepare(struct cred *new, const struct cred *old,
				gfp_t gfp)
{
	const struct task_security_struct *old_tsec = selinux_cred(old);
	struct task_security_struct *tsec = selinux_cred(new);

	*tsec = *old_tsec;
	return 0;
}

/*
 * transfer the SELinux data to a blank set of creds
 */
static void selinux_cred_transfer(struct cred *new, const struct cred *old)
{
	const struct task_security_struct *old_tsec = selinux_cred(old);
	struct task_security_struct *tsec = selinux_cred(new);

	*tsec = *old_tsec;
}

static void selinux_cred_getsecid(const struct cred *c, u32 *secid)
{
	*secid = cred_sid(c);
}

/*
 * set the security data for a kernel service
 * - all the creation contexts are set to unlabelled
 */
static int selinux_kernel_act_as(struct cred *new, u32 secid)
{
	struct task_security_struct *tsec = selinux_cred(new);
	u32 sid = current_sid();
	int ret;

	ret = avc_has_perm(&selinux_state,
			   sid, secid,
			   SECCLASS_KERNEL_SERVICE,
			   KERNEL_SERVICE__USE_AS_OVERRIDE,
			   NULL);
	if (ret == 0) {
		tsec->sid = secid;
		tsec->create_sid = 0;
		tsec->keycreate_sid = 0;
		tsec->sockcreate_sid = 0;
	}
	return ret;
}

/*
 * set the file creation context in a security record to the same as the
 * objective context of the specified inode
 */
static int selinux_kernel_create_files_as(struct cred *new, struct inode *inode)
{
	struct inode_security_struct *isec = inode_security(inode);
	struct task_security_struct *tsec = selinux_cred(new);
	u32 sid = current_sid();
	int ret;

	ret = avc_has_perm(&selinux_state,
			   sid, isec->sid,
			   SECCLASS_KERNEL_SERVICE,
			   KERNEL_SERVICE__CREATE_FILES_AS,
			   NULL);

	if (ret == 0)
		tsec->create_sid = isec->sid;
	return ret;
}

static int selinux_kernel_module_request(char *kmod_name)
{
	struct common_audit_data ad;

	ad.type = LSM_AUDIT_DATA_KMOD;
	ad.u.kmod_name = kmod_name;

	return avc_has_perm(&selinux_state,
			    current_sid(), SECINITSID_KERNEL, SECCLASS_SYSTEM,
			    SYSTEM__MODULE_REQUEST, &ad);
}

static int selinux_kernel_module_from_file(struct file *file)
{
	struct common_audit_data ad;
	struct inode_security_struct *isec;
	struct file_security_struct *fsec;
	u32 sid = current_sid();
	int rc;

	/* init_module */
	if (file == NULL)
		return avc_has_perm(&selinux_state,
				    sid, sid, SECCLASS_SYSTEM,
					SYSTEM__MODULE_LOAD, NULL);

	/* finit_module */

	ad.type = LSM_AUDIT_DATA_FILE;
	ad.u.file = file;

	fsec = selinux_file(file);
	if (sid != fsec->sid) {
		rc = avc_has_perm(&selinux_state,
				  sid, fsec->sid, SECCLASS_FD, FD__USE, &ad);
		if (rc)
			return rc;
	}

	isec = inode_security(file_inode(file));
	return avc_has_perm(&selinux_state,
			    sid, isec->sid, SECCLASS_SYSTEM,
				SYSTEM__MODULE_LOAD, &ad);
}

static int selinux_kernel_read_file(struct file *file,
				    enum kernel_read_file_id id,
				    bool contents)
{
	int rc = 0;

	switch (id) {
	case READING_MODULE:
		rc = selinux_kernel_module_from_file(contents ? file : NULL);
		break;
	default:
		break;
	}

	return rc;
}

static int selinux_kernel_load_data(enum kernel_load_data_id id, bool contents)
{
	int rc = 0;

	switch (id) {
	case LOADING_MODULE:
		rc = selinux_kernel_module_from_file(NULL);
		break;
	default:
		break;
	}

	return rc;
}

static int selinux_task_setpgid(struct task_struct *p, pid_t pgid)
{
	return avc_has_perm(&selinux_state,
			    current_sid(), task_sid_obj(p), SECCLASS_PROCESS,
			    PROCESS__SETPGID, NULL);
}

static int selinux_task_getpgid(struct task_struct *p)
{
	return avc_has_perm(&selinux_state,
			    current_sid(), task_sid_obj(p), SECCLASS_PROCESS,
			    PROCESS__GETPGID, NULL);
}

static int selinux_task_getsid(struct task_struct *p)
{
	return avc_has_perm(&selinux_state,
			    current_sid(), task_sid_obj(p), SECCLASS_PROCESS,
			    PROCESS__GETSESSION, NULL);
}

static void selinux_current_getsecid_subj(u32 *secid)
{
	*secid = current_sid();
}

static void selinux_task_getsecid_obj(struct task_struct *p, u32 *secid)
{
	*secid = task_sid_obj(p);
}

static int selinux_task_setnice(struct task_struct *p, int nice)
{
	return avc_has_perm(&selinux_state,
			    current_sid(), task_sid_obj(p), SECCLASS_PROCESS,
			    PROCESS__SETSCHED, NULL);
}

static int selinux_task_setioprio(struct task_struct *p, int ioprio)
{
	return avc_has_perm(&selinux_state,
			    current_sid(), task_sid_obj(p), SECCLASS_PROCESS,
			    PROCESS__SETSCHED, NULL);
}

static int selinux_task_getioprio(struct task_struct *p)
{
	return avc_has_perm(&selinux_state,
			    current_sid(), task_sid_obj(p), SECCLASS_PROCESS,
			    PROCESS__GETSCHED, NULL);
}

static int selinux_task_prlimit(const struct cred *cred, const struct cred *tcred,
				unsigned int flags)
{
	u32 av = 0;

	if (!flags)
		return 0;
	if (flags & LSM_PRLIMIT_WRITE)
		av |= PROCESS__SETRLIMIT;
	if (flags & LSM_PRLIMIT_READ)
		av |= PROCESS__GETRLIMIT;
	return avc_has_perm(&selinux_state,
			    cred_sid(cred), cred_sid(tcred),
			    SECCLASS_PROCESS, av, NULL);
}

static int selinux_task_setrlimit(struct task_struct *p, unsigned int resource,
		struct rlimit *new_rlim)
{
	struct rlimit *old_rlim = p->signal->rlim + resource;

	/* Control the ability to change the hard limit (whether
	   lowering or raising it), so that the hard limit can
	   later be used as a safe reset point for the soft limit
	   upon context transitions.  See selinux_bprm_committing_creds. */
	if (old_rlim->rlim_max != new_rlim->rlim_max)
		return avc_has_perm(&selinux_state,
				    current_sid(), task_sid_obj(p),
				    SECCLASS_PROCESS, PROCESS__SETRLIMIT, NULL);

	return 0;
}

static int selinux_task_setscheduler(struct task_struct *p)
{
	return avc_has_perm(&selinux_state,
			    current_sid(), task_sid_obj(p), SECCLASS_PROCESS,
			    PROCESS__SETSCHED, NULL);
}

static int selinux_task_getscheduler(struct task_struct *p)
{
	return avc_has_perm(&selinux_state,
			    current_sid(), task_sid_obj(p), SECCLASS_PROCESS,
			    PROCESS__GETSCHED, NULL);
}

static int selinux_task_movememory(struct task_struct *p)
{
	return avc_has_perm(&selinux_state,
			    current_sid(), task_sid_obj(p), SECCLASS_PROCESS,
			    PROCESS__SETSCHED, NULL);
}

static int selinux_task_kill(struct task_struct *p, struct kernel_siginfo *info,
				int sig, const struct cred *cred)
{
	u32 secid;
	u32 perm;

	if (!sig)
		perm = PROCESS__SIGNULL; /* null signal; existence test */
	else
		perm = signal_to_av(sig);
	if (!cred)
		secid = current_sid();
	else
		secid = cred_sid(cred);
	return avc_has_perm(&selinux_state,
			    secid, task_sid_obj(p), SECCLASS_PROCESS, perm, NULL);
}

static void selinux_task_to_inode(struct task_struct *p,
				  struct inode *inode)
{
	struct inode_security_struct *isec = selinux_inode(inode);
	u32 sid = task_sid_obj(p);

	spin_lock(&isec->lock);
	isec->sclass = inode_mode_to_security_class(inode->i_mode);
	isec->sid = sid;
	isec->initialized = LABEL_INITIALIZED;
	spin_unlock(&isec->lock);
}

/* Returns error only if unable to parse addresses */
static int selinux_parse_skb_ipv4(struct sk_buff *skb,
			struct common_audit_data *ad, u8 *proto)
{
	int offset, ihlen, ret = -EINVAL;
	struct iphdr _iph, *ih;

	offset = skb_network_offset(skb);
	ih = skb_header_pointer(skb, offset, sizeof(_iph), &_iph);
	if (ih == NULL)
		goto out;

	ihlen = ih->ihl * 4;
	if (ihlen < sizeof(_iph))
		goto out;

	ad->u.net->v4info.saddr = ih->saddr;
	ad->u.net->v4info.daddr = ih->daddr;
	ret = 0;

	if (proto)
		*proto = ih->protocol;

	switch (ih->protocol) {
	case IPPROTO_TCP: {
		struct tcphdr _tcph, *th;

		if (ntohs(ih->frag_off) & IP_OFFSET)
			break;

		offset += ihlen;
		th = skb_header_pointer(skb, offset, sizeof(_tcph), &_tcph);
		if (th == NULL)
			break;

		ad->u.net->sport = th->source;
		ad->u.net->dport = th->dest;
		break;
	}

	case IPPROTO_UDP: {
		struct udphdr _udph, *uh;

		if (ntohs(ih->frag_off) & IP_OFFSET)
			break;

		offset += ihlen;
		uh = skb_header_pointer(skb, offset, sizeof(_udph), &_udph);
		if (uh == NULL)
			break;

		ad->u.net->sport = uh->source;
		ad->u.net->dport = uh->dest;
		break;
	}

	case IPPROTO_DCCP: {
		struct dccp_hdr _dccph, *dh;

		if (ntohs(ih->frag_off) & IP_OFFSET)
			break;

		offset += ihlen;
		dh = skb_header_pointer(skb, offset, sizeof(_dccph), &_dccph);
		if (dh == NULL)
			break;

		ad->u.net->sport = dh->dccph_sport;
		ad->u.net->dport = dh->dccph_dport;
		break;
	}

#if IS_ENABLED(CONFIG_IP_SCTP)
	case IPPROTO_SCTP: {
		struct sctphdr _sctph, *sh;

		if (ntohs(ih->frag_off) & IP_OFFSET)
			break;

		offset += ihlen;
		sh = skb_header_pointer(skb, offset, sizeof(_sctph), &_sctph);
		if (sh == NULL)
			break;

		ad->u.net->sport = sh->source;
		ad->u.net->dport = sh->dest;
		break;
	}
#endif
	default:
		break;
	}
out:
	return ret;
}

#if IS_ENABLED(CONFIG_IPV6)

/* Returns error only if unable to parse addresses */
static int selinux_parse_skb_ipv6(struct sk_buff *skb,
			struct common_audit_data *ad, u8 *proto)
{
	u8 nexthdr;
	int ret = -EINVAL, offset;
	struct ipv6hdr _ipv6h, *ip6;
	__be16 frag_off;

	offset = skb_network_offset(skb);
	ip6 = skb_header_pointer(skb, offset, sizeof(_ipv6h), &_ipv6h);
	if (ip6 == NULL)
		goto out;

	ad->u.net->v6info.saddr = ip6->saddr;
	ad->u.net->v6info.daddr = ip6->daddr;
	ret = 0;

	nexthdr = ip6->nexthdr;
	offset += sizeof(_ipv6h);
	offset = ipv6_skip_exthdr(skb, offset, &nexthdr, &frag_off);
	if (offset < 0)
		goto out;

	if (proto)
		*proto = nexthdr;

	switch (nexthdr) {
	case IPPROTO_TCP: {
		struct tcphdr _tcph, *th;

		th = skb_header_pointer(skb, offset, sizeof(_tcph), &_tcph);
		if (th == NULL)
			break;

		ad->u.net->sport = th->source;
		ad->u.net->dport = th->dest;
		break;
	}

	case IPPROTO_UDP: {
		struct udphdr _udph, *uh;

		uh = skb_header_pointer(skb, offset, sizeof(_udph), &_udph);
		if (uh == NULL)
			break;

		ad->u.net->sport = uh->source;
		ad->u.net->dport = uh->dest;
		break;
	}

	case IPPROTO_DCCP: {
		struct dccp_hdr _dccph, *dh;

		dh = skb_header_pointer(skb, offset, sizeof(_dccph), &_dccph);
		if (dh == NULL)
			break;

		ad->u.net->sport = dh->dccph_sport;
		ad->u.net->dport = dh->dccph_dport;
		break;
	}

#if IS_ENABLED(CONFIG_IP_SCTP)
	case IPPROTO_SCTP: {
		struct sctphdr _sctph, *sh;

		sh = skb_header_pointer(skb, offset, sizeof(_sctph), &_sctph);
		if (sh == NULL)
			break;

		ad->u.net->sport = sh->source;
		ad->u.net->dport = sh->dest;
		break;
	}
#endif
	/* includes fragments */
	default:
		break;
	}
out:
	return ret;
}

#endif /* IPV6 */

static int selinux_parse_skb(struct sk_buff *skb, struct common_audit_data *ad,
			     char **_addrp, int src, u8 *proto)
{
	char *addrp;
	int ret;

	switch (ad->u.net->family) {
	case PF_INET:
		ret = selinux_parse_skb_ipv4(skb, ad, proto);
		if (ret)
			goto parse_error;
		addrp = (char *)(src ? &ad->u.net->v4info.saddr :
				       &ad->u.net->v4info.daddr);
		goto okay;

#if IS_ENABLED(CONFIG_IPV6)
	case PF_INET6:
		ret = selinux_parse_skb_ipv6(skb, ad, proto);
		if (ret)
			goto parse_error;
		addrp = (char *)(src ? &ad->u.net->v6info.saddr :
				       &ad->u.net->v6info.daddr);
		goto okay;
#endif	/* IPV6 */
	default:
		addrp = NULL;
		goto okay;
	}

parse_error:
	pr_warn(
	       "SELinux: failure in selinux_parse_skb(),"
	       " unable to parse packet\n");
	return ret;

okay:
	if (_addrp)
		*_addrp = addrp;
	return 0;
}

/**
 * selinux_skb_peerlbl_sid - Determine the peer label of a packet
 * @skb: the packet
 * @family: protocol family
 * @sid: the packet's peer label SID
 *
 * Description:
 * Check the various different forms of network peer labeling and determine
 * the peer label/SID for the packet; most of the magic actually occurs in
 * the security server function security_net_peersid_cmp().  The function
 * returns zero if the value in @sid is valid (although it may be SECSID_NULL)
 * or -EACCES if @sid is invalid due to inconsistencies with the different
 * peer labels.
 *
 */
static int selinux_skb_peerlbl_sid(struct sk_buff *skb, u16 family, u32 *sid)
{
	int err;
	u32 xfrm_sid;
	u32 nlbl_sid;
	u32 nlbl_type;

	err = selinux_xfrm_skb_sid(skb, &xfrm_sid);
	if (unlikely(err))
		return -EACCES;
	err = selinux_netlbl_skbuff_getsid(skb, family, &nlbl_type, &nlbl_sid);
	if (unlikely(err))
		return -EACCES;

	err = security_net_peersid_resolve(&selinux_state, nlbl_sid,
					   nlbl_type, xfrm_sid, sid);
	if (unlikely(err)) {
		pr_warn(
		       "SELinux: failure in selinux_skb_peerlbl_sid(),"
		       " unable to determine packet's peer label\n");
		return -EACCES;
	}

	return 0;
}

/**
 * selinux_conn_sid - Determine the child socket label for a connection
 * @sk_sid: the parent socket's SID
 * @skb_sid: the packet's SID
 * @conn_sid: the resulting connection SID
 *
 * If @skb_sid is valid then the user:role:type information from @sk_sid is
 * combined with the MLS information from @skb_sid in order to create
 * @conn_sid.  If @skb_sid is not valid then @conn_sid is simply a copy
 * of @sk_sid.  Returns zero on success, negative values on failure.
 *
 */
static int selinux_conn_sid(u32 sk_sid, u32 skb_sid, u32 *conn_sid)
{
	int err = 0;

	if (skb_sid != SECSID_NULL)
		err = security_sid_mls_copy(&selinux_state, sk_sid, skb_sid,
					    conn_sid);
	else
		*conn_sid = sk_sid;

	return err;
}

/* socket security operations */

static int socket_sockcreate_sid(const struct task_security_struct *tsec,
				 u16 secclass, u32 *socksid)
{
	if (tsec->sockcreate_sid > SECSID_NULL) {
		*socksid = tsec->sockcreate_sid;
		return 0;
	}

	return security_transition_sid(&selinux_state, tsec->sid, tsec->sid,
				       secclass, NULL, socksid);
}

static int sock_has_perm(struct sock *sk, u32 perms)
{
	struct sk_security_struct *sksec = sk->sk_security;
	struct common_audit_data ad;
	struct lsm_network_audit net = {0,};

	if (sksec->sid == SECINITSID_KERNEL)
		return 0;

	ad.type = LSM_AUDIT_DATA_NET;
	ad.u.net = &net;
	ad.u.net->sk = sk;

	return avc_has_perm(&selinux_state,
			    current_sid(), sksec->sid, sksec->sclass, perms,
			    &ad);
}

static int selinux_socket_create(int family, int type,
				 int protocol, int kern)
{
	const struct task_security_struct *tsec = selinux_cred(current_cred());
	u32 newsid;
	u16 secclass;
	int rc;

	if (kern)
		return 0;

	secclass = socket_type_to_security_class(family, type, protocol);
	rc = socket_sockcreate_sid(tsec, secclass, &newsid);
	if (rc)
		return rc;

	return avc_has_perm(&selinux_state,
			    tsec->sid, newsid, secclass, SOCKET__CREATE, NULL);
}

static int selinux_socket_post_create(struct socket *sock, int family,
				      int type, int protocol, int kern)
{
	const struct task_security_struct *tsec = selinux_cred(current_cred());
	struct inode_security_struct *isec = inode_security_novalidate(SOCK_INODE(sock));
	struct sk_security_struct *sksec;
	u16 sclass = socket_type_to_security_class(family, type, protocol);
	u32 sid = SECINITSID_KERNEL;
	int err = 0;

	if (!kern) {
		err = socket_sockcreate_sid(tsec, sclass, &sid);
		if (err)
			return err;
	}

	isec->sclass = sclass;
	isec->sid = sid;
	isec->initialized = LABEL_INITIALIZED;

	if (sock->sk) {
		sksec = sock->sk->sk_security;
		sksec->sclass = sclass;
		sksec->sid = sid;
		/* Allows detection of the first association on this socket */
		if (sksec->sclass == SECCLASS_SCTP_SOCKET)
			sksec->sctp_assoc_state = SCTP_ASSOC_UNSET;

		err = selinux_netlbl_socket_post_create(sock->sk, family);
	}

	return err;
}

static int selinux_socket_socketpair(struct socket *socka,
				     struct socket *sockb)
{
	struct sk_security_struct *sksec_a = socka->sk->sk_security;
	struct sk_security_struct *sksec_b = sockb->sk->sk_security;

	sksec_a->peer_sid = sksec_b->sid;
	sksec_b->peer_sid = sksec_a->sid;

	return 0;
}

/* Range of port numbers used to automatically bind.
   Need to determine whether we should perform a name_bind
   permission check between the socket and the port number. */

static int selinux_socket_bind(struct socket *sock, struct sockaddr *address, int addrlen)
{
	struct sock *sk = sock->sk;
	struct sk_security_struct *sksec = sk->sk_security;
	u16 family;
	int err;

	err = sock_has_perm(sk, SOCKET__BIND);
	if (err)
		goto out;

	/* If PF_INET or PF_INET6, check name_bind permission for the port. */
	family = sk->sk_family;
	if (family == PF_INET || family == PF_INET6) {
		char *addrp;
		struct common_audit_data ad;
		struct lsm_network_audit net = {0,};
		struct sockaddr_in *addr4 = NULL;
		struct sockaddr_in6 *addr6 = NULL;
		u16 family_sa;
		unsigned short snum;
		u32 sid, node_perm;

		/*
		 * sctp_bindx(3) calls via selinux_sctp_bind_connect()
		 * that validates multiple binding addresses. Because of this
		 * need to check address->sa_family as it is possible to have
		 * sk->sk_family = PF_INET6 with addr->sa_family = AF_INET.
		 */
		if (addrlen < offsetofend(struct sockaddr, sa_family))
			return -EINVAL;
		family_sa = address->sa_family;
		switch (family_sa) {
		case AF_UNSPEC:
		case AF_INET:
			if (addrlen < sizeof(struct sockaddr_in))
				return -EINVAL;
			addr4 = (struct sockaddr_in *)address;
			if (family_sa == AF_UNSPEC) {
				/* see __inet_bind(), we only want to allow
				 * AF_UNSPEC if the address is INADDR_ANY
				 */
				if (addr4->sin_addr.s_addr != htonl(INADDR_ANY))
					goto err_af;
				family_sa = AF_INET;
			}
			snum = ntohs(addr4->sin_port);
			addrp = (char *)&addr4->sin_addr.s_addr;
			break;
		case AF_INET6:
			if (addrlen < SIN6_LEN_RFC2133)
				return -EINVAL;
			addr6 = (struct sockaddr_in6 *)address;
			snum = ntohs(addr6->sin6_port);
			addrp = (char *)&addr6->sin6_addr.s6_addr;
			break;
		default:
			goto err_af;
		}

		ad.type = LSM_AUDIT_DATA_NET;
		ad.u.net = &net;
		ad.u.net->sport = htons(snum);
		ad.u.net->family = family_sa;

		if (snum) {
			int low, high;

			inet_get_local_port_range(sock_net(sk), &low, &high);

			if (inet_port_requires_bind_service(sock_net(sk), snum) ||
			    snum < low || snum > high) {
				err = sel_netport_sid(sk->sk_protocol,
						      snum, &sid);
				if (err)
					goto out;
				err = avc_has_perm(&selinux_state,
						   sksec->sid, sid,
						   sksec->sclass,
						   SOCKET__NAME_BIND, &ad);
				if (err)
					goto out;
			}
		}

		switch (sksec->sclass) {
		case SECCLASS_TCP_SOCKET:
			node_perm = TCP_SOCKET__NODE_BIND;
			break;

		case SECCLASS_UDP_SOCKET:
			node_perm = UDP_SOCKET__NODE_BIND;
			break;

		case SECCLASS_DCCP_SOCKET:
			node_perm = DCCP_SOCKET__NODE_BIND;
			break;

		case SECCLASS_SCTP_SOCKET:
			node_perm = SCTP_SOCKET__NODE_BIND;
			break;

		default:
			node_perm = RAWIP_SOCKET__NODE_BIND;
			break;
		}

		err = sel_netnode_sid(addrp, family_sa, &sid);
		if (err)
			goto out;

		if (family_sa == AF_INET)
			ad.u.net->v4info.saddr = addr4->sin_addr.s_addr;
		else
			ad.u.net->v6info.saddr = addr6->sin6_addr;

		err = avc_has_perm(&selinux_state,
				   sksec->sid, sid,
				   sksec->sclass, node_perm, &ad);
		if (err)
			goto out;
	}
out:
	return err;
err_af:
	/* Note that SCTP services expect -EINVAL, others -EAFNOSUPPORT. */
	if (sksec->sclass == SECCLASS_SCTP_SOCKET)
		return -EINVAL;
	return -EAFNOSUPPORT;
}

/* This supports connect(2) and SCTP connect services such as sctp_connectx(3)
 * and sctp_sendmsg(3) as described in Documentation/security/SCTP.rst
 */
static int selinux_socket_connect_helper(struct socket *sock,
					 struct sockaddr *address, int addrlen)
{
	struct sock *sk = sock->sk;
	struct sk_security_struct *sksec = sk->sk_security;
	int err;

	err = sock_has_perm(sk, SOCKET__CONNECT);
	if (err)
		return err;
	if (addrlen < offsetofend(struct sockaddr, sa_family))
		return -EINVAL;

	/* connect(AF_UNSPEC) has special handling, as it is a documented
	 * way to disconnect the socket
	 */
	if (address->sa_family == AF_UNSPEC)
		return 0;

	/*
	 * If a TCP, DCCP or SCTP socket, check name_connect permission
	 * for the port.
	 */
	if (sksec->sclass == SECCLASS_TCP_SOCKET ||
	    sksec->sclass == SECCLASS_DCCP_SOCKET ||
	    sksec->sclass == SECCLASS_SCTP_SOCKET) {
		struct common_audit_data ad;
		struct lsm_network_audit net = {0,};
		struct sockaddr_in *addr4 = NULL;
		struct sockaddr_in6 *addr6 = NULL;
		unsigned short snum;
		u32 sid, perm;

		/* sctp_connectx(3) calls via selinux_sctp_bind_connect()
		 * that validates multiple connect addresses. Because of this
		 * need to check address->sa_family as it is possible to have
		 * sk->sk_family = PF_INET6 with addr->sa_family = AF_INET.
		 */
		switch (address->sa_family) {
		case AF_INET:
			addr4 = (struct sockaddr_in *)address;
			if (addrlen < sizeof(struct sockaddr_in))
				return -EINVAL;
			snum = ntohs(addr4->sin_port);
			break;
		case AF_INET6:
			addr6 = (struct sockaddr_in6 *)address;
			if (addrlen < SIN6_LEN_RFC2133)
				return -EINVAL;
			snum = ntohs(addr6->sin6_port);
			break;
		default:
			/* Note that SCTP services expect -EINVAL, whereas
			 * others expect -EAFNOSUPPORT.
			 */
			if (sksec->sclass == SECCLASS_SCTP_SOCKET)
				return -EINVAL;
			else
				return -EAFNOSUPPORT;
		}

		err = sel_netport_sid(sk->sk_protocol, snum, &sid);
		if (err)
			return err;

		switch (sksec->sclass) {
		case SECCLASS_TCP_SOCKET:
			perm = TCP_SOCKET__NAME_CONNECT;
			break;
		case SECCLASS_DCCP_SOCKET:
			perm = DCCP_SOCKET__NAME_CONNECT;
			break;
		case SECCLASS_SCTP_SOCKET:
			perm = SCTP_SOCKET__NAME_CONNECT;
			break;
		}

		ad.type = LSM_AUDIT_DATA_NET;
		ad.u.net = &net;
		ad.u.net->dport = htons(snum);
		ad.u.net->family = address->sa_family;
		err = avc_has_perm(&selinux_state,
				   sksec->sid, sid, sksec->sclass, perm, &ad);
		if (err)
			return err;
	}

	return 0;
}

/* Supports connect(2), see comments in selinux_socket_connect_helper() */
static int selinux_socket_connect(struct socket *sock,
				  struct sockaddr *address, int addrlen)
{
	int err;
	struct sock *sk = sock->sk;

	err = selinux_socket_connect_helper(sock, address, addrlen);
	if (err)
		return err;

	return selinux_netlbl_socket_connect(sk, address);
}

static int selinux_socket_listen(struct socket *sock, int backlog)
{
	return sock_has_perm(sock->sk, SOCKET__LISTEN);
}

static int selinux_socket_accept(struct socket *sock, struct socket *newsock)
{
	int err;
	struct inode_security_struct *isec;
	struct inode_security_struct *newisec;
	u16 sclass;
	u32 sid;

	err = sock_has_perm(sock->sk, SOCKET__ACCEPT);
	if (err)
		return err;

	isec = inode_security_novalidate(SOCK_INODE(sock));
	spin_lock(&isec->lock);
	sclass = isec->sclass;
	sid = isec->sid;
	spin_unlock(&isec->lock);

	newisec = inode_security_novalidate(SOCK_INODE(newsock));
	newisec->sclass = sclass;
	newisec->sid = sid;
	newisec->initialized = LABEL_INITIALIZED;

	return 0;
}

static int selinux_socket_sendmsg(struct socket *sock, struct msghdr *msg,
				  int size)
{
	return sock_has_perm(sock->sk, SOCKET__WRITE);
}

static int selinux_socket_recvmsg(struct socket *sock, struct msghdr *msg,
				  int size, int flags)
{
	return sock_has_perm(sock->sk, SOCKET__READ);
}

static int selinux_socket_getsockname(struct socket *sock)
{
	return sock_has_perm(sock->sk, SOCKET__GETATTR);
}

static int selinux_socket_getpeername(struct socket *sock)
{
	return sock_has_perm(sock->sk, SOCKET__GETATTR);
}

static int selinux_socket_setsockopt(struct socket *sock, int level, int optname)
{
	int err;

	err = sock_has_perm(sock->sk, SOCKET__SETOPT);
	if (err)
		return err;

	return selinux_netlbl_socket_setsockopt(sock, level, optname);
}

static int selinux_socket_getsockopt(struct socket *sock, int level,
				     int optname)
{
	return sock_has_perm(sock->sk, SOCKET__GETOPT);
}

static int selinux_socket_shutdown(struct socket *sock, int how)
{
	return sock_has_perm(sock->sk, SOCKET__SHUTDOWN);
}

static int selinux_socket_unix_stream_connect(struct sock *sock,
					      struct sock *other,
					      struct sock *newsk)
{
	struct sk_security_struct *sksec_sock = sock->sk_security;
	struct sk_security_struct *sksec_other = other->sk_security;
	struct sk_security_struct *sksec_new = newsk->sk_security;
	struct common_audit_data ad;
	struct lsm_network_audit net = {0,};
	int err;

	ad.type = LSM_AUDIT_DATA_NET;
	ad.u.net = &net;
	ad.u.net->sk = other;

	err = avc_has_perm(&selinux_state,
			   sksec_sock->sid, sksec_other->sid,
			   sksec_other->sclass,
			   UNIX_STREAM_SOCKET__CONNECTTO, &ad);
	if (err)
		return err;

	/* server child socket */
	sksec_new->peer_sid = sksec_sock->sid;
	err = security_sid_mls_copy(&selinux_state, sksec_other->sid,
				    sksec_sock->sid, &sksec_new->sid);
	if (err)
		return err;

	/* connecting socket */
	sksec_sock->peer_sid = sksec_new->sid;

	return 0;
}

static int selinux_socket_unix_may_send(struct socket *sock,
					struct socket *other)
{
	struct sk_security_struct *ssec = sock->sk->sk_security;
	struct sk_security_struct *osec = other->sk->sk_security;
	struct common_audit_data ad;
	struct lsm_network_audit net = {0,};

	ad.type = LSM_AUDIT_DATA_NET;
	ad.u.net = &net;
	ad.u.net->sk = other->sk;

	return avc_has_perm(&selinux_state,
			    ssec->sid, osec->sid, osec->sclass, SOCKET__SENDTO,
			    &ad);
}

static int selinux_inet_sys_rcv_skb(struct net *ns, int ifindex,
				    char *addrp, u16 family, u32 peer_sid,
				    struct common_audit_data *ad)
{
	int err;
	u32 if_sid;
	u32 node_sid;

	err = sel_netif_sid(ns, ifindex, &if_sid);
	if (err)
		return err;
	err = avc_has_perm(&selinux_state,
			   peer_sid, if_sid,
			   SECCLASS_NETIF, NETIF__INGRESS, ad);
	if (err)
		return err;

	err = sel_netnode_sid(addrp, family, &node_sid);
	if (err)
		return err;
	return avc_has_perm(&selinux_state,
			    peer_sid, node_sid,
			    SECCLASS_NODE, NODE__RECVFROM, ad);
}

static int selinux_sock_rcv_skb_compat(struct sock *sk, struct sk_buff *skb,
				       u16 family)
{
	int err = 0;
	struct sk_security_struct *sksec = sk->sk_security;
	u32 sk_sid = sksec->sid;
	struct common_audit_data ad;
	struct lsm_network_audit net = {0,};
	char *addrp;

	ad.type = LSM_AUDIT_DATA_NET;
	ad.u.net = &net;
	ad.u.net->netif = skb->skb_iif;
	ad.u.net->family = family;
	err = selinux_parse_skb(skb, &ad, &addrp, 1, NULL);
	if (err)
		return err;

	if (selinux_secmark_enabled()) {
		err = avc_has_perm(&selinux_state,
				   sk_sid, skb->secmark, SECCLASS_PACKET,
				   PACKET__RECV, &ad);
		if (err)
			return err;
	}

	err = selinux_netlbl_sock_rcv_skb(sksec, skb, family, &ad);
	if (err)
		return err;
	err = selinux_xfrm_sock_rcv_skb(sksec->sid, skb, &ad);

	return err;
}

static int selinux_socket_sock_rcv_skb(struct sock *sk, struct sk_buff *skb)
{
	int err;
	struct sk_security_struct *sksec = sk->sk_security;
	u16 family = sk->sk_family;
	u32 sk_sid = sksec->sid;
	struct common_audit_data ad;
	struct lsm_network_audit net = {0,};
	char *addrp;
	u8 secmark_active;
	u8 peerlbl_active;

	if (family != PF_INET && family != PF_INET6)
		return 0;

	/* Handle mapped IPv4 packets arriving via IPv6 sockets */
	if (family == PF_INET6 && skb->protocol == htons(ETH_P_IP))
		family = PF_INET;

	/* If any sort of compatibility mode is enabled then handoff processing
	 * to the selinux_sock_rcv_skb_compat() function to deal with the
	 * special handling.  We do this in an attempt to keep this function
	 * as fast and as clean as possible. */
	if (!selinux_policycap_netpeer())
		return selinux_sock_rcv_skb_compat(sk, skb, family);

	secmark_active = selinux_secmark_enabled();
	peerlbl_active = selinux_peerlbl_enabled();
	if (!secmark_active && !peerlbl_active)
		return 0;

	ad.type = LSM_AUDIT_DATA_NET;
	ad.u.net = &net;
	ad.u.net->netif = skb->skb_iif;
	ad.u.net->family = family;
	err = selinux_parse_skb(skb, &ad, &addrp, 1, NULL);
	if (err)
		return err;

	if (peerlbl_active) {
		u32 peer_sid;

		err = selinux_skb_peerlbl_sid(skb, family, &peer_sid);
		if (err)
			return err;
		err = selinux_inet_sys_rcv_skb(sock_net(sk), skb->skb_iif,
					       addrp, family, peer_sid, &ad);
		if (err) {
			selinux_netlbl_err(skb, family, err, 0);
			return err;
		}
		err = avc_has_perm(&selinux_state,
				   sk_sid, peer_sid, SECCLASS_PEER,
				   PEER__RECV, &ad);
		if (err) {
			selinux_netlbl_err(skb, family, err, 0);
			return err;
		}
	}

	if (secmark_active) {
		err = avc_has_perm(&selinux_state,
				   sk_sid, skb->secmark, SECCLASS_PACKET,
				   PACKET__RECV, &ad);
		if (err)
			return err;
	}

	return err;
}

static int selinux_socket_getpeersec_stream(struct socket *sock, char __user *optval,
					    int __user *optlen, unsigned len)
{
	int err = 0;
	char *scontext;
	u32 scontext_len;
	struct sk_security_struct *sksec = sock->sk->sk_security;
	u32 peer_sid = SECSID_NULL;

	if (sksec->sclass == SECCLASS_UNIX_STREAM_SOCKET ||
	    sksec->sclass == SECCLASS_TCP_SOCKET ||
	    sksec->sclass == SECCLASS_SCTP_SOCKET)
		peer_sid = sksec->peer_sid;
	if (peer_sid == SECSID_NULL)
		return -ENOPROTOOPT;

	err = security_sid_to_context(&selinux_state, peer_sid, &scontext,
				      &scontext_len);
	if (err)
		return err;

	if (scontext_len > len) {
		err = -ERANGE;
		goto out_len;
	}

	if (copy_to_user(optval, scontext, scontext_len))
		err = -EFAULT;

out_len:
	if (put_user(scontext_len, optlen))
		err = -EFAULT;
	kfree(scontext);
	return err;
}

static int selinux_socket_getpeersec_dgram(struct socket *sock, struct sk_buff *skb, u32 *secid)
{
	u32 peer_secid = SECSID_NULL;
	u16 family;
	struct inode_security_struct *isec;

	if (skb && skb->protocol == htons(ETH_P_IP))
		family = PF_INET;
	else if (skb && skb->protocol == htons(ETH_P_IPV6))
		family = PF_INET6;
	else if (sock)
		family = sock->sk->sk_family;
	else
		goto out;

	if (sock && family == PF_UNIX) {
		isec = inode_security_novalidate(SOCK_INODE(sock));
		peer_secid = isec->sid;
	} else if (skb)
		selinux_skb_peerlbl_sid(skb, family, &peer_secid);

out:
	*secid = peer_secid;
	if (peer_secid == SECSID_NULL)
		return -EINVAL;
	return 0;
}

static int selinux_sk_alloc_security(struct sock *sk, int family, gfp_t priority)
{
	struct sk_security_struct *sksec;

	sksec = kzalloc(sizeof(*sksec), priority);
	if (!sksec)
		return -ENOMEM;

	sksec->peer_sid = SECINITSID_UNLABELED;
	sksec->sid = SECINITSID_UNLABELED;
	sksec->sclass = SECCLASS_SOCKET;
	selinux_netlbl_sk_security_reset(sksec);
	sk->sk_security = sksec;

	return 0;
}

static void selinux_sk_free_security(struct sock *sk)
{
	struct sk_security_struct *sksec = sk->sk_security;

	sk->sk_security = NULL;
	selinux_netlbl_sk_security_free(sksec);
	kfree(sksec);
}

static void selinux_sk_clone_security(const struct sock *sk, struct sock *newsk)
{
	struct sk_security_struct *sksec = sk->sk_security;
	struct sk_security_struct *newsksec = newsk->sk_security;

	newsksec->sid = sksec->sid;
	newsksec->peer_sid = sksec->peer_sid;
	newsksec->sclass = sksec->sclass;

	selinux_netlbl_sk_security_reset(newsksec);
}

static void selinux_sk_getsecid(struct sock *sk, u32 *secid)
{
	if (!sk)
		*secid = SECINITSID_ANY_SOCKET;
	else {
		struct sk_security_struct *sksec = sk->sk_security;

		*secid = sksec->sid;
	}
}

static void selinux_sock_graft(struct sock *sk, struct socket *parent)
{
	struct inode_security_struct *isec =
		inode_security_novalidate(SOCK_INODE(parent));
	struct sk_security_struct *sksec = sk->sk_security;

	if (sk->sk_family == PF_INET || sk->sk_family == PF_INET6 ||
	    sk->sk_family == PF_UNIX)
		isec->sid = sksec->sid;
	sksec->sclass = isec->sclass;
}

/*
 * Determines peer_secid for the asoc and updates socket's peer label
 * if it's the first association on the socket.
 */
static int selinux_sctp_process_new_assoc(struct sctp_association *asoc,
					  struct sk_buff *skb)
{
	struct sock *sk = asoc->base.sk;
	u16 family = sk->sk_family;
	struct sk_security_struct *sksec = sk->sk_security;
	struct common_audit_data ad;
	struct lsm_network_audit net = {0,};
	int err;

	/* handle mapped IPv4 packets arriving via IPv6 sockets */
	if (family == PF_INET6 && skb->protocol == htons(ETH_P_IP))
		family = PF_INET;

	if (selinux_peerlbl_enabled()) {
		asoc->peer_secid = SECSID_NULL;

		/* This will return peer_sid = SECSID_NULL if there are
		 * no peer labels, see security_net_peersid_resolve().
		 */
		err = selinux_skb_peerlbl_sid(skb, family, &asoc->peer_secid);
		if (err)
			return err;

		if (asoc->peer_secid == SECSID_NULL)
			asoc->peer_secid = SECINITSID_UNLABELED;
	} else {
		asoc->peer_secid = SECINITSID_UNLABELED;
	}

	if (sksec->sctp_assoc_state == SCTP_ASSOC_UNSET) {
		sksec->sctp_assoc_state = SCTP_ASSOC_SET;

		/* Here as first association on socket. As the peer SID
		 * was allowed by peer recv (and the netif/node checks),
		 * then it is approved by policy and used as the primary
		 * peer SID for getpeercon(3).
		 */
		sksec->peer_sid = asoc->peer_secid;
	} else if (sksec->peer_sid != asoc->peer_secid) {
		/* Other association peer SIDs are checked to enforce
		 * consistency among the peer SIDs.
		 */
		ad.type = LSM_AUDIT_DATA_NET;
		ad.u.net = &net;
		ad.u.net->sk = asoc->base.sk;
		err = avc_has_perm(&selinux_state,
				   sksec->peer_sid, asoc->peer_secid,
				   sksec->sclass, SCTP_SOCKET__ASSOCIATION,
				   &ad);
		if (err)
			return err;
	}
	return 0;
}

/* Called whenever SCTP receives an INIT or COOKIE ECHO chunk. This
 * happens on an incoming connect(2), sctp_connectx(3) or
 * sctp_sendmsg(3) (with no association already present).
 */
static int selinux_sctp_assoc_request(struct sctp_association *asoc,
				      struct sk_buff *skb)
{
	struct sk_security_struct *sksec = asoc->base.sk->sk_security;
	u32 conn_sid;
	int err;

	if (!selinux_policycap_extsockclass())
		return 0;

	err = selinux_sctp_process_new_assoc(asoc, skb);
	if (err)
		return err;

	/* Compute the MLS component for the connection and store
	 * the information in asoc. This will be used by SCTP TCP type
	 * sockets and peeled off connections as they cause a new
	 * socket to be generated. selinux_sctp_sk_clone() will then
	 * plug this into the new socket.
	 */
	err = selinux_conn_sid(sksec->sid, asoc->peer_secid, &conn_sid);
	if (err)
		return err;

	asoc->secid = conn_sid;

	/* Set any NetLabel labels including CIPSO/CALIPSO options. */
	return selinux_netlbl_sctp_assoc_request(asoc, skb);
}

/* Called when SCTP receives a COOKIE ACK chunk as the final
 * response to an association request (initited by us).
 */
static int selinux_sctp_assoc_established(struct sctp_association *asoc,
					  struct sk_buff *skb)
{
	struct sk_security_struct *sksec = asoc->base.sk->sk_security;

	if (!selinux_policycap_extsockclass())
		return 0;

	/* Inherit secid from the parent socket - this will be picked up
	 * by selinux_sctp_sk_clone() if the association gets peeled off
	 * into a new socket.
	 */
	asoc->secid = sksec->sid;

	return selinux_sctp_process_new_assoc(asoc, skb);
}

/* Check if sctp IPv4/IPv6 addresses are valid for binding or connecting
 * based on their @optname.
 */
static int selinux_sctp_bind_connect(struct sock *sk, int optname,
				     struct sockaddr *address,
				     int addrlen)
{
	int len, err = 0, walk_size = 0;
	void *addr_buf;
	struct sockaddr *addr;
	struct socket *sock;

	if (!selinux_policycap_extsockclass())
		return 0;

	/* Process one or more addresses that may be IPv4 or IPv6 */
	sock = sk->sk_socket;
	addr_buf = address;

	while (walk_size < addrlen) {
		if (walk_size + sizeof(sa_family_t) > addrlen)
			return -EINVAL;

		addr = addr_buf;
		switch (addr->sa_family) {
		case AF_UNSPEC:
		case AF_INET:
			len = sizeof(struct sockaddr_in);
			break;
		case AF_INET6:
			len = sizeof(struct sockaddr_in6);
			break;
		default:
			return -EINVAL;
		}

		if (walk_size + len > addrlen)
			return -EINVAL;

		err = -EINVAL;
		switch (optname) {
		/* Bind checks */
		case SCTP_PRIMARY_ADDR:
		case SCTP_SET_PEER_PRIMARY_ADDR:
		case SCTP_SOCKOPT_BINDX_ADD:
			err = selinux_socket_bind(sock, addr, len);
			break;
		/* Connect checks */
		case SCTP_SOCKOPT_CONNECTX:
		case SCTP_PARAM_SET_PRIMARY:
		case SCTP_PARAM_ADD_IP:
		case SCTP_SENDMSG_CONNECT:
			err = selinux_socket_connect_helper(sock, addr, len);
			if (err)
				return err;

			/* As selinux_sctp_bind_connect() is called by the
			 * SCTP protocol layer, the socket is already locked,
			 * therefore selinux_netlbl_socket_connect_locked()
			 * is called here. The situations handled are:
			 * sctp_connectx(3), sctp_sendmsg(3), sendmsg(2),
			 * whenever a new IP address is added or when a new
			 * primary address is selected.
			 * Note that an SCTP connect(2) call happens before
			 * the SCTP protocol layer and is handled via
			 * selinux_socket_connect().
			 */
			err = selinux_netlbl_socket_connect_locked(sk, addr);
			break;
		}

		if (err)
			return err;

		addr_buf += len;
		walk_size += len;
	}

	return 0;
}

/* Called whenever a new socket is created by accept(2) or sctp_peeloff(3). */
static void selinux_sctp_sk_clone(struct sctp_association *asoc, struct sock *sk,
				  struct sock *newsk)
{
	struct sk_security_struct *sksec = sk->sk_security;
	struct sk_security_struct *newsksec = newsk->sk_security;

	/* If policy does not support SECCLASS_SCTP_SOCKET then call
	 * the non-sctp clone version.
	 */
	if (!selinux_policycap_extsockclass())
		return selinux_sk_clone_security(sk, newsk);

	newsksec->sid = asoc->secid;
	newsksec->peer_sid = asoc->peer_secid;
	newsksec->sclass = sksec->sclass;
	selinux_netlbl_sctp_sk_clone(sk, newsk);
}

static int selinux_inet_conn_request(const struct sock *sk, struct sk_buff *skb,
				     struct request_sock *req)
{
	struct sk_security_struct *sksec = sk->sk_security;
	int err;
	u16 family = req->rsk_ops->family;
	u32 connsid;
	u32 peersid;

	err = selinux_skb_peerlbl_sid(skb, family, &peersid);
	if (err)
		return err;
	err = selinux_conn_sid(sksec->sid, peersid, &connsid);
	if (err)
		return err;
	req->secid = connsid;
	req->peer_secid = peersid;

	return selinux_netlbl_inet_conn_request(req, family);
}

static void selinux_inet_csk_clone(struct sock *newsk,
				   const struct request_sock *req)
{
	struct sk_security_struct *newsksec = newsk->sk_security;

	newsksec->sid = req->secid;
	newsksec->peer_sid = req->peer_secid;
	/* NOTE: Ideally, we should also get the isec->sid for the
	   new socket in sync, but we don't have the isec available yet.
	   So we will wait until sock_graft to do it, by which
	   time it will have been created and available. */

	/* We don't need to take any sort of lock here as we are the only
	 * thread with access to newsksec */
	selinux_netlbl_inet_csk_clone(newsk, req->rsk_ops->family);
}

static void selinux_inet_conn_established(struct sock *sk, struct sk_buff *skb)
{
	u16 family = sk->sk_family;
	struct sk_security_struct *sksec = sk->sk_security;

	/* handle mapped IPv4 packets arriving via IPv6 sockets */
	if (family == PF_INET6 && skb->protocol == htons(ETH_P_IP))
		family = PF_INET;

	selinux_skb_peerlbl_sid(skb, family, &sksec->peer_sid);
}

static int selinux_secmark_relabel_packet(u32 sid)
{
	const struct task_security_struct *__tsec;
	u32 tsid;

	__tsec = selinux_cred(current_cred());
	tsid = __tsec->sid;

	return avc_has_perm(&selinux_state,
			    tsid, sid, SECCLASS_PACKET, PACKET__RELABELTO,
			    NULL);
}

static void selinux_secmark_refcount_inc(void)
{
	atomic_inc(&selinux_secmark_refcount);
}

static void selinux_secmark_refcount_dec(void)
{
	atomic_dec(&selinux_secmark_refcount);
}

static void selinux_req_classify_flow(const struct request_sock *req,
				      struct flowi_common *flic)
{
	flic->flowic_secid = req->secid;
}

static int selinux_tun_dev_alloc_security(void **security)
{
	struct tun_security_struct *tunsec;

	tunsec = kzalloc(sizeof(*tunsec), GFP_KERNEL);
	if (!tunsec)
		return -ENOMEM;
	tunsec->sid = current_sid();

	*security = tunsec;
	return 0;
}

static void selinux_tun_dev_free_security(void *security)
{
	kfree(security);
}

static int selinux_tun_dev_create(void)
{
	u32 sid = current_sid();

	/* we aren't taking into account the "sockcreate" SID since the socket
	 * that is being created here is not a socket in the traditional sense,
	 * instead it is a private sock, accessible only to the kernel, and
	 * representing a wide range of network traffic spanning multiple
	 * connections unlike traditional sockets - check the TUN driver to
	 * get a better understanding of why this socket is special */

	return avc_has_perm(&selinux_state,
			    sid, sid, SECCLASS_TUN_SOCKET, TUN_SOCKET__CREATE,
			    NULL);
}

static int selinux_tun_dev_attach_queue(void *security)
{
	struct tun_security_struct *tunsec = security;

	return avc_has_perm(&selinux_state,
			    current_sid(), tunsec->sid, SECCLASS_TUN_SOCKET,
			    TUN_SOCKET__ATTACH_QUEUE, NULL);
}

static int selinux_tun_dev_attach(struct sock *sk, void *security)
{
	struct tun_security_struct *tunsec = security;
	struct sk_security_struct *sksec = sk->sk_security;

	/* we don't currently perform any NetLabel based labeling here and it
	 * isn't clear that we would want to do so anyway; while we could apply
	 * labeling without the support of the TUN user the resulting labeled
	 * traffic from the other end of the connection would almost certainly
	 * cause confusion to the TUN user that had no idea network labeling
	 * protocols were being used */

	sksec->sid = tunsec->sid;
	sksec->sclass = SECCLASS_TUN_SOCKET;

	return 0;
}

static int selinux_tun_dev_open(void *security)
{
	struct tun_security_struct *tunsec = security;
	u32 sid = current_sid();
	int err;

	err = avc_has_perm(&selinux_state,
			   sid, tunsec->sid, SECCLASS_TUN_SOCKET,
			   TUN_SOCKET__RELABELFROM, NULL);
	if (err)
		return err;
	err = avc_has_perm(&selinux_state,
			   sid, sid, SECCLASS_TUN_SOCKET,
			   TUN_SOCKET__RELABELTO, NULL);
	if (err)
		return err;
	tunsec->sid = sid;

	return 0;
}

#ifdef CONFIG_NETFILTER

static unsigned int selinux_ip_forward(void *priv, struct sk_buff *skb,
				       const struct nf_hook_state *state)
{
	int ifindex;
	u16 family;
	char *addrp;
	u32 peer_sid;
	struct common_audit_data ad;
	struct lsm_network_audit net = {0,};
	int secmark_active, peerlbl_active;

	if (!selinux_policycap_netpeer())
		return NF_ACCEPT;

	secmark_active = selinux_secmark_enabled();
	peerlbl_active = selinux_peerlbl_enabled();
	if (!secmark_active && !peerlbl_active)
		return NF_ACCEPT;

	family = state->pf;
	if (selinux_skb_peerlbl_sid(skb, family, &peer_sid) != 0)
		return NF_DROP;

	ifindex = state->in->ifindex;
	ad.type = LSM_AUDIT_DATA_NET;
	ad.u.net = &net;
	ad.u.net->netif = ifindex;
	ad.u.net->family = family;
	if (selinux_parse_skb(skb, &ad, &addrp, 1, NULL) != 0)
		return NF_DROP;

	if (peerlbl_active) {
		int err;

		err = selinux_inet_sys_rcv_skb(state->net, ifindex,
					       addrp, family, peer_sid, &ad);
		if (err) {
			selinux_netlbl_err(skb, family, err, 1);
			return NF_DROP;
		}
	}

	if (secmark_active)
		if (avc_has_perm(&selinux_state,
				 peer_sid, skb->secmark,
				 SECCLASS_PACKET, PACKET__FORWARD_IN, &ad))
			return NF_DROP;

	if (netlbl_enabled())
		/* we do this in the FORWARD path and not the POST_ROUTING
		 * path because we want to make sure we apply the necessary
		 * labeling before IPsec is applied so we can leverage AH
		 * protection */
		if (selinux_netlbl_skbuff_setsid(skb, family, peer_sid) != 0)
			return NF_DROP;

	return NF_ACCEPT;
}

static unsigned int selinux_ip_output(void *priv, struct sk_buff *skb,
				      const struct nf_hook_state *state)
{
	struct sock *sk;
	u32 sid;

	if (!netlbl_enabled())
		return NF_ACCEPT;

	/* we do this in the LOCAL_OUT path and not the POST_ROUTING path
	 * because we want to make sure we apply the necessary labeling
	 * before IPsec is applied so we can leverage AH protection */
	sk = skb->sk;
	if (sk) {
		struct sk_security_struct *sksec;

		if (sk_listener(sk))
			/* if the socket is the listening state then this
			 * packet is a SYN-ACK packet which means it needs to
			 * be labeled based on the connection/request_sock and
			 * not the parent socket.  unfortunately, we can't
			 * lookup the request_sock yet as it isn't queued on
			 * the parent socket until after the SYN-ACK is sent.
			 * the "solution" is to simply pass the packet as-is
			 * as any IP option based labeling should be copied
			 * from the initial connection request (in the IP
			 * layer).  it is far from ideal, but until we get a
			 * security label in the packet itself this is the
			 * best we can do. */
			return NF_ACCEPT;

		/* standard practice, label using the parent socket */
		sksec = sk->sk_security;
		sid = sksec->sid;
	} else
		sid = SECINITSID_KERNEL;
	if (selinux_netlbl_skbuff_setsid(skb, state->pf, sid) != 0)
		return NF_DROP;

	return NF_ACCEPT;
}


static unsigned int selinux_ip_postroute_compat(struct sk_buff *skb,
					const struct nf_hook_state *state)
{
	struct sock *sk;
	struct sk_security_struct *sksec;
	struct common_audit_data ad;
	struct lsm_network_audit net = {0,};
	u8 proto = 0;

	sk = skb_to_full_sk(skb);
	if (sk == NULL)
		return NF_ACCEPT;
	sksec = sk->sk_security;

	ad.type = LSM_AUDIT_DATA_NET;
	ad.u.net = &net;
	ad.u.net->netif = state->out->ifindex;
	ad.u.net->family = state->pf;
	if (selinux_parse_skb(skb, &ad, NULL, 0, &proto))
		return NF_DROP;

	if (selinux_secmark_enabled())
		if (avc_has_perm(&selinux_state,
				 sksec->sid, skb->secmark,
				 SECCLASS_PACKET, PACKET__SEND, &ad))
			return NF_DROP_ERR(-ECONNREFUSED);

	if (selinux_xfrm_postroute_last(sksec->sid, skb, &ad, proto))
		return NF_DROP_ERR(-ECONNREFUSED);

	return NF_ACCEPT;
}

static unsigned int selinux_ip_postroute(void *priv,
					 struct sk_buff *skb,
					 const struct nf_hook_state *state)
{
	u16 family;
	u32 secmark_perm;
	u32 peer_sid;
	int ifindex;
	struct sock *sk;
	struct common_audit_data ad;
	struct lsm_network_audit net = {0,};
	char *addrp;
	int secmark_active, peerlbl_active;

	/* If any sort of compatibility mode is enabled then handoff processing
	 * to the selinux_ip_postroute_compat() function to deal with the
	 * special handling.  We do this in an attempt to keep this function
	 * as fast and as clean as possible. */
	if (!selinux_policycap_netpeer())
		return selinux_ip_postroute_compat(skb, state);

	secmark_active = selinux_secmark_enabled();
	peerlbl_active = selinux_peerlbl_enabled();
	if (!secmark_active && !peerlbl_active)
		return NF_ACCEPT;

	sk = skb_to_full_sk(skb);

#ifdef CONFIG_XFRM
	/* If skb->dst->xfrm is non-NULL then the packet is undergoing an IPsec
	 * packet transformation so allow the packet to pass without any checks
	 * since we'll have another chance to perform access control checks
	 * when the packet is on it's final way out.
	 * NOTE: there appear to be some IPv6 multicast cases where skb->dst
	 *       is NULL, in this case go ahead and apply access control.
	 * NOTE: if this is a local socket (skb->sk != NULL) that is in the
	 *       TCP listening state we cannot wait until the XFRM processing
	 *       is done as we will miss out on the SA label if we do;
	 *       unfortunately, this means more work, but it is only once per
	 *       connection. */
	if (skb_dst(skb) != NULL && skb_dst(skb)->xfrm != NULL &&
	    !(sk && sk_listener(sk)))
		return NF_ACCEPT;
#endif

	family = state->pf;
	if (sk == NULL) {
		/* Without an associated socket the packet is either coming
		 * from the kernel or it is being forwarded; check the packet
		 * to determine which and if the packet is being forwarded
		 * query the packet directly to determine the security label. */
		if (skb->skb_iif) {
			secmark_perm = PACKET__FORWARD_OUT;
			if (selinux_skb_peerlbl_sid(skb, family, &peer_sid))
				return NF_DROP;
		} else {
			secmark_perm = PACKET__SEND;
			peer_sid = SECINITSID_KERNEL;
		}
	} else if (sk_listener(sk)) {
		/* Locally generated packet but the associated socket is in the
		 * listening state which means this is a SYN-ACK packet.  In
		 * this particular case the correct security label is assigned
		 * to the connection/request_sock but unfortunately we can't
		 * query the request_sock as it isn't queued on the parent
		 * socket until after the SYN-ACK packet is sent; the only
		 * viable choice is to regenerate the label like we do in
		 * selinux_inet_conn_request().  See also selinux_ip_output()
		 * for similar problems. */
		u32 skb_sid;
		struct sk_security_struct *sksec;

		sksec = sk->sk_security;
		if (selinux_skb_peerlbl_sid(skb, family, &skb_sid))
			return NF_DROP;
		/* At this point, if the returned skb peerlbl is SECSID_NULL
		 * and the packet has been through at least one XFRM
		 * transformation then we must be dealing with the "final"
		 * form of labeled IPsec packet; since we've already applied
		 * all of our access controls on this packet we can safely
		 * pass the packet. */
		if (skb_sid == SECSID_NULL) {
			switch (family) {
			case PF_INET:
				if (IPCB(skb)->flags & IPSKB_XFRM_TRANSFORMED)
					return NF_ACCEPT;
				break;
			case PF_INET6:
				if (IP6CB(skb)->flags & IP6SKB_XFRM_TRANSFORMED)
					return NF_ACCEPT;
				break;
			default:
				return NF_DROP_ERR(-ECONNREFUSED);
			}
		}
		if (selinux_conn_sid(sksec->sid, skb_sid, &peer_sid))
			return NF_DROP;
		secmark_perm = PACKET__SEND;
	} else {
		/* Locally generated packet, fetch the security label from the
		 * associated socket. */
		struct sk_security_struct *sksec = sk->sk_security;
		peer_sid = sksec->sid;
		secmark_perm = PACKET__SEND;
	}

	ifindex = state->out->ifindex;
	ad.type = LSM_AUDIT_DATA_NET;
	ad.u.net = &net;
	ad.u.net->netif = ifindex;
	ad.u.net->family = family;
	if (selinux_parse_skb(skb, &ad, &addrp, 0, NULL))
		return NF_DROP;

	if (secmark_active)
		if (avc_has_perm(&selinux_state,
				 peer_sid, skb->secmark,
				 SECCLASS_PACKET, secmark_perm, &ad))
			return NF_DROP_ERR(-ECONNREFUSED);

	if (peerlbl_active) {
		u32 if_sid;
		u32 node_sid;

		if (sel_netif_sid(state->net, ifindex, &if_sid))
			return NF_DROP;
		if (avc_has_perm(&selinux_state,
				 peer_sid, if_sid,
				 SECCLASS_NETIF, NETIF__EGRESS, &ad))
			return NF_DROP_ERR(-ECONNREFUSED);

		if (sel_netnode_sid(addrp, family, &node_sid))
			return NF_DROP;
		if (avc_has_perm(&selinux_state,
				 peer_sid, node_sid,
				 SECCLASS_NODE, NODE__SENDTO, &ad))
			return NF_DROP_ERR(-ECONNREFUSED);
	}

	return NF_ACCEPT;
}
#endif	/* CONFIG_NETFILTER */

static int selinux_netlink_send(struct sock *sk, struct sk_buff *skb)
{
	int rc = 0;
	unsigned int msg_len;
	unsigned int data_len = skb->len;
	unsigned char *data = skb->data;
	struct nlmsghdr *nlh;
	struct sk_security_struct *sksec = sk->sk_security;
	u16 sclass = sksec->sclass;
	u32 perm;

	while (data_len >= nlmsg_total_size(0)) {
		nlh = (struct nlmsghdr *)data;

		/* NOTE: the nlmsg_len field isn't reliably set by some netlink
		 *       users which means we can't reject skb's with bogus
		 *       length fields; our solution is to follow what
		 *       netlink_rcv_skb() does and simply skip processing at
		 *       messages with length fields that are clearly junk
		 */
		if (nlh->nlmsg_len < NLMSG_HDRLEN || nlh->nlmsg_len > data_len)
			return 0;

		rc = selinux_nlmsg_lookup(sclass, nlh->nlmsg_type, &perm);
		if (rc == 0) {
			rc = sock_has_perm(sk, perm);
			if (rc)
				return rc;
		} else if (rc == -EINVAL) {
			/* -EINVAL is a missing msg/perm mapping */
			pr_warn_ratelimited("SELinux: unrecognized netlink"
				" message: protocol=%hu nlmsg_type=%hu sclass=%s"
				" pid=%d comm=%s\n",
				sk->sk_protocol, nlh->nlmsg_type,
				secclass_map[sclass - 1].name,
				task_pid_nr(current), current->comm);
			if (enforcing_enabled(&selinux_state) &&
			    !security_get_allow_unknown(&selinux_state))
				return rc;
			rc = 0;
		} else if (rc == -ENOENT) {
			/* -ENOENT is a missing socket/class mapping, ignore */
			rc = 0;
		} else {
			return rc;
		}

		/* move to the next message after applying netlink padding */
		msg_len = NLMSG_ALIGN(nlh->nlmsg_len);
		if (msg_len >= data_len)
			return 0;
		data_len -= msg_len;
		data += msg_len;
	}

	return rc;
}

static void ipc_init_security(struct ipc_security_struct *isec, u16 sclass)
{
	isec->sclass = sclass;
	isec->sid = current_sid();
}

static int ipc_has_perm(struct kern_ipc_perm *ipc_perms,
			u32 perms)
{
	struct ipc_security_struct *isec;
	struct common_audit_data ad;
	u32 sid = current_sid();

	isec = selinux_ipc(ipc_perms);

	ad.type = LSM_AUDIT_DATA_IPC;
	ad.u.ipc_id = ipc_perms->key;

	return avc_has_perm(&selinux_state,
			    sid, isec->sid, isec->sclass, perms, &ad);
}

static int selinux_msg_msg_alloc_security(struct msg_msg *msg)
{
	struct msg_security_struct *msec;

	msec = selinux_msg_msg(msg);
	msec->sid = SECINITSID_UNLABELED;

	return 0;
}

/* message queue security operations */
static int selinux_msg_queue_alloc_security(struct kern_ipc_perm *msq)
{
	struct ipc_security_struct *isec;
	struct common_audit_data ad;
	u32 sid = current_sid();
	int rc;

	isec = selinux_ipc(msq);
	ipc_init_security(isec, SECCLASS_MSGQ);

	ad.type = LSM_AUDIT_DATA_IPC;
	ad.u.ipc_id = msq->key;

	rc = avc_has_perm(&selinux_state,
			  sid, isec->sid, SECCLASS_MSGQ,
			  MSGQ__CREATE, &ad);
	return rc;
}

static int selinux_msg_queue_associate(struct kern_ipc_perm *msq, int msqflg)
{
	struct ipc_security_struct *isec;
	struct common_audit_data ad;
	u32 sid = current_sid();

	isec = selinux_ipc(msq);

	ad.type = LSM_AUDIT_DATA_IPC;
	ad.u.ipc_id = msq->key;

	return avc_has_perm(&selinux_state,
			    sid, isec->sid, SECCLASS_MSGQ,
			    MSGQ__ASSOCIATE, &ad);
}

static int selinux_msg_queue_msgctl(struct kern_ipc_perm *msq, int cmd)
{
	int err;
	int perms;

	switch (cmd) {
	case IPC_INFO:
	case MSG_INFO:
		/* No specific object, just general system-wide information. */
		return avc_has_perm(&selinux_state,
				    current_sid(), SECINITSID_KERNEL,
				    SECCLASS_SYSTEM, SYSTEM__IPC_INFO, NULL);
	case IPC_STAT:
	case MSG_STAT:
	case MSG_STAT_ANY:
		perms = MSGQ__GETATTR | MSGQ__ASSOCIATE;
		break;
	case IPC_SET:
		perms = MSGQ__SETATTR;
		break;
	case IPC_RMID:
		perms = MSGQ__DESTROY;
		break;
	default:
		return 0;
	}

	err = ipc_has_perm(msq, perms);
	return err;
}

static int selinux_msg_queue_msgsnd(struct kern_ipc_perm *msq, struct msg_msg *msg, int msqflg)
{
	struct ipc_security_struct *isec;
	struct msg_security_struct *msec;
	struct common_audit_data ad;
	u32 sid = current_sid();
	int rc;

	isec = selinux_ipc(msq);
	msec = selinux_msg_msg(msg);

	/*
	 * First time through, need to assign label to the message
	 */
	if (msec->sid == SECINITSID_UNLABELED) {
		/*
		 * Compute new sid based on current process and
		 * message queue this message will be stored in
		 */
		rc = security_transition_sid(&selinux_state, sid, isec->sid,
					     SECCLASS_MSG, NULL, &msec->sid);
		if (rc)
			return rc;
	}

	ad.type = LSM_AUDIT_DATA_IPC;
	ad.u.ipc_id = msq->key;

	/* Can this process write to the queue? */
	rc = avc_has_perm(&selinux_state,
			  sid, isec->sid, SECCLASS_MSGQ,
			  MSGQ__WRITE, &ad);
	if (!rc)
		/* Can this process send the message */
		rc = avc_has_perm(&selinux_state,
				  sid, msec->sid, SECCLASS_MSG,
				  MSG__SEND, &ad);
	if (!rc)
		/* Can the message be put in the queue? */
		rc = avc_has_perm(&selinux_state,
				  msec->sid, isec->sid, SECCLASS_MSGQ,
				  MSGQ__ENQUEUE, &ad);

	return rc;
}

static int selinux_msg_queue_msgrcv(struct kern_ipc_perm *msq, struct msg_msg *msg,
				    struct task_struct *target,
				    long type, int mode)
{
	struct ipc_security_struct *isec;
	struct msg_security_struct *msec;
	struct common_audit_data ad;
	u32 sid = task_sid_obj(target);
	int rc;

	isec = selinux_ipc(msq);
	msec = selinux_msg_msg(msg);

	ad.type = LSM_AUDIT_DATA_IPC;
	ad.u.ipc_id = msq->key;

	rc = avc_has_perm(&selinux_state,
			  sid, isec->sid,
			  SECCLASS_MSGQ, MSGQ__READ, &ad);
	if (!rc)
		rc = avc_has_perm(&selinux_state,
				  sid, msec->sid,
				  SECCLASS_MSG, MSG__RECEIVE, &ad);
	return rc;
}

/* Shared Memory security operations */
static int selinux_shm_alloc_security(struct kern_ipc_perm *shp)
{
	struct ipc_security_struct *isec;
	struct common_audit_data ad;
	u32 sid = current_sid();
	int rc;

	isec = selinux_ipc(shp);
	ipc_init_security(isec, SECCLASS_SHM);

	ad.type = LSM_AUDIT_DATA_IPC;
	ad.u.ipc_id = shp->key;

	rc = avc_has_perm(&selinux_state,
			  sid, isec->sid, SECCLASS_SHM,
			  SHM__CREATE, &ad);
	return rc;
}

static int selinux_shm_associate(struct kern_ipc_perm *shp, int shmflg)
{
	struct ipc_security_struct *isec;
	struct common_audit_data ad;
	u32 sid = current_sid();

	isec = selinux_ipc(shp);

	ad.type = LSM_AUDIT_DATA_IPC;
	ad.u.ipc_id = shp->key;

	return avc_has_perm(&selinux_state,
			    sid, isec->sid, SECCLASS_SHM,
			    SHM__ASSOCIATE, &ad);
}

/* Note, at this point, shp is locked down */
static int selinux_shm_shmctl(struct kern_ipc_perm *shp, int cmd)
{
	int perms;
	int err;

	switch (cmd) {
	case IPC_INFO:
	case SHM_INFO:
		/* No specific object, just general system-wide information. */
		return avc_has_perm(&selinux_state,
				    current_sid(), SECINITSID_KERNEL,
				    SECCLASS_SYSTEM, SYSTEM__IPC_INFO, NULL);
	case IPC_STAT:
	case SHM_STAT:
	case SHM_STAT_ANY:
		perms = SHM__GETATTR | SHM__ASSOCIATE;
		break;
	case IPC_SET:
		perms = SHM__SETATTR;
		break;
	case SHM_LOCK:
	case SHM_UNLOCK:
		perms = SHM__LOCK;
		break;
	case IPC_RMID:
		perms = SHM__DESTROY;
		break;
	default:
		return 0;
	}

	err = ipc_has_perm(shp, perms);
	return err;
}

static int selinux_shm_shmat(struct kern_ipc_perm *shp,
			     char __user *shmaddr, int shmflg)
{
	u32 perms;

	if (shmflg & SHM_RDONLY)
		perms = SHM__READ;
	else
		perms = SHM__READ | SHM__WRITE;

	return ipc_has_perm(shp, perms);
}

/* Semaphore security operations */
static int selinux_sem_alloc_security(struct kern_ipc_perm *sma)
{
	struct ipc_security_struct *isec;
	struct common_audit_data ad;
	u32 sid = current_sid();
	int rc;

	isec = selinux_ipc(sma);
	ipc_init_security(isec, SECCLASS_SEM);

	ad.type = LSM_AUDIT_DATA_IPC;
	ad.u.ipc_id = sma->key;

	rc = avc_has_perm(&selinux_state,
			  sid, isec->sid, SECCLASS_SEM,
			  SEM__CREATE, &ad);
	return rc;
}

static int selinux_sem_associate(struct kern_ipc_perm *sma, int semflg)
{
	struct ipc_security_struct *isec;
	struct common_audit_data ad;
	u32 sid = current_sid();

	isec = selinux_ipc(sma);

	ad.type = LSM_AUDIT_DATA_IPC;
	ad.u.ipc_id = sma->key;

	return avc_has_perm(&selinux_state,
			    sid, isec->sid, SECCLASS_SEM,
			    SEM__ASSOCIATE, &ad);
}

/* Note, at this point, sma is locked down */
static int selinux_sem_semctl(struct kern_ipc_perm *sma, int cmd)
{
	int err;
	u32 perms;

	switch (cmd) {
	case IPC_INFO:
	case SEM_INFO:
		/* No specific object, just general system-wide information. */
		return avc_has_perm(&selinux_state,
				    current_sid(), SECINITSID_KERNEL,
				    SECCLASS_SYSTEM, SYSTEM__IPC_INFO, NULL);
	case GETPID:
	case GETNCNT:
	case GETZCNT:
		perms = SEM__GETATTR;
		break;
	case GETVAL:
	case GETALL:
		perms = SEM__READ;
		break;
	case SETVAL:
	case SETALL:
		perms = SEM__WRITE;
		break;
	case IPC_RMID:
		perms = SEM__DESTROY;
		break;
	case IPC_SET:
		perms = SEM__SETATTR;
		break;
	case IPC_STAT:
	case SEM_STAT:
	case SEM_STAT_ANY:
		perms = SEM__GETATTR | SEM__ASSOCIATE;
		break;
	default:
		return 0;
	}

	err = ipc_has_perm(sma, perms);
	return err;
}

static int selinux_sem_semop(struct kern_ipc_perm *sma,
			     struct sembuf *sops, unsigned nsops, int alter)
{
	u32 perms;

	if (alter)
		perms = SEM__READ | SEM__WRITE;
	else
		perms = SEM__READ;

	return ipc_has_perm(sma, perms);
}

static int selinux_ipc_permission(struct kern_ipc_perm *ipcp, short flag)
{
	u32 av = 0;

	av = 0;
	if (flag & S_IRUGO)
		av |= IPC__UNIX_READ;
	if (flag & S_IWUGO)
		av |= IPC__UNIX_WRITE;

	if (av == 0)
		return 0;

	return ipc_has_perm(ipcp, av);
}

static void selinux_ipc_getsecid(struct kern_ipc_perm *ipcp, u32 *secid)
{
	struct ipc_security_struct *isec = selinux_ipc(ipcp);
	*secid = isec->sid;
}

static void selinux_d_instantiate(struct dentry *dentry, struct inode *inode)
{
	if (inode)
		inode_doinit_with_dentry(inode, dentry);
}

static int selinux_getprocattr(struct task_struct *p,
			       char *name, char **value)
{
	const struct task_security_struct *__tsec;
	u32 sid;
	int error;
	unsigned len;

	rcu_read_lock();
	__tsec = selinux_cred(__task_cred(p));

	if (current != p) {
		error = avc_has_perm(&selinux_state,
				     current_sid(), __tsec->sid,
				     SECCLASS_PROCESS, PROCESS__GETATTR, NULL);
		if (error)
			goto bad;
	}

	if (!strcmp(name, "current"))
		sid = __tsec->sid;
	else if (!strcmp(name, "prev"))
		sid = __tsec->osid;
	else if (!strcmp(name, "exec"))
		sid = __tsec->exec_sid;
	else if (!strcmp(name, "fscreate"))
		sid = __tsec->create_sid;
	else if (!strcmp(name, "keycreate"))
		sid = __tsec->keycreate_sid;
	else if (!strcmp(name, "sockcreate"))
		sid = __tsec->sockcreate_sid;
	else {
		error = -EINVAL;
		goto bad;
	}
	rcu_read_unlock();

	if (!sid)
		return 0;

	error = security_sid_to_context(&selinux_state, sid, value, &len);
	if (error)
		return error;
	return len;

bad:
	rcu_read_unlock();
	return error;
}

static int selinux_setprocattr(const char *name, void *value, size_t size)
{
	struct task_security_struct *tsec;
	struct cred *new;
	u32 mysid = current_sid(), sid = 0, ptsid;
	int error;
	char *str = value;

	/*
	 * Basic control over ability to set these attributes at all.
	 */
	if (!strcmp(name, "exec"))
		error = avc_has_perm(&selinux_state,
				     mysid, mysid, SECCLASS_PROCESS,
				     PROCESS__SETEXEC, NULL);
	else if (!strcmp(name, "fscreate"))
		error = avc_has_perm(&selinux_state,
				     mysid, mysid, SECCLASS_PROCESS,
				     PROCESS__SETFSCREATE, NULL);
	else if (!strcmp(name, "keycreate"))
		error = avc_has_perm(&selinux_state,
				     mysid, mysid, SECCLASS_PROCESS,
				     PROCESS__SETKEYCREATE, NULL);
	else if (!strcmp(name, "sockcreate"))
		error = avc_has_perm(&selinux_state,
				     mysid, mysid, SECCLASS_PROCESS,
				     PROCESS__SETSOCKCREATE, NULL);
	else if (!strcmp(name, "current"))
		error = avc_has_perm(&selinux_state,
				     mysid, mysid, SECCLASS_PROCESS,
				     PROCESS__SETCURRENT, NULL);
	else
		error = -EINVAL;
	if (error)
		return error;

	/* Obtain a SID for the context, if one was specified. */
	if (size && str[0] && str[0] != '\n') {
		if (str[size-1] == '\n') {
			str[size-1] = 0;
			size--;
		}
		error = security_context_to_sid(&selinux_state, value, size,
						&sid, GFP_KERNEL);
		if (error == -EINVAL && !strcmp(name, "fscreate")) {
			if (!has_cap_mac_admin(true)) {
				struct audit_buffer *ab;
				size_t audit_size;

				/* We strip a nul only if it is at the end, otherwise the
				 * context contains a nul and we should audit that */
				if (str[size - 1] == '\0')
					audit_size = size - 1;
				else
					audit_size = size;
				ab = audit_log_start(audit_context(),
						     GFP_ATOMIC,
						     AUDIT_SELINUX_ERR);
				if (!ab)
					return error;
				audit_log_format(ab, "op=fscreate invalid_context=");
				audit_log_n_untrustedstring(ab, value, audit_size);
				audit_log_end(ab);

				return error;
			}
			error = security_context_to_sid_force(
						      &selinux_state,
						      value, size, &sid);
		}
		if (error)
			return error;
	}

	new = prepare_creds();
	if (!new)
		return -ENOMEM;

	/* Permission checking based on the specified context is
	   performed during the actual operation (execve,
	   open/mkdir/...), when we know the full context of the
	   operation.  See selinux_bprm_creds_for_exec for the execve
	   checks and may_create for the file creation checks. The
	   operation will then fail if the context is not permitted. */
	tsec = selinux_cred(new);
	if (!strcmp(name, "exec")) {
		tsec->exec_sid = sid;
	} else if (!strcmp(name, "fscreate")) {
		tsec->create_sid = sid;
	} else if (!strcmp(name, "keycreate")) {
		if (sid) {
			error = avc_has_perm(&selinux_state, mysid, sid,
					     SECCLASS_KEY, KEY__CREATE, NULL);
			if (error)
				goto abort_change;
		}
		tsec->keycreate_sid = sid;
	} else if (!strcmp(name, "sockcreate")) {
		tsec->sockcreate_sid = sid;
	} else if (!strcmp(name, "current")) {
		error = -EINVAL;
		if (sid == 0)
			goto abort_change;

		/* Only allow single threaded processes to change context */
		error = -EPERM;
		if (!current_is_single_threaded()) {
			error = security_bounded_transition(&selinux_state,
							    tsec->sid, sid);
			if (error)
				goto abort_change;
		}

		/* Check permissions for the transition. */
		error = avc_has_perm(&selinux_state,
				     tsec->sid, sid, SECCLASS_PROCESS,
				     PROCESS__DYNTRANSITION, NULL);
		if (error)
			goto abort_change;

		/* Check for ptracing, and update the task SID if ok.
		   Otherwise, leave SID unchanged and fail. */
		ptsid = ptrace_parent_sid();
		if (ptsid != 0) {
			error = avc_has_perm(&selinux_state,
					     ptsid, sid, SECCLASS_PROCESS,
					     PROCESS__PTRACE, NULL);
			if (error)
				goto abort_change;
		}

		tsec->sid = sid;
	} else {
		error = -EINVAL;
		goto abort_change;
	}

	commit_creds(new);
	return size;

abort_change:
	abort_creds(new);
	return error;
}

static int selinux_ismaclabel(const char *name)
{
	return (strcmp(name, XATTR_SELINUX_SUFFIX) == 0);
}

static int selinux_secid_to_secctx(u32 secid, char **secdata, u32 *seclen)
{
	return security_sid_to_context(&selinux_state, secid,
				       secdata, seclen);
}

static int selinux_secctx_to_secid(const char *secdata, u32 seclen, u32 *secid)
{
	return security_context_to_sid(&selinux_state, secdata, seclen,
				       secid, GFP_KERNEL);
}

static void selinux_release_secctx(char *secdata, u32 seclen)
{
	kfree(secdata);
}

static void selinux_inode_invalidate_secctx(struct inode *inode)
{
	struct inode_security_struct *isec = selinux_inode(inode);

	spin_lock(&isec->lock);
	isec->initialized = LABEL_INVALID;
	spin_unlock(&isec->lock);
}

/*
 *	called with inode->i_mutex locked
 */
static int selinux_inode_notifysecctx(struct inode *inode, void *ctx, u32 ctxlen)
{
	int rc = selinux_inode_setsecurity(inode, XATTR_SELINUX_SUFFIX,
					   ctx, ctxlen, 0);
	/* Do not return error when suppressing label (SBLABEL_MNT not set). */
	return rc == -EOPNOTSUPP ? 0 : rc;
}

/*
 *	called with inode->i_mutex locked
 */
static int selinux_inode_setsecctx(struct dentry *dentry, void *ctx, u32 ctxlen)
{
	return __vfs_setxattr_noperm(&init_user_ns, dentry, XATTR_NAME_SELINUX,
				     ctx, ctxlen, 0);
}

static int selinux_inode_getsecctx(struct inode *inode, void **ctx, u32 *ctxlen)
{
	int len = 0;
	len = selinux_inode_getsecurity(&init_user_ns, inode,
					XATTR_SELINUX_SUFFIX, ctx, true);
	if (len < 0)
		return len;
	*ctxlen = len;
	return 0;
}
#ifdef CONFIG_KEYS

static int selinux_key_alloc(struct key *k, const struct cred *cred,
			     unsigned long flags)
{
	const struct task_security_struct *tsec;
	struct key_security_struct *ksec;

	ksec = kzalloc(sizeof(struct key_security_struct), GFP_KERNEL);
	if (!ksec)
		return -ENOMEM;

	tsec = selinux_cred(cred);
	if (tsec->keycreate_sid)
		ksec->sid = tsec->keycreate_sid;
	else
		ksec->sid = tsec->sid;

	k->security = ksec;
	return 0;
}

static void selinux_key_free(struct key *k)
{
	struct key_security_struct *ksec = k->security;

	k->security = NULL;
	kfree(ksec);
}

static int selinux_key_permission(key_ref_t key_ref,
				  const struct cred *cred,
				  enum key_need_perm need_perm)
{
	struct key *key;
	struct key_security_struct *ksec;
	u32 perm, sid;

	switch (need_perm) {
	case KEY_NEED_VIEW:
		perm = KEY__VIEW;
		break;
	case KEY_NEED_READ:
		perm = KEY__READ;
		break;
	case KEY_NEED_WRITE:
		perm = KEY__WRITE;
		break;
	case KEY_NEED_SEARCH:
		perm = KEY__SEARCH;
		break;
	case KEY_NEED_LINK:
		perm = KEY__LINK;
		break;
	case KEY_NEED_SETATTR:
		perm = KEY__SETATTR;
		break;
	case KEY_NEED_UNLINK:
	case KEY_SYSADMIN_OVERRIDE:
	case KEY_AUTHTOKEN_OVERRIDE:
	case KEY_DEFER_PERM_CHECK:
		return 0;
	default:
		WARN_ON(1);
		return -EPERM;

	}

	sid = cred_sid(cred);
	key = key_ref_to_ptr(key_ref);
	ksec = key->security;

	return avc_has_perm(&selinux_state,
			    sid, ksec->sid, SECCLASS_KEY, perm, NULL);
}

static int selinux_key_getsecurity(struct key *key, char **_buffer)
{
	struct key_security_struct *ksec = key->security;
	char *context = NULL;
	unsigned len;
	int rc;

	rc = security_sid_to_context(&selinux_state, ksec->sid,
				     &context, &len);
	if (!rc)
		rc = len;
	*_buffer = context;
	return rc;
}

#ifdef CONFIG_KEY_NOTIFICATIONS
static int selinux_watch_key(struct key *key)
{
	struct key_security_struct *ksec = key->security;
	u32 sid = current_sid();

	return avc_has_perm(&selinux_state,
			    sid, ksec->sid, SECCLASS_KEY, KEY__VIEW, NULL);
}
#endif
#endif

#ifdef CONFIG_SECURITY_INFINIBAND
static int selinux_ib_pkey_access(void *ib_sec, u64 subnet_prefix, u16 pkey_val)
{
	struct common_audit_data ad;
	int err;
	u32 sid = 0;
	struct ib_security_struct *sec = ib_sec;
	struct lsm_ibpkey_audit ibpkey;

	err = sel_ib_pkey_sid(subnet_prefix, pkey_val, &sid);
	if (err)
		return err;

	ad.type = LSM_AUDIT_DATA_IBPKEY;
	ibpkey.subnet_prefix = subnet_prefix;
	ibpkey.pkey = pkey_val;
	ad.u.ibpkey = &ibpkey;
	return avc_has_perm(&selinux_state,
			    sec->sid, sid,
			    SECCLASS_INFINIBAND_PKEY,
			    INFINIBAND_PKEY__ACCESS, &ad);
}

static int selinux_ib_endport_manage_subnet(void *ib_sec, const char *dev_name,
					    u8 port_num)
{
	struct common_audit_data ad;
	int err;
	u32 sid = 0;
	struct ib_security_struct *sec = ib_sec;
	struct lsm_ibendport_audit ibendport;

	err = security_ib_endport_sid(&selinux_state, dev_name, port_num,
				      &sid);

	if (err)
		return err;

	ad.type = LSM_AUDIT_DATA_IBENDPORT;
	ibendport.dev_name = dev_name;
	ibendport.port = port_num;
	ad.u.ibendport = &ibendport;
	return avc_has_perm(&selinux_state,
			    sec->sid, sid,
			    SECCLASS_INFINIBAND_ENDPORT,
			    INFINIBAND_ENDPORT__MANAGE_SUBNET, &ad);
}

static int selinux_ib_alloc_security(void **ib_sec)
{
	struct ib_security_struct *sec;

	sec = kzalloc(sizeof(*sec), GFP_KERNEL);
	if (!sec)
		return -ENOMEM;
	sec->sid = current_sid();

	*ib_sec = sec;
	return 0;
}

static void selinux_ib_free_security(void *ib_sec)
{
	kfree(ib_sec);
}
#endif

#ifdef CONFIG_BPF_SYSCALL
static int selinux_bpf(int cmd, union bpf_attr *attr,
				     unsigned int size)
{
	u32 sid = current_sid();
	int ret;

	switch (cmd) {
	case BPF_MAP_CREATE:
		ret = avc_has_perm(&selinux_state,
				   sid, sid, SECCLASS_BPF, BPF__MAP_CREATE,
				   NULL);
		break;
	case BPF_PROG_LOAD:
		ret = avc_has_perm(&selinux_state,
				   sid, sid, SECCLASS_BPF, BPF__PROG_LOAD,
				   NULL);
		break;
	default:
		ret = 0;
		break;
	}

	return ret;
}

static u32 bpf_map_fmode_to_av(fmode_t fmode)
{
	u32 av = 0;

	if (fmode & FMODE_READ)
		av |= BPF__MAP_READ;
	if (fmode & FMODE_WRITE)
		av |= BPF__MAP_WRITE;
	return av;
}

/* This function will check the file pass through unix socket or binder to see
 * if it is a bpf related object. And apply correspinding checks on the bpf
 * object based on the type. The bpf maps and programs, not like other files and
 * socket, are using a shared anonymous inode inside the kernel as their inode.
 * So checking that inode cannot identify if the process have privilege to
 * access the bpf object and that's why we have to add this additional check in
 * selinux_file_receive and selinux_binder_transfer_files.
 */
static int bpf_fd_pass(struct file *file, u32 sid)
{
	struct bpf_security_struct *bpfsec;
	struct bpf_prog *prog;
	struct bpf_map *map;
	int ret;

	if (file->f_op == &bpf_map_fops) {
		map = file->private_data;
		bpfsec = map->security;
		ret = avc_has_perm(&selinux_state,
				   sid, bpfsec->sid, SECCLASS_BPF,
				   bpf_map_fmode_to_av(file->f_mode), NULL);
		if (ret)
			return ret;
	} else if (file->f_op == &bpf_prog_fops) {
		prog = file->private_data;
		bpfsec = prog->aux->security;
		ret = avc_has_perm(&selinux_state,
				   sid, bpfsec->sid, SECCLASS_BPF,
				   BPF__PROG_RUN, NULL);
		if (ret)
			return ret;
	}
	return 0;
}

static int selinux_bpf_map(struct bpf_map *map, fmode_t fmode)
{
	u32 sid = current_sid();
	struct bpf_security_struct *bpfsec;

	bpfsec = map->security;
	return avc_has_perm(&selinux_state,
			    sid, bpfsec->sid, SECCLASS_BPF,
			    bpf_map_fmode_to_av(fmode), NULL);
}

static int selinux_bpf_prog(struct bpf_prog *prog)
{
	u32 sid = current_sid();
	struct bpf_security_struct *bpfsec;

	bpfsec = prog->aux->security;
	return avc_has_perm(&selinux_state,
			    sid, bpfsec->sid, SECCLASS_BPF,
			    BPF__PROG_RUN, NULL);
}

static int selinux_bpf_map_alloc(struct bpf_map *map)
{
	struct bpf_security_struct *bpfsec;

	bpfsec = kzalloc(sizeof(*bpfsec), GFP_KERNEL);
	if (!bpfsec)
		return -ENOMEM;

	bpfsec->sid = current_sid();
	map->security = bpfsec;

	return 0;
}

static void selinux_bpf_map_free(struct bpf_map *map)
{
	struct bpf_security_struct *bpfsec = map->security;

	map->security = NULL;
	kfree(bpfsec);
}

static int selinux_bpf_prog_alloc(struct bpf_prog_aux *aux)
{
	struct bpf_security_struct *bpfsec;

	bpfsec = kzalloc(sizeof(*bpfsec), GFP_KERNEL);
	if (!bpfsec)
		return -ENOMEM;

	bpfsec->sid = current_sid();
	aux->security = bpfsec;

	return 0;
}

static void selinux_bpf_prog_free(struct bpf_prog_aux *aux)
{
	struct bpf_security_struct *bpfsec = aux->security;

	aux->security = NULL;
	kfree(bpfsec);
}
#endif

struct lsm_blob_sizes selinux_blob_sizes __lsm_ro_after_init = {
	.lbs_cred = sizeof(struct task_security_struct),
	.lbs_file = sizeof(struct file_security_struct),
	.lbs_inode = sizeof(struct inode_security_struct),
	.lbs_ipc = sizeof(struct ipc_security_struct),
	.lbs_msg_msg = sizeof(struct msg_security_struct),
	.lbs_superblock = sizeof(struct superblock_security_struct),
};

#ifdef CONFIG_PERF_EVENTS
static int selinux_perf_event_open(struct perf_event_attr *attr, int type)
{
	u32 requested, sid = current_sid();

	if (type == PERF_SECURITY_OPEN)
		requested = PERF_EVENT__OPEN;
	else if (type == PERF_SECURITY_CPU)
		requested = PERF_EVENT__CPU;
	else if (type == PERF_SECURITY_KERNEL)
		requested = PERF_EVENT__KERNEL;
	else if (type == PERF_SECURITY_TRACEPOINT)
		requested = PERF_EVENT__TRACEPOINT;
	else
		return -EINVAL;

	return avc_has_perm(&selinux_state, sid, sid, SECCLASS_PERF_EVENT,
			    requested, NULL);
}

static int selinux_perf_event_alloc(struct perf_event *event)
{
	struct perf_event_security_struct *perfsec;

	perfsec = kzalloc(sizeof(*perfsec), GFP_KERNEL);
	if (!perfsec)
		return -ENOMEM;

	perfsec->sid = current_sid();
	event->security = perfsec;

	return 0;
}

static void selinux_perf_event_free(struct perf_event *event)
{
	struct perf_event_security_struct *perfsec = event->security;

	event->security = NULL;
	kfree(perfsec);
}

static int selinux_perf_event_read(struct perf_event *event)
{
	struct perf_event_security_struct *perfsec = event->security;
	u32 sid = current_sid();

	return avc_has_perm(&selinux_state, sid, perfsec->sid,
			    SECCLASS_PERF_EVENT, PERF_EVENT__READ, NULL);
}

static int selinux_perf_event_write(struct perf_event *event)
{
	struct perf_event_security_struct *perfsec = event->security;
	u32 sid = current_sid();

	return avc_has_perm(&selinux_state, sid, perfsec->sid,
			    SECCLASS_PERF_EVENT, PERF_EVENT__WRITE, NULL);
}
#endif

#ifdef CONFIG_IO_URING
/**
 * selinux_uring_override_creds - check the requested cred override
 * @new: the target creds
 *
 * Check to see if the current task is allowed to override it's credentials
 * to service an io_uring operation.
 */
static int selinux_uring_override_creds(const struct cred *new)
{
	return avc_has_perm(&selinux_state, current_sid(), cred_sid(new),
			    SECCLASS_IO_URING, IO_URING__OVERRIDE_CREDS, NULL);
}

/**
 * selinux_uring_sqpoll - check if a io_uring polling thread can be created
 *
 * Check to see if the current task is allowed to create a new io_uring
 * kernel polling thread.
 */
static int selinux_uring_sqpoll(void)
{
	int sid = current_sid();

	return avc_has_perm(&selinux_state, sid, sid,
			    SECCLASS_IO_URING, IO_URING__SQPOLL, NULL);
}
#endif /* CONFIG_IO_URING */

/*
 * IMPORTANT NOTE: When adding new hooks, please be careful to keep this order:
 * 1. any hooks that don't belong to (2.) or (3.) below,
 * 2. hooks that both access structures allocated by other hooks, and allocate
 *    structures that can be later accessed by other hooks (mostly "cloning"
 *    hooks),
 * 3. hooks that only allocate structures that can be later accessed by other
 *    hooks ("allocating" hooks).
 *
 * Please follow block comment delimiters in the list to keep this order.
 *
 * This ordering is needed for SELinux runtime disable to work at least somewhat
 * safely. Breaking the ordering rules above might lead to NULL pointer derefs
 * when disabling SELinux at runtime.
 */
static struct security_hook_list selinux_hooks[] __lsm_ro_after_init = {
	LSM_HOOK_INIT(binder_set_context_mgr, selinux_binder_set_context_mgr),
	LSM_HOOK_INIT(binder_transaction, selinux_binder_transaction),
	LSM_HOOK_INIT(binder_transfer_binder, selinux_binder_transfer_binder),
	LSM_HOOK_INIT(binder_transfer_file, selinux_binder_transfer_file),

	LSM_HOOK_INIT(ptrace_access_check, selinux_ptrace_access_check),
	LSM_HOOK_INIT(ptrace_traceme, selinux_ptrace_traceme),
	LSM_HOOK_INIT(capget, selinux_capget),
	LSM_HOOK_INIT(capset, selinux_capset),
	LSM_HOOK_INIT(capable, selinux_capable),
	LSM_HOOK_INIT(quotactl, selinux_quotactl),
	LSM_HOOK_INIT(quota_on, selinux_quota_on),
	LSM_HOOK_INIT(syslog, selinux_syslog),
	LSM_HOOK_INIT(vm_enough_memory, selinux_vm_enough_memory),

	LSM_HOOK_INIT(netlink_send, selinux_netlink_send),

	LSM_HOOK_INIT(bprm_creds_for_exec, selinux_bprm_creds_for_exec),
	LSM_HOOK_INIT(bprm_committing_creds, selinux_bprm_committing_creds),
	LSM_HOOK_INIT(bprm_committed_creds, selinux_bprm_committed_creds),

	LSM_HOOK_INIT(sb_free_mnt_opts, selinux_free_mnt_opts),
	LSM_HOOK_INIT(sb_mnt_opts_compat, selinux_sb_mnt_opts_compat),
	LSM_HOOK_INIT(sb_remount, selinux_sb_remount),
	LSM_HOOK_INIT(sb_kern_mount, selinux_sb_kern_mount),
	LSM_HOOK_INIT(sb_show_options, selinux_sb_show_options),
	LSM_HOOK_INIT(sb_statfs, selinux_sb_statfs),
	LSM_HOOK_INIT(sb_mount, selinux_mount),
	LSM_HOOK_INIT(sb_umount, selinux_umount),
	LSM_HOOK_INIT(sb_set_mnt_opts, selinux_set_mnt_opts),
	LSM_HOOK_INIT(sb_clone_mnt_opts, selinux_sb_clone_mnt_opts),

	LSM_HOOK_INIT(move_mount, selinux_move_mount),

	LSM_HOOK_INIT(dentry_init_security, selinux_dentry_init_security),
	LSM_HOOK_INIT(dentry_create_files_as, selinux_dentry_create_files_as),

	LSM_HOOK_INIT(inode_free_security, selinux_inode_free_security),
	LSM_HOOK_INIT(inode_init_security, selinux_inode_init_security),
	LSM_HOOK_INIT(inode_init_security_anon, selinux_inode_init_security_anon),
	LSM_HOOK_INIT(inode_create, selinux_inode_create),
	LSM_HOOK_INIT(inode_link, selinux_inode_link),
	LSM_HOOK_INIT(inode_unlink, selinux_inode_unlink),
	LSM_HOOK_INIT(inode_symlink, selinux_inode_symlink),
	LSM_HOOK_INIT(inode_mkdir, selinux_inode_mkdir),
	LSM_HOOK_INIT(inode_rmdir, selinux_inode_rmdir),
	LSM_HOOK_INIT(inode_mknod, selinux_inode_mknod),
	LSM_HOOK_INIT(inode_rename, selinux_inode_rename),
	LSM_HOOK_INIT(inode_readlink, selinux_inode_readlink),
	LSM_HOOK_INIT(inode_follow_link, selinux_inode_follow_link),
	LSM_HOOK_INIT(inode_permission, selinux_inode_permission),
	LSM_HOOK_INIT(inode_setattr, selinux_inode_setattr),
	LSM_HOOK_INIT(inode_getattr, selinux_inode_getattr),
	LSM_HOOK_INIT(inode_setxattr, selinux_inode_setxattr),
	LSM_HOOK_INIT(inode_post_setxattr, selinux_inode_post_setxattr),
	LSM_HOOK_INIT(inode_getxattr, selinux_inode_getxattr),
	LSM_HOOK_INIT(inode_listxattr, selinux_inode_listxattr),
	LSM_HOOK_INIT(inode_removexattr, selinux_inode_removexattr),
	LSM_HOOK_INIT(inode_getsecurity, selinux_inode_getsecurity),
	LSM_HOOK_INIT(inode_setsecurity, selinux_inode_setsecurity),
	LSM_HOOK_INIT(inode_listsecurity, selinux_inode_listsecurity),
	LSM_HOOK_INIT(inode_getsecid, selinux_inode_getsecid),
	LSM_HOOK_INIT(inode_copy_up, selinux_inode_copy_up),
	LSM_HOOK_INIT(inode_copy_up_xattr, selinux_inode_copy_up_xattr),
	LSM_HOOK_INIT(path_notify, selinux_path_notify),

	LSM_HOOK_INIT(kernfs_init_security, selinux_kernfs_init_security),

	LSM_HOOK_INIT(file_permission, selinux_file_permission),
	LSM_HOOK_INIT(file_alloc_security, selinux_file_alloc_security),
	LSM_HOOK_INIT(file_ioctl, selinux_file_ioctl),
	LSM_HOOK_INIT(mmap_file, selinux_mmap_file),
	LSM_HOOK_INIT(mmap_addr, selinux_mmap_addr),
	LSM_HOOK_INIT(file_mprotect, selinux_file_mprotect),
	LSM_HOOK_INIT(file_lock, selinux_file_lock),
	LSM_HOOK_INIT(file_fcntl, selinux_file_fcntl),
	LSM_HOOK_INIT(file_set_fowner, selinux_file_set_fowner),
	LSM_HOOK_INIT(file_send_sigiotask, selinux_file_send_sigiotask),
	LSM_HOOK_INIT(file_receive, selinux_file_receive),

	LSM_HOOK_INIT(file_open, selinux_file_open),

	LSM_HOOK_INIT(task_alloc, selinux_task_alloc),
	LSM_HOOK_INIT(cred_prepare, selinux_cred_prepare),
	LSM_HOOK_INIT(cred_transfer, selinux_cred_transfer),
	LSM_HOOK_INIT(cred_getsecid, selinux_cred_getsecid),
	LSM_HOOK_INIT(kernel_act_as, selinux_kernel_act_as),
	LSM_HOOK_INIT(kernel_create_files_as, selinux_kernel_create_files_as),
	LSM_HOOK_INIT(kernel_module_request, selinux_kernel_module_request),
	LSM_HOOK_INIT(kernel_load_data, selinux_kernel_load_data),
	LSM_HOOK_INIT(kernel_read_file, selinux_kernel_read_file),
	LSM_HOOK_INIT(task_setpgid, selinux_task_setpgid),
	LSM_HOOK_INIT(task_getpgid, selinux_task_getpgid),
	LSM_HOOK_INIT(task_getsid, selinux_task_getsid),
	LSM_HOOK_INIT(current_getsecid_subj, selinux_current_getsecid_subj),
	LSM_HOOK_INIT(task_getsecid_obj, selinux_task_getsecid_obj),
	LSM_HOOK_INIT(task_setnice, selinux_task_setnice),
	LSM_HOOK_INIT(task_setioprio, selinux_task_setioprio),
	LSM_HOOK_INIT(task_getioprio, selinux_task_getioprio),
	LSM_HOOK_INIT(task_prlimit, selinux_task_prlimit),
	LSM_HOOK_INIT(task_setrlimit, selinux_task_setrlimit),
	LSM_HOOK_INIT(task_setscheduler, selinux_task_setscheduler),
	LSM_HOOK_INIT(task_getscheduler, selinux_task_getscheduler),
	LSM_HOOK_INIT(task_movememory, selinux_task_movememory),
	LSM_HOOK_INIT(task_kill, selinux_task_kill),
	LSM_HOOK_INIT(task_to_inode, selinux_task_to_inode),

	LSM_HOOK_INIT(ipc_permission, selinux_ipc_permission),
	LSM_HOOK_INIT(ipc_getsecid, selinux_ipc_getsecid),

	LSM_HOOK_INIT(msg_queue_associate, selinux_msg_queue_associate),
	LSM_HOOK_INIT(msg_queue_msgctl, selinux_msg_queue_msgctl),
	LSM_HOOK_INIT(msg_queue_msgsnd, selinux_msg_queue_msgsnd),
	LSM_HOOK_INIT(msg_queue_msgrcv, selinux_msg_queue_msgrcv),

	LSM_HOOK_INIT(shm_associate, selinux_shm_associate),
	LSM_HOOK_INIT(shm_shmctl, selinux_shm_shmctl),
	LSM_HOOK_INIT(shm_shmat, selinux_shm_shmat),

	LSM_HOOK_INIT(sem_associate, selinux_sem_associate),
	LSM_HOOK_INIT(sem_semctl, selinux_sem_semctl),
	LSM_HOOK_INIT(sem_semop, selinux_sem_semop),

	LSM_HOOK_INIT(d_instantiate, selinux_d_instantiate),

	LSM_HOOK_INIT(getprocattr, selinux_getprocattr),
	LSM_HOOK_INIT(setprocattr, selinux_setprocattr),

	LSM_HOOK_INIT(ismaclabel, selinux_ismaclabel),
	LSM_HOOK_INIT(secctx_to_secid, selinux_secctx_to_secid),
	LSM_HOOK_INIT(release_secctx, selinux_release_secctx),
	LSM_HOOK_INIT(inode_invalidate_secctx, selinux_inode_invalidate_secctx),
	LSM_HOOK_INIT(inode_notifysecctx, selinux_inode_notifysecctx),
	LSM_HOOK_INIT(inode_setsecctx, selinux_inode_setsecctx),

	LSM_HOOK_INIT(unix_stream_connect, selinux_socket_unix_stream_connect),
	LSM_HOOK_INIT(unix_may_send, selinux_socket_unix_may_send),

	LSM_HOOK_INIT(socket_create, selinux_socket_create),
	LSM_HOOK_INIT(socket_post_create, selinux_socket_post_create),
	LSM_HOOK_INIT(socket_socketpair, selinux_socket_socketpair),
	LSM_HOOK_INIT(socket_bind, selinux_socket_bind),
	LSM_HOOK_INIT(socket_connect, selinux_socket_connect),
	LSM_HOOK_INIT(socket_listen, selinux_socket_listen),
	LSM_HOOK_INIT(socket_accept, selinux_socket_accept),
	LSM_HOOK_INIT(socket_sendmsg, selinux_socket_sendmsg),
	LSM_HOOK_INIT(socket_recvmsg, selinux_socket_recvmsg),
	LSM_HOOK_INIT(socket_getsockname, selinux_socket_getsockname),
	LSM_HOOK_INIT(socket_getpeername, selinux_socket_getpeername),
	LSM_HOOK_INIT(socket_getsockopt, selinux_socket_getsockopt),
	LSM_HOOK_INIT(socket_setsockopt, selinux_socket_setsockopt),
	LSM_HOOK_INIT(socket_shutdown, selinux_socket_shutdown),
	LSM_HOOK_INIT(socket_sock_rcv_skb, selinux_socket_sock_rcv_skb),
	LSM_HOOK_INIT(socket_getpeersec_stream,
			selinux_socket_getpeersec_stream),
	LSM_HOOK_INIT(socket_getpeersec_dgram, selinux_socket_getpeersec_dgram),
	LSM_HOOK_INIT(sk_free_security, selinux_sk_free_security),
	LSM_HOOK_INIT(sk_clone_security, selinux_sk_clone_security),
	LSM_HOOK_INIT(sk_getsecid, selinux_sk_getsecid),
	LSM_HOOK_INIT(sock_graft, selinux_sock_graft),
	LSM_HOOK_INIT(sctp_assoc_request, selinux_sctp_assoc_request),
	LSM_HOOK_INIT(sctp_sk_clone, selinux_sctp_sk_clone),
	LSM_HOOK_INIT(sctp_bind_connect, selinux_sctp_bind_connect),
	LSM_HOOK_INIT(sctp_assoc_established, selinux_sctp_assoc_established),
	LSM_HOOK_INIT(inet_conn_request, selinux_inet_conn_request),
	LSM_HOOK_INIT(inet_csk_clone, selinux_inet_csk_clone),
	LSM_HOOK_INIT(inet_conn_established, selinux_inet_conn_established),
	LSM_HOOK_INIT(secmark_relabel_packet, selinux_secmark_relabel_packet),
	LSM_HOOK_INIT(secmark_refcount_inc, selinux_secmark_refcount_inc),
	LSM_HOOK_INIT(secmark_refcount_dec, selinux_secmark_refcount_dec),
	LSM_HOOK_INIT(req_classify_flow, selinux_req_classify_flow),
	LSM_HOOK_INIT(tun_dev_free_security, selinux_tun_dev_free_security),
	LSM_HOOK_INIT(tun_dev_create, selinux_tun_dev_create),
	LSM_HOOK_INIT(tun_dev_attach_queue, selinux_tun_dev_attach_queue),
	LSM_HOOK_INIT(tun_dev_attach, selinux_tun_dev_attach),
	LSM_HOOK_INIT(tun_dev_open, selinux_tun_dev_open),
#ifdef CONFIG_SECURITY_INFINIBAND
	LSM_HOOK_INIT(ib_pkey_access, selinux_ib_pkey_access),
	LSM_HOOK_INIT(ib_endport_manage_subnet,
		      selinux_ib_endport_manage_subnet),
	LSM_HOOK_INIT(ib_free_security, selinux_ib_free_security),
#endif
#ifdef CONFIG_SECURITY_NETWORK_XFRM
	LSM_HOOK_INIT(xfrm_policy_free_security, selinux_xfrm_policy_free),
	LSM_HOOK_INIT(xfrm_policy_delete_security, selinux_xfrm_policy_delete),
	LSM_HOOK_INIT(xfrm_state_free_security, selinux_xfrm_state_free),
	LSM_HOOK_INIT(xfrm_state_delete_security, selinux_xfrm_state_delete),
	LSM_HOOK_INIT(xfrm_policy_lookup, selinux_xfrm_policy_lookup),
	LSM_HOOK_INIT(xfrm_state_pol_flow_match,
			selinux_xfrm_state_pol_flow_match),
	LSM_HOOK_INIT(xfrm_decode_session, selinux_xfrm_decode_session),
#endif

#ifdef CONFIG_KEYS
	LSM_HOOK_INIT(key_free, selinux_key_free),
	LSM_HOOK_INIT(key_permission, selinux_key_permission),
	LSM_HOOK_INIT(key_getsecurity, selinux_key_getsecurity),
#ifdef CONFIG_KEY_NOTIFICATIONS
	LSM_HOOK_INIT(watch_key, selinux_watch_key),
#endif
#endif

#ifdef CONFIG_AUDIT
	LSM_HOOK_INIT(audit_rule_known, selinux_audit_rule_known),
	LSM_HOOK_INIT(audit_rule_match, selinux_audit_rule_match),
	LSM_HOOK_INIT(audit_rule_free, selinux_audit_rule_free),
#endif

#ifdef CONFIG_BPF_SYSCALL
	LSM_HOOK_INIT(bpf, selinux_bpf),
	LSM_HOOK_INIT(bpf_map, selinux_bpf_map),
	LSM_HOOK_INIT(bpf_prog, selinux_bpf_prog),
	LSM_HOOK_INIT(bpf_map_free_security, selinux_bpf_map_free),
	LSM_HOOK_INIT(bpf_prog_free_security, selinux_bpf_prog_free),
#endif

#ifdef CONFIG_PERF_EVENTS
	LSM_HOOK_INIT(perf_event_open, selinux_perf_event_open),
	LSM_HOOK_INIT(perf_event_free, selinux_perf_event_free),
	LSM_HOOK_INIT(perf_event_read, selinux_perf_event_read),
	LSM_HOOK_INIT(perf_event_write, selinux_perf_event_write),
#endif

#ifdef CONFIG_IO_URING
	LSM_HOOK_INIT(uring_override_creds, selinux_uring_override_creds),
	LSM_HOOK_INIT(uring_sqpoll, selinux_uring_sqpoll),
#endif

	/*
	 * PUT "CLONING" (ACCESSING + ALLOCATING) HOOKS HERE
	 */
	LSM_HOOK_INIT(fs_context_dup, selinux_fs_context_dup),
	LSM_HOOK_INIT(fs_context_parse_param, selinux_fs_context_parse_param),
	LSM_HOOK_INIT(sb_eat_lsm_opts, selinux_sb_eat_lsm_opts),
#ifdef CONFIG_SECURITY_NETWORK_XFRM
	LSM_HOOK_INIT(xfrm_policy_clone_security, selinux_xfrm_policy_clone),
#endif

	/*
	 * PUT "ALLOCATING" HOOKS HERE
	 */
	LSM_HOOK_INIT(msg_msg_alloc_security, selinux_msg_msg_alloc_security),
	LSM_HOOK_INIT(msg_queue_alloc_security,
		      selinux_msg_queue_alloc_security),
	LSM_HOOK_INIT(shm_alloc_security, selinux_shm_alloc_security),
	LSM_HOOK_INIT(sb_alloc_security, selinux_sb_alloc_security),
	LSM_HOOK_INIT(inode_alloc_security, selinux_inode_alloc_security),
	LSM_HOOK_INIT(sem_alloc_security, selinux_sem_alloc_security),
	LSM_HOOK_INIT(secid_to_secctx, selinux_secid_to_secctx),
	LSM_HOOK_INIT(inode_getsecctx, selinux_inode_getsecctx),
	LSM_HOOK_INIT(sk_alloc_security, selinux_sk_alloc_security),
	LSM_HOOK_INIT(tun_dev_alloc_security, selinux_tun_dev_alloc_security),
#ifdef CONFIG_SECURITY_INFINIBAND
	LSM_HOOK_INIT(ib_alloc_security, selinux_ib_alloc_security),
#endif
#ifdef CONFIG_SECURITY_NETWORK_XFRM
	LSM_HOOK_INIT(xfrm_policy_alloc_security, selinux_xfrm_policy_alloc),
	LSM_HOOK_INIT(xfrm_state_alloc, selinux_xfrm_state_alloc),
	LSM_HOOK_INIT(xfrm_state_alloc_acquire,
		      selinux_xfrm_state_alloc_acquire),
#endif
#ifdef CONFIG_KEYS
	LSM_HOOK_INIT(key_alloc, selinux_key_alloc),
#endif
#ifdef CONFIG_AUDIT
	LSM_HOOK_INIT(audit_rule_init, selinux_audit_rule_init),
#endif
#ifdef CONFIG_BPF_SYSCALL
	LSM_HOOK_INIT(bpf_map_alloc_security, selinux_bpf_map_alloc),
	LSM_HOOK_INIT(bpf_prog_alloc_security, selinux_bpf_prog_alloc),
#endif
#ifdef CONFIG_PERF_EVENTS
	LSM_HOOK_INIT(perf_event_alloc, selinux_perf_event_alloc),
#endif
};

static __init int selinux_init(void)
{
	pr_info("SELinux:  Initializing.\n");

	memset(&selinux_state, 0, sizeof(selinux_state));
	enforcing_set(&selinux_state, selinux_enforcing_boot);
	checkreqprot_set(&selinux_state, selinux_checkreqprot_boot);
	selinux_avc_init(&selinux_state.avc);
	mutex_init(&selinux_state.status_lock);
	mutex_init(&selinux_state.policy_mutex);

	/* Set the security state for the initial task. */
	cred_init_security();

	default_noexec = !(VM_DATA_DEFAULT_FLAGS & VM_EXEC);

	avc_init();

	avtab_cache_init();

	ebitmap_cache_init();

	hashtab_cache_init();

	security_add_hooks(selinux_hooks, ARRAY_SIZE(selinux_hooks), "selinux");

	if (avc_add_callback(selinux_netcache_avc_callback, AVC_CALLBACK_RESET))
		panic("SELinux: Unable to register AVC netcache callback\n");

	if (avc_add_callback(selinux_lsm_notifier_avc_callback, AVC_CALLBACK_RESET))
		panic("SELinux: Unable to register AVC LSM notifier callback\n");

	if (selinux_enforcing_boot)
		pr_debug("SELinux:  Starting in enforcing mode\n");
	else
		pr_debug("SELinux:  Starting in permissive mode\n");

	fs_validate_description("selinux", selinux_fs_parameters);

	return 0;
}

static void delayed_superblock_init(struct super_block *sb, void *unused)
{
	selinux_set_mnt_opts(sb, NULL, 0, NULL);
}

void selinux_complete_init(void)
{
	pr_debug("SELinux:  Completing initialization.\n");

	/* Set up any superblocks initialized prior to the policy load. */
	pr_debug("SELinux:  Setting up existing superblocks.\n");
	iterate_supers(delayed_superblock_init, NULL);
}

/* SELinux requires early initialization in order to label
   all processes and objects when they are created. */
DEFINE_LSM(selinux) = {
	.name = "selinux",
	.flags = LSM_FLAG_LEGACY_MAJOR | LSM_FLAG_EXCLUSIVE,
	.enabled = &selinux_enabled_boot,
	.blobs = &selinux_blob_sizes,
	.init = selinux_init,
};

#if defined(CONFIG_NETFILTER)

static const struct nf_hook_ops selinux_nf_ops[] = {
	{
		.hook =		selinux_ip_postroute,
		.pf =		NFPROTO_IPV4,
		.hooknum =	NF_INET_POST_ROUTING,
		.priority =	NF_IP_PRI_SELINUX_LAST,
	},
	{
		.hook =		selinux_ip_forward,
		.pf =		NFPROTO_IPV4,
		.hooknum =	NF_INET_FORWARD,
		.priority =	NF_IP_PRI_SELINUX_FIRST,
	},
	{
		.hook =		selinux_ip_output,
		.pf =		NFPROTO_IPV4,
		.hooknum =	NF_INET_LOCAL_OUT,
		.priority =	NF_IP_PRI_SELINUX_FIRST,
	},
#if IS_ENABLED(CONFIG_IPV6)
	{
		.hook =		selinux_ip_postroute,
		.pf =		NFPROTO_IPV6,
		.hooknum =	NF_INET_POST_ROUTING,
		.priority =	NF_IP6_PRI_SELINUX_LAST,
	},
	{
		.hook =		selinux_ip_forward,
		.pf =		NFPROTO_IPV6,
		.hooknum =	NF_INET_FORWARD,
		.priority =	NF_IP6_PRI_SELINUX_FIRST,
	},
	{
		.hook =		selinux_ip_output,
		.pf =		NFPROTO_IPV6,
		.hooknum =	NF_INET_LOCAL_OUT,
		.priority =	NF_IP6_PRI_SELINUX_FIRST,
	},
#endif	/* IPV6 */
};

static int __net_init selinux_nf_register(struct net *net)
{
	return nf_register_net_hooks(net, selinux_nf_ops,
				     ARRAY_SIZE(selinux_nf_ops));
}

static void __net_exit selinux_nf_unregister(struct net *net)
{
	nf_unregister_net_hooks(net, selinux_nf_ops,
				ARRAY_SIZE(selinux_nf_ops));
}

static struct pernet_operations selinux_net_ops = {
	.init = selinux_nf_register,
	.exit = selinux_nf_unregister,
};

static int __init selinux_nf_ip_init(void)
{
	int err;

	if (!selinux_enabled_boot)
		return 0;

	pr_debug("SELinux:  Registering netfilter hooks\n");

	err = register_pernet_subsys(&selinux_net_ops);
	if (err)
		panic("SELinux: register_pernet_subsys: error %d\n", err);

	return 0;
}
__initcall(selinux_nf_ip_init);

#ifdef CONFIG_SECURITY_SELINUX_DISABLE
static void selinux_nf_ip_exit(void)
{
	pr_debug("SELinux:  Unregistering netfilter hooks\n");

	unregister_pernet_subsys(&selinux_net_ops);
}
#endif

#else /* CONFIG_NETFILTER */

#ifdef CONFIG_SECURITY_SELINUX_DISABLE
#define selinux_nf_ip_exit()
#endif

#endif /* CONFIG_NETFILTER */

#ifdef CONFIG_SECURITY_SELINUX_DISABLE
int selinux_disable(struct selinux_state *state)
{
	if (selinux_initialized(state)) {
		/* Not permitted after initial policy load. */
		return -EINVAL;
	}

	if (selinux_disabled(state)) {
		/* Only do this once. */
		return -EINVAL;
	}

	selinux_mark_disabled(state);

	pr_info("SELinux:  Disabled at runtime.\n");

	/*
	 * Unregister netfilter hooks.
	 * Must be done before security_delete_hooks() to avoid breaking
	 * runtime disable.
	 */
	selinux_nf_ip_exit();

	security_delete_hooks(selinux_hooks, ARRAY_SIZE(selinux_hooks));

	/* Try to destroy the avc node cache */
	avc_disable();

	/* Unregister selinuxfs. */
	exit_sel_fs();

	return 0;
}
#endif<|MERGE_RESOLUTION|>--- conflicted
+++ resolved
@@ -949,25 +949,19 @@
 {
 	struct selinux_mnt_opts *opts = *mnt_opts;
 	bool is_alloc_opts = false;
-<<<<<<< HEAD
-=======
 	u32 *dst_sid;
 	int rc;
->>>>>>> 95cd2cdc
 
 	if (token == Opt_seclabel)
 		/* eaten and completely ignored */
 		return 0;
 	if (!s)
 		return -ENOMEM;
-<<<<<<< HEAD
-=======
 
 	if (!selinux_initialized(&selinux_state)) {
 		pr_warn("SELinux: Unable to set superblock options before the security server is initialized\n");
 		return -EINVAL;
 	}
->>>>>>> 95cd2cdc
 
 	if (!opts) {
 		opts = kzalloc(sizeof(*opts), GFP_KERNEL);
@@ -979,30 +973,6 @@
 
 	switch (token) {
 	case Opt_context:
-<<<<<<< HEAD
-		if (opts->context || opts->defcontext)
-			goto err;
-		opts->context = s;
-		break;
-	case Opt_fscontext:
-		if (opts->fscontext)
-			goto err;
-		opts->fscontext = s;
-		break;
-	case Opt_rootcontext:
-		if (opts->rootcontext)
-			goto err;
-		opts->rootcontext = s;
-		break;
-	case Opt_defcontext:
-		if (opts->context || opts->defcontext)
-			goto err;
-		opts->defcontext = s;
-		break;
-	}
-
-	return 0;
-=======
 		if (opts->context_sid || opts->defcontext_sid)
 			goto err;
 		dst_sid = &opts->context_sid;
@@ -1031,7 +1001,6 @@
 		pr_warn("SELinux: security_context_str_to_sid (%s) failed with errno=%d\n",
 			s, rc);
 	return rc;
->>>>>>> 95cd2cdc
 
 err:
 	if (is_alloc_opts) {
