--- conflicted
+++ resolved
@@ -517,10 +517,6 @@
 	securityfs_remove(binary_runtime_measurements);
 	securityfs_remove(ima_symlink);
 	securityfs_remove(ima_dir);
-<<<<<<< HEAD
-	return -1;
-=======
 
 	return ret;
->>>>>>> 95cd2cdc
 }