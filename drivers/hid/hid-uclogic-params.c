--- conflicted
+++ resolved
@@ -1057,8 +1057,6 @@
 }
 
 /**
-<<<<<<< HEAD
-=======
  * uclogic_params_parse_ugee_v2_desc - parse the string descriptor containing
  * pen and frame parameters returned by UGEE v2 devices.
  *
@@ -1214,7 +1212,6 @@
 }
 
 /**
->>>>>>> 7365df19
  * uclogic_params_ugee_v2_init() - initialize a UGEE graphics tablets by
  * discovering their parameters.
  *
@@ -1242,14 +1239,8 @@
 	const int str_desc_len = 12;
 	__u8 *str_desc = NULL;
 	__u8 *rdesc_pen = NULL;
-<<<<<<< HEAD
-	__u8 *rdesc_frame = NULL;
-	s32 desc_params[UCLOGIC_RDESC_PH_ID_NUM];
-	s32 resolution;
-=======
 	s32 desc_params[UCLOGIC_RDESC_PH_ID_NUM];
 	enum uclogic_params_frame_type frame_type;
->>>>>>> 7365df19
 	__u8 magic_arr[] = {
 		0x02, 0xb0, 0x04, 0x00, 0x00, 0x00, 0x00, 0x00, 0x00, 0x00
 	};
@@ -1263,8 +1254,6 @@
 
 	iface = to_usb_interface(hdev->dev.parent);
 	bInterfaceNumber = iface->cur_altsetting->desc.bInterfaceNumber;
-<<<<<<< HEAD
-=======
 
 	if (bInterfaceNumber == 0) {
 		rc = uclogic_params_ugee_v2_init_frame_mouse(&p);
@@ -1274,7 +1263,6 @@
 		goto output;
 	}
 
->>>>>>> 7365df19
 	if (bInterfaceNumber != 2) {
 		uclogic_params_init_invalid(&p);
 		goto output;
@@ -1303,27 +1291,6 @@
 		goto output;
 	}
 
-<<<<<<< HEAD
-	desc_params[UCLOGIC_RDESC_PEN_PH_ID_X_LM] =
-		get_unaligned_le16(str_desc + 2);
-	desc_params[UCLOGIC_RDESC_PEN_PH_ID_Y_LM] =
-		get_unaligned_le16(str_desc + 4);
-	desc_params[UCLOGIC_RDESC_FRAME_PH_ID_UM] = str_desc[6];
-	desc_params[UCLOGIC_RDESC_PEN_PH_ID_PRESSURE_LM] =
-		get_unaligned_le16(str_desc + 8);
-	resolution = get_unaligned_le16(str_desc + 10);
-	if (resolution == 0) {
-		desc_params[UCLOGIC_RDESC_PEN_PH_ID_X_PM] = 0;
-		desc_params[UCLOGIC_RDESC_PEN_PH_ID_Y_PM] = 0;
-	} else {
-		desc_params[UCLOGIC_RDESC_PEN_PH_ID_X_PM] =
-			desc_params[UCLOGIC_RDESC_PEN_PH_ID_X_LM] * 1000 /
-			resolution;
-		desc_params[UCLOGIC_RDESC_PEN_PH_ID_Y_PM] =
-			desc_params[UCLOGIC_RDESC_PEN_PH_ID_Y_LM] * 1000 /
-			resolution;
-	}
-=======
 	rc = uclogic_params_parse_ugee_v2_desc(str_desc, str_desc_len,
 					       desc_params,
 					       ARRAY_SIZE(desc_params),
@@ -1331,7 +1298,6 @@
 	if (rc)
 		goto cleanup;
 
->>>>>>> 7365df19
 	kfree(str_desc);
 	str_desc = NULL;
 
@@ -1352,26 +1318,6 @@
 	p.pen.subreport_list[0].id = UCLOGIC_RDESC_V1_FRAME_ID;
 
 	/* Initialize the frame interface */
-<<<<<<< HEAD
-	rdesc_frame = uclogic_rdesc_template_apply(
-				uclogic_rdesc_ugee_v2_frame_btn_template_arr,
-				uclogic_rdesc_ugee_v2_frame_btn_template_size,
-				desc_params, ARRAY_SIZE(desc_params));
-	if (!rdesc_frame) {
-		rc = -ENOMEM;
-		goto cleanup;
-	}
-
-	rc = uclogic_params_frame_init_with_desc(&p.frame_list[0],
-						 rdesc_frame,
-						 uclogic_rdesc_ugee_v2_frame_btn_template_size,
-						 UCLOGIC_RDESC_V1_FRAME_ID);
-	kfree(rdesc_frame);
-	if (rc) {
-		uclogic_params_init_invalid(&p);
-		goto output;
-	}
-=======
 	switch (frame_type) {
 	case UCLOGIC_PARAMS_FRAME_DIAL:
 	case UCLOGIC_PARAMS_FRAME_MOUSE:
@@ -1387,7 +1333,6 @@
 
 	if (rc)
 		goto cleanup;
->>>>>>> 7365df19
 
 output:
 	/* Output parameters */
@@ -1636,15 +1581,11 @@
 		}
 		break;
 	case VID_PID(USB_VENDOR_ID_UGEE,
-<<<<<<< HEAD
-		     USB_DEVICE_ID_UGEE_XPPEN_TABLET_DECO_L):
-=======
 		     USB_DEVICE_ID_UGEE_PARBLO_A610_PRO):
 	case VID_PID(USB_VENDOR_ID_UGEE,
 		     USB_DEVICE_ID_UGEE_XPPEN_TABLET_DECO_L):
 	case VID_PID(USB_VENDOR_ID_UGEE,
 		     USB_DEVICE_ID_UGEE_XPPEN_TABLET_DECO_PRO_S):
->>>>>>> 7365df19
 		rc = uclogic_params_ugee_v2_init(&p, hdev);
 		if (rc != 0)
 			goto cleanup;
