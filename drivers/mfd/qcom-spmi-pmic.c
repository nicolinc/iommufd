// SPDX-License-Identifier: GPL-2.0-only
/*
 * Copyright (c) 2014, The Linux Foundation. All rights reserved.
 */

#include <linux/device.h>
#include <linux/errno.h>
#include <linux/gfp.h>
#include <linux/kernel.h>
#include <linux/module.h>
#include <linux/spmi.h>
#include <linux/types.h>
#include <linux/regmap.h>
#include <linux/of_platform.h>
#include <soc/qcom/qcom-spmi-pmic.h>

#define PMIC_REV2		0x101
#define PMIC_REV3		0x102
#define PMIC_REV4		0x103
#define PMIC_TYPE		0x104
#define PMIC_SUBTYPE		0x105
#define PMIC_FAB_ID		0x1f2

#define PMIC_TYPE_VALUE		0x51

#define PMIC_REV4_V2		0x02

struct qcom_spmi_dev {
	int num_usids;
	struct qcom_spmi_pmic pmic;
};

#define N_USIDS(n)		((void *)n)

static const struct of_device_id pmic_spmi_id_table[] = {
	{ .compatible = "qcom,pm660", .data = N_USIDS(2) },
	{ .compatible = "qcom,pm660l", .data = N_USIDS(2) },
	{ .compatible = "qcom,pm8004", .data = N_USIDS(2) },
	{ .compatible = "qcom,pm8005", .data = N_USIDS(2) },
	{ .compatible = "qcom,pm8019", .data = N_USIDS(2) },
	{ .compatible = "qcom,pm8028", .data = N_USIDS(2) },
	{ .compatible = "qcom,pm8110", .data = N_USIDS(2) },
	{ .compatible = "qcom,pm8150", .data = N_USIDS(2) },
	{ .compatible = "qcom,pm8150b", .data = N_USIDS(2) },
	{ .compatible = "qcom,pm8150c", .data = N_USIDS(2) },
	{ .compatible = "qcom,pm8150l", .data = N_USIDS(2) },
	{ .compatible = "qcom,pm8226", .data = N_USIDS(2) },
	{ .compatible = "qcom,pm8841", .data = N_USIDS(2) },
	{ .compatible = "qcom,pm8901", .data = N_USIDS(2) },
	{ .compatible = "qcom,pm8909", .data = N_USIDS(2) },
	{ .compatible = "qcom,pm8916", .data = N_USIDS(2) },
	{ .compatible = "qcom,pm8941", .data = N_USIDS(2) },
	{ .compatible = "qcom,pm8950", .data = N_USIDS(2) },
	{ .compatible = "qcom,pm8994", .data = N_USIDS(2) },
	{ .compatible = "qcom,pm8998", .data = N_USIDS(2) },
	{ .compatible = "qcom,pma8084", .data = N_USIDS(2) },
	{ .compatible = "qcom,pmd9635", .data = N_USIDS(2) },
	{ .compatible = "qcom,pmi8950", .data = N_USIDS(2) },
	{ .compatible = "qcom,pmi8962", .data = N_USIDS(2) },
	{ .compatible = "qcom,pmi8994", .data = N_USIDS(2) },
	{ .compatible = "qcom,pmi8998", .data = N_USIDS(2) },
	{ .compatible = "qcom,pmk8002", .data = N_USIDS(2) },
<<<<<<< HEAD
=======
	{ .compatible = "qcom,pmp8074", .data = N_USIDS(2) },
>>>>>>> 7365df19
	{ .compatible = "qcom,smb2351", .data = N_USIDS(2) },
	{ .compatible = "qcom,spmi-pmic", .data = N_USIDS(1) },
	{ }
};

/*
 * A PMIC can be represented by multiple SPMI devices, but
 * only the base PMIC device will contain a reference to
 * the revision information.
 *
 * This function takes a pointer to a pmic device and
 * returns a pointer to the base PMIC device.
 *
 * This only supports PMICs with 1 or 2 USIDs.
 */
static struct spmi_device *qcom_pmic_get_base_usid(struct device *dev)
{
	struct spmi_device *sdev;
	struct qcom_spmi_dev *ctx;
	struct device_node *spmi_bus;
	struct device_node *other_usid = NULL;
	int function_parent_usid, ret;
	u32 pmic_addr;

	sdev = to_spmi_device(dev);
	ctx = dev_get_drvdata(&sdev->dev);

	/*
	 * Quick return if the function device is already in the base
	 * USID. This will always be hit for PMICs with only 1 USID.
	 */
	if (sdev->usid % ctx->num_usids == 0)
		return sdev;

	function_parent_usid = sdev->usid;

	/*
	 * Walk through the list of PMICs until we find the sibling USID.
	 * The goal is to find the first USID which is less than the
	 * number of USIDs in the PMIC array, e.g. for a PMIC with 2 USIDs
	 * where the function device is under USID 3, we want to find the
	 * device for USID 2.
	 */
	spmi_bus = of_get_parent(sdev->dev.of_node);
	do {
		other_usid = of_get_next_child(spmi_bus, other_usid);

		ret = of_property_read_u32_index(other_usid, "reg", 0, &pmic_addr);
		if (ret)
			return ERR_PTR(ret);

		sdev = spmi_device_from_of(other_usid);
		if (pmic_addr == function_parent_usid - (ctx->num_usids - 1)) {
			if (!sdev)
				/*
				 * If the base USID for this PMIC hasn't probed yet
				 * but the secondary USID has, then we need to defer
				 * the function driver so that it will attempt to
				 * probe again when the base USID is ready.
				 */
				return ERR_PTR(-EPROBE_DEFER);
			return sdev;
		}
	} while (other_usid->sibling);

	return ERR_PTR(-ENODATA);
}

static int pmic_spmi_load_revid(struct regmap *map, struct device *dev,
				 struct qcom_spmi_pmic *pmic)
{
	int ret;

	ret = regmap_read(map, PMIC_TYPE, &pmic->type);
	if (ret < 0)
		return ret;

	if (pmic->type != PMIC_TYPE_VALUE)
		return ret;

	ret = regmap_read(map, PMIC_SUBTYPE, &pmic->subtype);
	if (ret < 0)
		return ret;

	pmic->name = of_match_device(pmic_spmi_id_table, dev)->compatible;

	ret = regmap_read(map, PMIC_REV2, &pmic->rev2);
	if (ret < 0)
		return ret;

	ret = regmap_read(map, PMIC_REV3, &pmic->minor);
	if (ret < 0)
		return ret;

	ret = regmap_read(map, PMIC_REV4, &pmic->major);
	if (ret < 0)
		return ret;

	if (pmic->subtype == PMI8998_SUBTYPE || pmic->subtype == PM660_SUBTYPE) {
		ret = regmap_read(map, PMIC_FAB_ID, &pmic->fab_id);
		if (ret < 0)
			return ret;
	}

	/*
	 * In early versions of PM8941 and PM8226, the major revision number
	 * started incrementing from 0 (eg 0 = v1.0, 1 = v2.0).
	 * Increment the major revision number here if the chip is an early
	 * version of PM8941 or PM8226.
	 */
	if ((pmic->subtype == PM8941_SUBTYPE || pmic->subtype == PM8226_SUBTYPE) &&
	    pmic->major < PMIC_REV4_V2)
		pmic->major++;

	if (pmic->subtype == PM8110_SUBTYPE)
		pmic->minor = pmic->rev2;

	dev_dbg(dev, "%x: %s v%d.%d\n",
		pmic->subtype, pmic->name, pmic->major, pmic->minor);

	return 0;
}

/**
 * qcom_pmic_get() - Get a pointer to the base PMIC device
 *
 * This function takes a struct device for a driver which is a child of a PMIC.
 * And locates the PMIC revision information for it.
 *
 * @dev: the pmic function device
 * @return: the struct qcom_spmi_pmic* pointer associated with the function device
 */
const struct qcom_spmi_pmic *qcom_pmic_get(struct device *dev)
{
	struct spmi_device *sdev;
	struct qcom_spmi_dev *spmi;

	/*
	 * Make sure the device is actually a child of a PMIC
	 */
	if (!of_match_device(pmic_spmi_id_table, dev->parent))
		return ERR_PTR(-EINVAL);

	sdev = qcom_pmic_get_base_usid(dev->parent);

	if (IS_ERR(sdev))
		return ERR_CAST(sdev);

	spmi = dev_get_drvdata(&sdev->dev);

	return &spmi->pmic;
}
EXPORT_SYMBOL(qcom_pmic_get);

static const struct regmap_config spmi_regmap_config = {
	.reg_bits	= 16,
	.val_bits	= 8,
	.max_register	= 0xffff,
	.fast_io	= true,
};

static int pmic_spmi_probe(struct spmi_device *sdev)
{
	struct regmap *regmap;
	struct qcom_spmi_dev *ctx;
	int ret;

	regmap = devm_regmap_init_spmi_ext(sdev, &spmi_regmap_config);
	if (IS_ERR(regmap))
		return PTR_ERR(regmap);

	ctx = devm_kzalloc(&sdev->dev, sizeof(*ctx), GFP_KERNEL);
	if (!ctx)
		return -ENOMEM;

	ctx->num_usids = (uintptr_t)of_device_get_match_data(&sdev->dev);

	/* Only the first slave id for a PMIC contains this information */
	if (sdev->usid % ctx->num_usids == 0) {
		ret = pmic_spmi_load_revid(regmap, &sdev->dev, &ctx->pmic);
		if (ret < 0)
			return ret;
	}
	spmi_device_set_drvdata(sdev, ctx);

	return devm_of_platform_populate(&sdev->dev);
}

MODULE_DEVICE_TABLE(of, pmic_spmi_id_table);

static struct spmi_driver pmic_spmi_driver = {
	.probe = pmic_spmi_probe,
	.driver = {
		.name = "pmic-spmi",
		.of_match_table = pmic_spmi_id_table,
	},
};
module_spmi_driver(pmic_spmi_driver);

MODULE_DESCRIPTION("Qualcomm SPMI PMIC driver");
MODULE_ALIAS("spmi:spmi-pmic");
MODULE_LICENSE("GPL v2");
MODULE_AUTHOR("Josh Cartwright <joshc@codeaurora.org>");
MODULE_AUTHOR("Stanimir Varbanov <svarbanov@mm-sol.com>");<|MERGE_RESOLUTION|>--- conflicted
+++ resolved
@@ -60,10 +60,7 @@
 	{ .compatible = "qcom,pmi8994", .data = N_USIDS(2) },
 	{ .compatible = "qcom,pmi8998", .data = N_USIDS(2) },
 	{ .compatible = "qcom,pmk8002", .data = N_USIDS(2) },
-<<<<<<< HEAD
-=======
 	{ .compatible = "qcom,pmp8074", .data = N_USIDS(2) },
->>>>>>> 7365df19
 	{ .compatible = "qcom,smb2351", .data = N_USIDS(2) },
 	{ .compatible = "qcom,spmi-pmic", .data = N_USIDS(1) },
 	{ }
