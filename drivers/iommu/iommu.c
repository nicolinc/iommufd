--- conflicted
+++ resolved
@@ -2191,7 +2191,6 @@
 }
 EXPORT_SYMBOL_GPL(iommu_attach_group);
 
-<<<<<<< HEAD
 /**
  * iommu_group_replace_domain - replace the domain that a group is attached to
  * @new_domain: new IOMMU domain to replace with
@@ -2220,10 +2219,7 @@
 }
 EXPORT_SYMBOL_NS_GPL(iommu_group_replace_domain, IOMMUFD_INTERNAL);
 
-static int iommu_group_do_detach_device(struct device *dev, void *data)
-=======
 static int iommu_group_do_set_platform_dma(struct device *dev, void *data)
->>>>>>> bedd29d7
 {
 	const struct iommu_ops *ops = dev_iommu_ops(dev);
 
