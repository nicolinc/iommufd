// SPDX-License-Identifier: GPL-2.0
/*
 * intel-pasid.c - PASID idr, table and entry manipulation
 *
 * Copyright (C) 2018 Intel Corporation
 *
 * Author: Lu Baolu <baolu.lu@linux.intel.com>
 */

#define pr_fmt(fmt)	"DMAR: " fmt

#include <linux/bitops.h>
#include <linux/cpufeature.h>
#include <linux/dmar.h>
#include <linux/iommu.h>
#include <linux/memory.h>
#include <linux/pci.h>
#include <linux/pci-ats.h>
#include <linux/spinlock.h>

#include "iommu.h"
#include "pasid.h"

/*
 * Intel IOMMU system wide PASID name space:
 */
u32 intel_pasid_max_id = PASID_MAX;

int vcmd_alloc_pasid(struct intel_iommu *iommu, u32 *pasid)
{
	unsigned long flags;
	u8 status_code;
	int ret = 0;
	u64 res;

	raw_spin_lock_irqsave(&iommu->register_lock, flags);
	dmar_writeq(iommu->reg + DMAR_VCMD_REG, VCMD_CMD_ALLOC);
	IOMMU_WAIT_OP(iommu, DMAR_VCRSP_REG, dmar_readq,
		      !(res & VCMD_VRSP_IP), res);
	raw_spin_unlock_irqrestore(&iommu->register_lock, flags);

	status_code = VCMD_VRSP_SC(res);
	switch (status_code) {
	case VCMD_VRSP_SC_SUCCESS:
		*pasid = VCMD_VRSP_RESULT_PASID(res);
		break;
	case VCMD_VRSP_SC_NO_PASID_AVAIL:
		pr_info("IOMMU: %s: No PASID available\n", iommu->name);
		ret = -ENOSPC;
		break;
	default:
		ret = -ENODEV;
		pr_warn("IOMMU: %s: Unexpected error code %d\n",
			iommu->name, status_code);
	}

	return ret;
}

void vcmd_free_pasid(struct intel_iommu *iommu, u32 pasid)
{
	unsigned long flags;
	u8 status_code;
	u64 res;

	raw_spin_lock_irqsave(&iommu->register_lock, flags);
	dmar_writeq(iommu->reg + DMAR_VCMD_REG,
		    VCMD_CMD_OPERAND(pasid) | VCMD_CMD_FREE);
	IOMMU_WAIT_OP(iommu, DMAR_VCRSP_REG, dmar_readq,
		      !(res & VCMD_VRSP_IP), res);
	raw_spin_unlock_irqrestore(&iommu->register_lock, flags);

	status_code = VCMD_VRSP_SC(res);
	switch (status_code) {
	case VCMD_VRSP_SC_SUCCESS:
		break;
	case VCMD_VRSP_SC_INVALID_PASID:
		pr_info("IOMMU: %s: Invalid PASID\n", iommu->name);
		break;
	default:
		pr_warn("IOMMU: %s: Unexpected error code %d\n",
			iommu->name, status_code);
	}
}

/*
 * Per device pasid table management:
 */

/*
 * Allocate a pasid table for @dev. It should be called in a
 * single-thread context.
 */
int intel_pasid_alloc_table(struct device *dev)
{
	struct device_domain_info *info;
	struct pasid_table *pasid_table;
	struct page *pages;
	u32 max_pasid = 0;
	int order, size;

	might_sleep();
	info = dev_iommu_priv_get(dev);
	if (WARN_ON(!info || !dev_is_pci(dev)))
		return -ENODEV;
	if (WARN_ON(info->pasid_table))
		return -EEXIST;

	pasid_table = kzalloc(sizeof(*pasid_table), GFP_KERNEL);
	if (!pasid_table)
		return -ENOMEM;

	if (info->pasid_supported)
		max_pasid = min_t(u32, pci_max_pasids(to_pci_dev(dev)),
				  intel_pasid_max_id);

	size = max_pasid >> (PASID_PDE_SHIFT - 3);
	order = size ? get_order(size) : 0;
	pages = alloc_pages_node(info->iommu->node,
				 GFP_KERNEL | __GFP_ZERO, order);
	if (!pages) {
		kfree(pasid_table);
		return -ENOMEM;
	}

	pasid_table->table = page_address(pages);
	pasid_table->order = order;
	pasid_table->max_pasid = 1 << (order + PAGE_SHIFT + 3);
	info->pasid_table = pasid_table;

	if (!ecap_coherent(info->iommu->ecap))
		clflush_cache_range(pasid_table->table, (1 << order) * PAGE_SIZE);

	return 0;
}

void intel_pasid_free_table(struct device *dev)
{
	struct device_domain_info *info;
	struct pasid_table *pasid_table;
	struct pasid_dir_entry *dir;
	struct pasid_entry *table;
	int i, max_pde;

	info = dev_iommu_priv_get(dev);
	if (!info || !dev_is_pci(dev) || !info->pasid_table)
		return;

	pasid_table = info->pasid_table;
	info->pasid_table = NULL;

	/* Free scalable mode PASID directory tables: */
	dir = pasid_table->table;
	max_pde = pasid_table->max_pasid >> PASID_PDE_SHIFT;
	for (i = 0; i < max_pde; i++) {
		table = get_pasid_table_from_pde(&dir[i]);
		free_pgtable_page(table);
	}

	free_pages((unsigned long)pasid_table->table, pasid_table->order);
	kfree(pasid_table);
}

struct pasid_table *intel_pasid_get_table(struct device *dev)
{
	struct device_domain_info *info;

	info = dev_iommu_priv_get(dev);
	if (!info)
		return NULL;

	return info->pasid_table;
}

static int intel_pasid_get_dev_max_id(struct device *dev)
{
	struct device_domain_info *info;

	info = dev_iommu_priv_get(dev);
	if (!info || !info->pasid_table)
		return 0;

	return info->pasid_table->max_pasid;
}

static struct pasid_entry *intel_pasid_get_entry(struct device *dev, u32 pasid)
{
	struct device_domain_info *info;
	struct pasid_table *pasid_table;
	struct pasid_dir_entry *dir;
	struct pasid_entry *entries;
	int dir_index, index;

	pasid_table = intel_pasid_get_table(dev);
	if (WARN_ON(!pasid_table || pasid >= intel_pasid_get_dev_max_id(dev)))
		return NULL;

	dir = pasid_table->table;
	info = dev_iommu_priv_get(dev);
	dir_index = pasid >> PASID_PDE_SHIFT;
	index = pasid & PASID_PTE_MASK;

retry:
	entries = get_pasid_table_from_pde(&dir[dir_index]);
	if (!entries) {
		entries = alloc_pgtable_page(info->iommu->node, GFP_ATOMIC);
		if (!entries)
			return NULL;

		/*
		 * The pasid directory table entry won't be freed after
		 * allocation. No worry about the race with free and
		 * clear. However, this entry might be populated by others
		 * while we are preparing it. Use theirs with a retry.
		 */
		if (cmpxchg64(&dir[dir_index].val, 0ULL,
			      (u64)virt_to_phys(entries) | PASID_PTE_PRESENT)) {
			free_pgtable_page(entries);
			goto retry;
		}
		if (!ecap_coherent(info->iommu->ecap)) {
			clflush_cache_range(entries, VTD_PAGE_SIZE);
			clflush_cache_range(&dir[dir_index].val, sizeof(*dir));
		}
	}

	return &entries[index];
}

/*
 * Interfaces for PASID table entry manipulation:
 */
static inline void pasid_clear_entry(struct pasid_entry *pe)
{
	WRITE_ONCE(pe->val[0], 0);
	WRITE_ONCE(pe->val[1], 0);
	WRITE_ONCE(pe->val[2], 0);
	WRITE_ONCE(pe->val[3], 0);
	WRITE_ONCE(pe->val[4], 0);
	WRITE_ONCE(pe->val[5], 0);
	WRITE_ONCE(pe->val[6], 0);
	WRITE_ONCE(pe->val[7], 0);
}

static inline void pasid_clear_entry_with_fpd(struct pasid_entry *pe)
{
	WRITE_ONCE(pe->val[0], PASID_PTE_FPD);
	WRITE_ONCE(pe->val[1], 0);
	WRITE_ONCE(pe->val[2], 0);
	WRITE_ONCE(pe->val[3], 0);
	WRITE_ONCE(pe->val[4], 0);
	WRITE_ONCE(pe->val[5], 0);
	WRITE_ONCE(pe->val[6], 0);
	WRITE_ONCE(pe->val[7], 0);
}

static void
intel_pasid_clear_entry(struct device *dev, u32 pasid, bool fault_ignore)
{
	struct pasid_entry *pe;

	pe = intel_pasid_get_entry(dev, pasid);
	if (WARN_ON(!pe))
		return;

	if (fault_ignore && pasid_pte_is_present(pe))
		pasid_clear_entry_with_fpd(pe);
	else
		pasid_clear_entry(pe);
}

static inline void pasid_set_bits(u64 *ptr, u64 mask, u64 bits)
{
	u64 old;

	old = READ_ONCE(*ptr);
	WRITE_ONCE(*ptr, (old & ~mask) | bits);
}

static inline u64 pasid_get_bits(u64 *ptr)
{
	return READ_ONCE(*ptr);
}

/*
 * Setup the DID(Domain Identifier) field (Bit 64~79) of scalable mode
 * PASID entry.
 */
static inline void
pasid_set_domain_id(struct pasid_entry *pe, u64 value)
{
	pasid_set_bits(&pe->val[1], GENMASK_ULL(15, 0), value);
}

/*
 * Get domain ID value of a scalable mode PASID entry.
 */
static inline u16
pasid_get_domain_id(struct pasid_entry *pe)
{
	return (u16)(READ_ONCE(pe->val[1]) & GENMASK_ULL(15, 0));
}

/*
 * Setup the SLPTPTR(Second Level Page Table Pointer) field (Bit 12~63)
 * of a scalable mode PASID entry.
 */
static inline void
pasid_set_slptr(struct pasid_entry *pe, u64 value)
{
	pasid_set_bits(&pe->val[0], VTD_PAGE_MASK, value);
}

/*
 * Setup the AW(Address Width) field (Bit 2~4) of a scalable mode PASID
 * entry.
 */
static inline void
pasid_set_address_width(struct pasid_entry *pe, u64 value)
{
	pasid_set_bits(&pe->val[0], GENMASK_ULL(4, 2), value << 2);
}

/*
 * Setup the PGTT(PASID Granular Translation Type) field (Bit 6~8)
 * of a scalable mode PASID entry.
 */
static inline void
pasid_set_translation_type(struct pasid_entry *pe, u64 value)
{
	pasid_set_bits(&pe->val[0], GENMASK_ULL(8, 6), value << 6);
}

/*
 * Enable fault processing by clearing the FPD(Fault Processing
 * Disable) field (Bit 1) of a scalable mode PASID entry.
 */
static inline void pasid_set_fault_enable(struct pasid_entry *pe)
{
	pasid_set_bits(&pe->val[0], 1 << 1, 0);
}

/*
<<<<<<< HEAD
=======
 * Enable second level A/D bits by setting the SLADE (Second Level
 * Access Dirty Enable) field (Bit 9) of a scalable mode PASID
 * entry.
 */
static inline void pasid_set_ssade(struct pasid_entry *pe)
{
	pasid_set_bits(&pe->val[0], 1 << 9, 1 << 9);
}

/*
 * Disable second level A/D bits by clearing the SLADE (Second Level
 * Access Dirty Enable) field (Bit 9) of a scalable mode PASID
 * entry.
 */
static inline void pasid_clear_ssade(struct pasid_entry *pe)
{
	pasid_set_bits(&pe->val[0], 1 << 9, 0);
}

/*
 * Checks if second level A/D bits specifically the SLADE (Second Level
 * Access Dirty Enable) field (Bit 9) of a scalable mode PASID
 * entry is set.
 */
static inline bool pasid_get_ssade(struct pasid_entry *pe)
{
	return pasid_get_bits(&pe->val[0]) & (1 << 9);
}

/*
 * Setup the SRE(Supervisor Request Enable) field (Bit 128) of a
 * scalable mode PASID entry.
 */
static inline void pasid_set_sre(struct pasid_entry *pe)
{
	pasid_set_bits(&pe->val[2], 1 << 0, 1);
}

/*
 * Setup the WPE(Write Protect Enable) field (Bit 132) of a
 * scalable mode PASID entry.
 */
static inline void pasid_set_wpe(struct pasid_entry *pe)
{
	pasid_set_bits(&pe->val[2], 1 << 4, 1 << 4);
}

/*
>>>>>>> 1660f1d4
 * Setup the P(Present) field (Bit 0) of a scalable mode PASID
 * entry.
 */
static inline void pasid_set_present(struct pasid_entry *pe)
{
	pasid_set_bits(&pe->val[0], 1 << 0, 1);
}

/*
 * Setup Page Walk Snoop bit (Bit 87) of a scalable mode PASID
 * entry.
 */
static inline void pasid_set_page_snoop(struct pasid_entry *pe, bool value)
{
	pasid_set_bits(&pe->val[1], 1 << 23, value << 23);
}

/*
 * Setup No Execute Enable bit (Bit 133) of a scalable mode PASID
 * entry. It is required when XD bit of the first level page table
 * entry is about to be set.
 */
static inline void pasid_set_nxe(struct pasid_entry *pe)
{
	pasid_set_bits(&pe->val[2], 1 << 5, 1 << 5);
}

/*
 * Setup the Page Snoop (PGSNP) field (Bit 88) of a scalable mode
 * PASID entry.
 */
static inline void
pasid_set_pgsnp(struct pasid_entry *pe)
{
	pasid_set_bits(&pe->val[1], 1ULL << 24, 1ULL << 24);
}

/*
 * Setup the First Level Page table Pointer field (Bit 140~191)
 * of a scalable mode PASID entry.
 */
static inline void
pasid_set_flptr(struct pasid_entry *pe, u64 value)
{
	pasid_set_bits(&pe->val[2], VTD_PAGE_MASK, value);
}

/*
 * Setup the First Level Paging Mode field (Bit 130~131) of a
 * scalable mode PASID entry.
 */
static inline void
pasid_set_flpm(struct pasid_entry *pe, u64 value)
{
	pasid_set_bits(&pe->val[2], GENMASK_ULL(3, 2), value << 2);
}

/*
 * Setup the Extended Access Flag Enable (EAFE) field (Bit 135)
 * of a scalable mode PASID entry.
 */
static inline void pasid_set_eafe(struct pasid_entry *pe)
{
	pasid_set_bits(&pe->val[2], 1 << 7, 1 << 7);
}

static void
pasid_cache_invalidation_with_pasid(struct intel_iommu *iommu,
				    u16 did, u32 pasid)
{
	struct qi_desc desc;

	desc.qw0 = QI_PC_DID(did) | QI_PC_GRAN(QI_PC_PASID_SEL) |
		QI_PC_PASID(pasid) | QI_PC_TYPE;
	desc.qw1 = 0;
	desc.qw2 = 0;
	desc.qw3 = 0;

	qi_submit_sync(iommu, &desc, 1, 0);
}

static void
devtlb_invalidation_with_pasid(struct intel_iommu *iommu,
			       struct device *dev, u32 pasid)
{
	struct device_domain_info *info;
	u16 sid, qdep, pfsid;

	info = dev_iommu_priv_get(dev);
	if (!info || !info->ats_enabled)
		return;

	sid = info->bus << 8 | info->devfn;
	qdep = info->ats_qdep;
	pfsid = info->pfsid;

	/*
	 * When PASID 0 is used, it indicates RID2PASID(DMA request w/o PASID),
	 * devTLB flush w/o PASID should be used. For non-zero PASID under
	 * SVA usage, device could do DMA with multiple PASIDs. It is more
	 * efficient to flush devTLB specific to the PASID.
	 */
	if (pasid == IOMMU_NO_PASID)
		qi_flush_dev_iotlb(iommu, sid, pfsid, qdep, 0, 64 - VTD_PAGE_SHIFT);
	else
		qi_flush_dev_iotlb_pasid(iommu, sid, pfsid, pasid, qdep, 0, 64 - VTD_PAGE_SHIFT);
}

void intel_pasid_tear_down_entry(struct intel_iommu *iommu, struct device *dev,
				 u32 pasid, bool fault_ignore)
{
	struct pasid_entry *pte;
	u16 did, pgtt;

	spin_lock(&iommu->lock);
	pte = intel_pasid_get_entry(dev, pasid);
	if (WARN_ON(!pte) || !pasid_pte_is_present(pte)) {
		spin_unlock(&iommu->lock);
		return;
	}

	did = pasid_get_domain_id(pte);
	pgtt = pasid_pte_get_pgtt(pte);
	intel_pasid_clear_entry(dev, pasid, fault_ignore);
	spin_unlock(&iommu->lock);

	if (!ecap_coherent(iommu->ecap))
		clflush_cache_range(pte, sizeof(*pte));

	pasid_cache_invalidation_with_pasid(iommu, did, pasid);

	if (pgtt == PASID_ENTRY_PGTT_PT || pgtt == PASID_ENTRY_PGTT_FL_ONLY)
		qi_flush_piotlb(iommu, did, pasid, 0, -1, 0);
	else
		iommu->flush.flush_iotlb(iommu, did, 0, 0, DMA_TLB_DSI_FLUSH);

	/* Device IOTLB doesn't need to be flushed in caching mode. */
	if (!cap_caching_mode(iommu->cap))
		devtlb_invalidation_with_pasid(iommu, dev, pasid);
}

/*
 * This function flushes cache for a newly setup pasid table entry.
 * Caller of it should not modify the in-use pasid table entries.
 */
static void pasid_flush_caches(struct intel_iommu *iommu,
				struct pasid_entry *pte,
			       u32 pasid, u16 did)
{
	if (!ecap_coherent(iommu->ecap))
		clflush_cache_range(pte, sizeof(*pte));

	if (cap_caching_mode(iommu->cap)) {
		pasid_cache_invalidation_with_pasid(iommu, did, pasid);
		qi_flush_piotlb(iommu, did, pasid, 0, -1, 0);
	} else {
		iommu_flush_write_buffer(iommu);
	}
}

/*
 * Set up the scalable mode pasid table entry for first only
 * translation type.
 */
int intel_pasid_setup_first_level(struct intel_iommu *iommu,
				  struct device *dev, pgd_t *pgd,
				  u32 pasid, u16 did, int flags)
{
	struct pasid_entry *pte;

	if (!ecap_flts(iommu->ecap)) {
		pr_err("No first level translation support on %s\n",
		       iommu->name);
		return -EINVAL;
	}

	if ((flags & PASID_FLAG_FL5LP) && !cap_fl5lp_support(iommu->cap)) {
		pr_err("No 5-level paging support for first-level on %s\n",
		       iommu->name);
		return -EINVAL;
	}

	spin_lock(&iommu->lock);
	pte = intel_pasid_get_entry(dev, pasid);
	if (!pte) {
		spin_unlock(&iommu->lock);
		return -ENODEV;
	}

	if (pasid_pte_is_present(pte)) {
		spin_unlock(&iommu->lock);
		return -EBUSY;
	}

	pasid_clear_entry(pte);

	/* Setup the first level page table pointer: */
	pasid_set_flptr(pte, (u64)__pa(pgd));

	if (flags & PASID_FLAG_FL5LP)
		pasid_set_flpm(pte, 1);

	if (flags & PASID_FLAG_PAGE_SNOOP)
		pasid_set_pgsnp(pte);

	pasid_set_domain_id(pte, did);
	pasid_set_address_width(pte, iommu->agaw);
	pasid_set_page_snoop(pte, !!ecap_smpwc(iommu->ecap));
	pasid_set_nxe(pte);

	/* Setup Present and PASID Granular Transfer Type: */
	pasid_set_translation_type(pte, PASID_ENTRY_PGTT_FL_ONLY);
	pasid_set_present(pte);
	spin_unlock(&iommu->lock);

	pasid_flush_caches(iommu, pte, pasid, did);

	return 0;
}

/*
 * Skip top levels of page tables for iommu which has less agaw
 * than default. Unnecessary for PT mode.
 */
static inline int iommu_skip_agaw(struct dmar_domain *domain,
				  struct intel_iommu *iommu,
				  struct dma_pte **pgd)
{
	int agaw;

	for (agaw = domain->agaw; agaw > iommu->agaw; agaw--) {
		*pgd = phys_to_virt(dma_pte_addr(*pgd));
		if (!dma_pte_present(*pgd))
			return -EINVAL;
	}

	return agaw;
}

/*
 * Set up the scalable mode pasid entry for second only translation type.
 */
int intel_pasid_setup_second_level(struct intel_iommu *iommu,
				   struct dmar_domain *domain,
				   struct device *dev, u32 pasid)
{
	struct pasid_entry *pte;
	struct dma_pte *pgd;
	u64 pgd_val;
	int agaw;
	u16 did;

	/*
	 * If hardware advertises no support for second level
	 * translation, return directly.
	 */
	if (!ecap_slts(iommu->ecap)) {
		pr_err("No second level translation support on %s\n",
		       iommu->name);
		return -EINVAL;
	}

	pgd = domain->pgd;
	agaw = iommu_skip_agaw(domain, iommu, &pgd);
	if (agaw < 0) {
		dev_err(dev, "Invalid domain page table\n");
		return -EINVAL;
	}

	pgd_val = virt_to_phys(pgd);
	did = domain_id_iommu(domain, iommu);

	spin_lock(&iommu->lock);
	pte = intel_pasid_get_entry(dev, pasid);
	if (!pte) {
		spin_unlock(&iommu->lock);
		return -ENODEV;
	}

	if (pasid_pte_is_present(pte)) {
		spin_unlock(&iommu->lock);
		return -EBUSY;
	}

	pasid_clear_entry(pte);
	pasid_set_domain_id(pte, did);
	pasid_set_slptr(pte, pgd_val);
	pasid_set_address_width(pte, agaw);
	pasid_set_translation_type(pte, PASID_ENTRY_PGTT_SL_ONLY);
	pasid_set_fault_enable(pte);
	pasid_set_page_snoop(pte, !!ecap_smpwc(iommu->ecap));
	if (domain->dirty_tracking)
		pasid_set_ssade(pte);

	pasid_set_present(pte);
	spin_unlock(&iommu->lock);

	pasid_flush_caches(iommu, pte, pasid, did);

	return 0;
}

/*
 * Set up dirty tracking on a second only or nested translation type.
 */
int intel_pasid_setup_dirty_tracking(struct intel_iommu *iommu,
				     struct dmar_domain *domain,
				     struct device *dev, u32 pasid,
				     bool enabled)
{
	struct pasid_entry *pte;
	u16 did, pgtt;

	spin_lock(&iommu->lock);

	pte = intel_pasid_get_entry(dev, pasid);
	if (!pte) {
		spin_unlock(&iommu->lock);
		dev_err_ratelimited(
			dev, "Failed to get pasid entry of PASID %d\n", pasid);
		return -ENODEV;
	}

	did = domain_id_iommu(domain, iommu);
	pgtt = pasid_pte_get_pgtt(pte);
	if (pgtt != PASID_ENTRY_PGTT_SL_ONLY &&
	    pgtt != PASID_ENTRY_PGTT_NESTED) {
		spin_unlock(&iommu->lock);
		dev_err_ratelimited(
			dev,
			"Dirty tracking not supported on translation type %d\n",
			pgtt);
		return -EOPNOTSUPP;
	}

	if (pasid_get_ssade(pte) == enabled) {
		spin_unlock(&iommu->lock);
		return 0;
	}

	if (enabled)
		pasid_set_ssade(pte);
	else
		pasid_clear_ssade(pte);
	spin_unlock(&iommu->lock);

	if (!ecap_coherent(iommu->ecap))
		clflush_cache_range(pte, sizeof(*pte));

	/*
	 * From VT-d spec table 25 "Guidance to Software for Invalidations":
	 *
	 * - PASID-selective-within-Domain PASID-cache invalidation
	 *   If (PGTT=SS or Nested)
	 *    - Domain-selective IOTLB invalidation
	 *   Else
	 *    - PASID-selective PASID-based IOTLB invalidation
	 * - If (pasid is RID_PASID)
	 *    - Global Device-TLB invalidation to affected functions
	 *   Else
	 *    - PASID-based Device-TLB invalidation (with S=1 and
	 *      Addr[63:12]=0x7FFFFFFF_FFFFF) to affected functions
	 */
	pasid_cache_invalidation_with_pasid(iommu, did, pasid);

	iommu->flush.flush_iotlb(iommu, did, 0, 0, DMA_TLB_DSI_FLUSH);

	/* Device IOTLB doesn't need to be flushed in caching mode. */
	if (!cap_caching_mode(iommu->cap))
		devtlb_invalidation_with_pasid(iommu, dev, pasid);

	return 0;
}

/*
 * Set up the scalable mode pasid entry for passthrough translation type.
 */
int intel_pasid_setup_pass_through(struct intel_iommu *iommu,
				   struct dmar_domain *domain,
				   struct device *dev, u32 pasid)
{
	u16 did = FLPT_DEFAULT_DID;
	struct pasid_entry *pte;

	spin_lock(&iommu->lock);
	pte = intel_pasid_get_entry(dev, pasid);
	if (!pte) {
		spin_unlock(&iommu->lock);
		return -ENODEV;
	}

	if (pasid_pte_is_present(pte)) {
		spin_unlock(&iommu->lock);
		return -EBUSY;
	}

	pasid_clear_entry(pte);
	pasid_set_domain_id(pte, did);
	pasid_set_address_width(pte, iommu->agaw);
	pasid_set_translation_type(pte, PASID_ENTRY_PGTT_PT);
	pasid_set_fault_enable(pte);
	pasid_set_page_snoop(pte, !!ecap_smpwc(iommu->ecap));
	pasid_set_present(pte);
	spin_unlock(&iommu->lock);

	pasid_flush_caches(iommu, pte, pasid, did);

	return 0;
}

/*
 * Set the page snoop control for a pasid entry which has been set up.
 */
void intel_pasid_setup_page_snoop_control(struct intel_iommu *iommu,
					  struct device *dev, u32 pasid)
{
	struct pasid_entry *pte;
	u16 did;

	spin_lock(&iommu->lock);
	pte = intel_pasid_get_entry(dev, pasid);
	if (WARN_ON(!pte || !pasid_pte_is_present(pte))) {
		spin_unlock(&iommu->lock);
		return;
	}

	pasid_set_pgsnp(pte);
	did = pasid_get_domain_id(pte);
	spin_unlock(&iommu->lock);

	if (!ecap_coherent(iommu->ecap))
		clflush_cache_range(pte, sizeof(*pte));

	/*
	 * VT-d spec 3.4 table23 states guides for cache invalidation:
	 *
	 * - PASID-selective-within-Domain PASID-cache invalidation
	 * - PASID-selective PASID-based IOTLB invalidation
	 * - If (pasid is RID_PASID)
	 *    - Global Device-TLB invalidation to affected functions
	 *   Else
	 *    - PASID-based Device-TLB invalidation (with S=1 and
	 *      Addr[63:12]=0x7FFFFFFF_FFFFF) to affected functions
	 */
	pasid_cache_invalidation_with_pasid(iommu, did, pasid);
	qi_flush_piotlb(iommu, did, pasid, 0, -1, 0);

	/* Device IOTLB doesn't need to be flushed in caching mode. */
	if (!cap_caching_mode(iommu->cap))
		devtlb_invalidation_with_pasid(iommu, dev, pasid);
}

/**
 * intel_pasid_setup_nested() - Set up PASID entry for nested translation.
 * @iommu:      IOMMU which the device belong to
 * @dev:        Device to be set up for translation
 * @pasid:      PASID to be programmed in the device PASID table
 * @domain:     User stage-1 domain nested on a stage-2 domain
 *
 * This is used for nested translation. The input domain should be
 * nested type and nested on a parent with 'is_nested_parent' flag
 * set.
 */
int intel_pasid_setup_nested(struct intel_iommu *iommu, struct device *dev,
			     u32 pasid, struct dmar_domain *domain)
{
	struct iommu_hwpt_vtd_s1 *s1_cfg = &domain->s1_cfg;
	pgd_t *s1_gpgd = (pgd_t *)(uintptr_t)domain->s1_pgtbl;
	struct dmar_domain *s2_domain = domain->s2_domain;
	u16 did = domain_id_iommu(domain, iommu);
	struct dma_pte *pgd = s2_domain->pgd;
	struct pasid_entry *pte;

	/* Address width should match the address width supported by hardware */
	switch (s1_cfg->addr_width) {
	case ADDR_WIDTH_4LEVEL:
		break;
	case ADDR_WIDTH_5LEVEL:
		if (!cap_fl5lp_support(iommu->cap)) {
			dev_err_ratelimited(dev,
					    "5-level paging not supported\n");
			return -EINVAL;
		}
		break;
	default:
		dev_err_ratelimited(dev, "Invalid stage-1 address width %d\n",
				    s1_cfg->addr_width);
		return -EINVAL;
	}

	if ((s1_cfg->flags & IOMMU_VTD_S1_SRE) && !ecap_srs(iommu->ecap)) {
		pr_err_ratelimited("No supervisor request support on %s\n",
				   iommu->name);
		return -EINVAL;
	}

	if ((s1_cfg->flags & IOMMU_VTD_S1_EAFE) && !ecap_eafs(iommu->ecap)) {
		pr_err_ratelimited("No extended access flag support on %s\n",
				   iommu->name);
		return -EINVAL;
	}

	spin_lock(&iommu->lock);
	pte = intel_pasid_get_entry(dev, pasid);
	if (!pte) {
		spin_unlock(&iommu->lock);
		return -ENODEV;
	}
	if (pasid_pte_is_present(pte)) {
		spin_unlock(&iommu->lock);
		return -EBUSY;
	}

	pasid_clear_entry(pte);

	if (s1_cfg->addr_width == ADDR_WIDTH_5LEVEL)
		pasid_set_flpm(pte, 1);

	pasid_set_flptr(pte, (uintptr_t)s1_gpgd);

	if (s1_cfg->flags & IOMMU_VTD_S1_SRE) {
		pasid_set_sre(pte);
		if (s1_cfg->flags & IOMMU_VTD_S1_WPE)
			pasid_set_wpe(pte);
	}

	if (s1_cfg->flags & IOMMU_VTD_S1_EAFE)
		pasid_set_eafe(pte);

	if (s2_domain->force_snooping)
		pasid_set_pgsnp(pte);

	pasid_set_slptr(pte, virt_to_phys(pgd));
	pasid_set_fault_enable(pte);
	pasid_set_domain_id(pte, did);
	pasid_set_address_width(pte, s2_domain->agaw);
	pasid_set_page_snoop(pte, !!ecap_smpwc(iommu->ecap));
	pasid_set_translation_type(pte, PASID_ENTRY_PGTT_NESTED);
	pasid_set_present(pte);
	spin_unlock(&iommu->lock);

	pasid_flush_caches(iommu, pte, pasid, did);

	return 0;
}<|MERGE_RESOLUTION|>--- conflicted
+++ resolved
@@ -341,8 +341,6 @@
 }
 
 /*
-<<<<<<< HEAD
-=======
  * Enable second level A/D bits by setting the SLADE (Second Level
  * Access Dirty Enable) field (Bit 9) of a scalable mode PASID
  * entry.
@@ -391,7 +389,6 @@
 }
 
 /*
->>>>>>> 1660f1d4
  * Setup the P(Present) field (Bit 0) of a scalable mode PASID
  * entry.
  */
