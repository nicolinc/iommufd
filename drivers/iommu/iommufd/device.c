// SPDX-License-Identifier: GPL-2.0-only
/* Copyright (c) 2021-2022, NVIDIA CORPORATION & AFFILIATES
 */
#include <linux/iommufd.h>
#include <linux/slab.h>
#include <linux/iommu.h>
#include "../iommu-priv.h"

#include "io_pagetable.h"
#include "iommufd_private.h"

static bool allow_unsafe_interrupts;
module_param(allow_unsafe_interrupts, bool, S_IRUGO | S_IWUSR);
MODULE_PARM_DESC(
	allow_unsafe_interrupts,
	"Allow IOMMUFD to bind to devices even if the platform cannot isolate "
	"the MSI interrupt window. Enabling this is a security weakness.");

static void iommufd_group_release(struct kref *kref)
{
	struct iommufd_group *igroup =
		container_of(kref, struct iommufd_group, ref);

	WARN_ON(igroup->hwpt || !list_empty(&igroup->device_list));

	xa_cmpxchg(&igroup->ictx->groups, iommu_group_id(igroup->group), igroup,
		   NULL, GFP_KERNEL);
	iommu_group_put(igroup->group);
	mutex_destroy(&igroup->lock);
	kfree(igroup);
}

static void iommufd_put_group(struct iommufd_group *group)
{
	kref_put(&group->ref, iommufd_group_release);
}

static bool iommufd_group_try_get(struct iommufd_group *igroup,
				  struct iommu_group *group)
{
	if (!igroup)
		return false;
	/*
	 * group ID's cannot be re-used until the group is put back which does
	 * not happen if we could get an igroup pointer under the xa_lock.
	 */
	if (WARN_ON(igroup->group != group))
		return false;
	return kref_get_unless_zero(&igroup->ref);
}

/*
 * iommufd needs to store some more data for each iommu_group, we keep a
 * parallel xarray indexed by iommu_group id to hold this instead of putting it
 * in the core structure. To keep things simple the iommufd_group memory is
 * unique within the iommufd_ctx. This makes it easy to check there are no
 * memory leaks.
 */
static struct iommufd_group *iommufd_get_group(struct iommufd_ctx *ictx,
					       struct device *dev)
{
	struct iommufd_group *new_igroup;
	struct iommufd_group *cur_igroup;
	struct iommufd_group *igroup;
	struct iommu_group *group;
	unsigned int id;

	group = iommu_group_get(dev);
	if (!group)
		return ERR_PTR(-ENODEV);

	id = iommu_group_id(group);

	xa_lock(&ictx->groups);
	igroup = xa_load(&ictx->groups, id);
	if (iommufd_group_try_get(igroup, group)) {
		xa_unlock(&ictx->groups);
		iommu_group_put(group);
		return igroup;
	}
	xa_unlock(&ictx->groups);

	new_igroup = kzalloc(sizeof(*new_igroup), GFP_KERNEL);
	if (!new_igroup) {
		iommu_group_put(group);
		return ERR_PTR(-ENOMEM);
	}

	kref_init(&new_igroup->ref);
	mutex_init(&new_igroup->lock);
	INIT_LIST_HEAD(&new_igroup->device_list);
	new_igroup->sw_msi_start = PHYS_ADDR_MAX;
	/* group reference moves into new_igroup */
	new_igroup->group = group;

	/*
	 * The ictx is not additionally refcounted here becase all objects using
	 * an igroup must put it before their destroy completes.
	 */
	new_igroup->ictx = ictx;

	/*
	 * We dropped the lock so igroup is invalid. NULL is a safe and likely
	 * value to assume for the xa_cmpxchg algorithm.
	 */
	cur_igroup = NULL;
	xa_lock(&ictx->groups);
	while (true) {
		igroup = __xa_cmpxchg(&ictx->groups, id, cur_igroup, new_igroup,
				      GFP_KERNEL);
		if (xa_is_err(igroup)) {
			xa_unlock(&ictx->groups);
			iommufd_put_group(new_igroup);
			return ERR_PTR(xa_err(igroup));
		}

		/* new_group was successfully installed */
		if (cur_igroup == igroup) {
			xa_unlock(&ictx->groups);
			return new_igroup;
		}

		/* Check again if the current group is any good */
		if (iommufd_group_try_get(igroup, group)) {
			xa_unlock(&ictx->groups);
			iommufd_put_group(new_igroup);
			return igroup;
		}
		cur_igroup = igroup;
	}
}

void iommufd_device_destroy(struct iommufd_object *obj)
{
	struct iommufd_device *idev =
		container_of(obj, struct iommufd_device, obj);

	iommu_device_release_dma_owner(idev->dev);
	iommufd_put_group(idev->igroup);
	if (!iommufd_selftest_is_mock_dev(idev->dev))
		iommufd_ctx_put(idev->ictx);
}

/**
 * iommufd_device_bind - Bind a physical device to an iommu fd
 * @ictx: iommufd file descriptor
 * @dev: Pointer to a physical device struct
 * @id: Output ID number to return to userspace for this device
 *
 * A successful bind establishes an ownership over the device and returns
 * struct iommufd_device pointer, otherwise returns error pointer.
 *
 * A driver using this API must set driver_managed_dma and must not touch
 * the device until this routine succeeds and establishes ownership.
 *
 * Binding a PCI device places the entire RID under iommufd control.
 *
 * The caller must undo this with iommufd_device_unbind()
 */
struct iommufd_device *iommufd_device_bind(struct iommufd_ctx *ictx,
					   struct device *dev, u32 *id)
{
	struct iommufd_device *idev;
	struct iommufd_group *igroup;
	int rc;

	/*
	 * iommufd always sets IOMMU_CACHE because we offer no way for userspace
	 * to restore cache coherency.
	 */
	if (!device_iommu_capable(dev, IOMMU_CAP_CACHE_COHERENCY))
		return ERR_PTR(-EINVAL);

	igroup = iommufd_get_group(ictx, dev);
	if (IS_ERR(igroup))
		return ERR_CAST(igroup);

	/*
	 * For historical compat with VFIO the insecure interrupt path is
	 * allowed if the module parameter is set. Secure/Isolated means that a
	 * MemWr operation from the device (eg a simple DMA) cannot trigger an
	 * interrupt outside this iommufd context.
	 */
	if (!iommufd_selftest_is_mock_dev(dev) &&
	    !iommu_group_has_isolated_msi(igroup->group)) {
		if (!allow_unsafe_interrupts) {
			rc = -EPERM;
			goto out_group_put;
		}

		dev_warn(
			dev,
			"MSI interrupts are not secure, they cannot be isolated by the platform. "
			"Check that platform features like interrupt remapping are enabled. "
			"Use the \"allow_unsafe_interrupts\" module parameter to override\n");
	}

	rc = iommu_device_claim_dma_owner(dev, ictx);
	if (rc)
		goto out_group_put;

	idev = iommufd_object_alloc(ictx, idev, IOMMUFD_OBJ_DEVICE);
	if (IS_ERR(idev)) {
		rc = PTR_ERR(idev);
		goto out_release_owner;
	}
	idev->ictx = ictx;
	if (!iommufd_selftest_is_mock_dev(dev))
		iommufd_ctx_get(ictx);
	idev->dev = dev;
	idev->enforce_cache_coherency =
		device_iommu_capable(dev, IOMMU_CAP_ENFORCE_CACHE_COHERENCY);
	/* The calling driver is a user until iommufd_device_unbind() */
	refcount_inc(&idev->obj.users);
	/* igroup refcount moves into iommufd_device */
	idev->igroup = igroup;

	/*
	 * If the caller fails after this success it must call
	 * iommufd_unbind_device() which is safe since we hold this refcount.
	 * This also means the device is a leaf in the graph and no other object
	 * can take a reference on it.
	 */
	iommufd_object_finalize(ictx, &idev->obj);
	*id = idev->obj.id;
	return idev;

out_release_owner:
	iommu_device_release_dma_owner(dev);
out_group_put:
	iommufd_put_group(igroup);
	return ERR_PTR(rc);
}
EXPORT_SYMBOL_NS_GPL(iommufd_device_bind, IOMMUFD);

/**
 * iommufd_device_unbind - Undo iommufd_device_bind()
 * @idev: Device returned by iommufd_device_bind()
 *
 * Release the device from iommufd control. The DMA ownership will return back
 * to unowned with DMA controlled by the DMA API. This invalidates the
 * iommufd_device pointer, other APIs that consume it must not be called
 * concurrently.
 */
void iommufd_device_unbind(struct iommufd_device *idev)
{
	bool was_destroyed;

	was_destroyed = iommufd_object_destroy_user(idev->ictx, &idev->obj);
	WARN_ON(!was_destroyed);
}
EXPORT_SYMBOL_NS_GPL(iommufd_device_unbind, IOMMUFD);

<<<<<<< HEAD
static int iommufd_group_setup_msi(struct iommufd_group *igroup,
				   struct iommufd_hw_pagetable *hwpt)
=======
struct iommufd_ctx *iommufd_device_to_ictx(struct iommufd_device *idev)
{
	return idev->ictx;
}
EXPORT_SYMBOL_NS_GPL(iommufd_device_to_ictx, IOMMUFD);

u32 iommufd_device_to_id(struct iommufd_device *idev)
{
	return idev->obj.id;
}
EXPORT_SYMBOL_NS_GPL(iommufd_device_to_id, IOMMUFD);

static int iommufd_device_setup_msi(struct iommufd_device *idev,
				    struct iommufd_hw_pagetable *hwpt,
				    phys_addr_t sw_msi_start)
>>>>>>> 2d7a0b2a
{
	phys_addr_t sw_msi_start = igroup->sw_msi_start;
	int rc;

	/*
	 * If the IOMMU driver gives a IOMMU_RESV_SW_MSI then it is asking us to
	 * call iommu_get_msi_cookie() on its behalf. This is necessary to setup
	 * the MSI window so iommu_dma_prepare_msi() can install pages into our
	 * domain after request_irq(). If it is not done interrupts will not
	 * work on this domain.
	 *
	 * FIXME: This is conceptually broken for iommufd since we want to allow
	 * userspace to change the domains, eg switch from an identity IOAS to a
	 * DMA IOAS. There is currently no way to create a MSI window that
	 * matches what the IRQ layer actually expects in a newly created
	 * domain.
	 */
	if (sw_msi_start != PHYS_ADDR_MAX && !hwpt->msi_cookie) {
		rc = iommu_get_msi_cookie(hwpt->domain, sw_msi_start);
		if (rc)
			return rc;

		/*
		 * iommu_get_msi_cookie() can only be called once per domain,
		 * it returns -EBUSY on later calls.
		 */
		hwpt->msi_cookie = true;
	}
	return 0;
}

int iommufd_hw_pagetable_attach(struct iommufd_hw_pagetable *hwpt,
				struct iommufd_device *idev)
{
	int rc;

	mutex_lock(&idev->igroup->lock);

	if (idev->igroup->hwpt != NULL && idev->igroup->hwpt != hwpt) {
		rc = -EINVAL;
		goto err_unlock;
	}

	/* Try to upgrade the domain we have */
	if (idev->enforce_cache_coherency) {
		rc = iommufd_hw_pagetable_enforce_cc(hwpt);
		if (rc)
			goto err_unlock;
	}

	rc = iopt_table_enforce_dev_resv_regions(&hwpt->ioas->iopt, idev->dev,
						 &idev->igroup->sw_msi_start);
	if (rc)
		goto err_unlock;

	/*
	 * Only attach to the group once for the first device that is in the
	 * group. All the other devices will follow this attachment. The user
	 * should attach every device individually to the hwpt as the per-device
	 * reserved regions are only updated during individual device
	 * attachment.
	 */
	if (list_empty(&idev->igroup->device_list)) {
		rc = iommufd_group_setup_msi(idev->igroup, hwpt);
		if (rc)
			goto err_unresv;

		rc = iommu_attach_group(hwpt->domain, idev->igroup->group);
		if (rc)
			goto err_unresv;
		idev->igroup->hwpt = hwpt;
	}
	refcount_inc(&hwpt->obj.users);
	list_add_tail(&idev->group_item, &idev->igroup->device_list);
	mutex_unlock(&idev->igroup->lock);
	return 0;
err_unresv:
	iopt_remove_reserved_iova(&hwpt->ioas->iopt, idev->dev);
err_unlock:
	mutex_unlock(&idev->igroup->lock);
	return rc;
}

struct iommufd_hw_pagetable *
iommufd_hw_pagetable_detach(struct iommufd_device *idev)
{
	struct iommufd_hw_pagetable *hwpt = idev->igroup->hwpt;

	mutex_lock(&idev->igroup->lock);
	list_del(&idev->group_item);
	if (list_empty(&idev->igroup->device_list)) {
		iommu_detach_group(hwpt->domain, idev->igroup->group);
		idev->igroup->hwpt = NULL;
	}
	iopt_remove_reserved_iova(&hwpt->ioas->iopt, idev->dev);
	mutex_unlock(&idev->igroup->lock);

	/* Caller must destroy hwpt */
	return hwpt;
}

static struct iommufd_hw_pagetable *
iommufd_device_do_attach(struct iommufd_device *idev,
			 struct iommufd_hw_pagetable *hwpt)
{
	int rc;

	rc = iommufd_hw_pagetable_attach(hwpt, idev);
	if (rc)
		return ERR_PTR(rc);
	return NULL;
}

static struct iommufd_hw_pagetable *
iommufd_device_do_replace(struct iommufd_device *idev,
			  struct iommufd_hw_pagetable *hwpt)
{
	struct iommufd_group *igroup = idev->igroup;
	struct iommufd_hw_pagetable *old_hwpt;
	unsigned int num_devices = 0;
	struct iommufd_device *cur;
	int rc;

	mutex_lock(&idev->igroup->lock);

	if (igroup->hwpt == NULL) {
		rc = -EINVAL;
		goto err_unlock;
	}

	if (hwpt == igroup->hwpt) {
		mutex_unlock(&idev->igroup->lock);
		return NULL;
	}

	/* Try to upgrade the domain we have */
	list_for_each_entry(cur, &igroup->device_list, group_item) {
		num_devices++;
		if (cur->enforce_cache_coherency) {
			rc = iommufd_hw_pagetable_enforce_cc(hwpt);
			if (rc)
				goto err_unlock;
		}
	}

	old_hwpt = igroup->hwpt;
	if (hwpt->ioas != old_hwpt->ioas) {
		list_for_each_entry(cur, &igroup->device_list, group_item) {
			rc = iopt_table_enforce_dev_resv_regions(
				&hwpt->ioas->iopt, cur->dev, NULL);
			if (rc)
				goto err_unresv;
		}
	}

	rc = iommufd_group_setup_msi(idev->igroup, hwpt);
	if (rc)
		goto err_unresv;

	rc = iommu_group_replace_domain(igroup->group, hwpt->domain);
	if (rc)
		goto err_unresv;

	if (hwpt->ioas != old_hwpt->ioas) {
		list_for_each_entry(cur, &igroup->device_list, group_item)
			iopt_remove_reserved_iova(&old_hwpt->ioas->iopt,
						  cur->dev);
	}

	igroup->hwpt = hwpt;

	/*
	 * Move the refcounts held by the device_list to the new hwpt. Retain a
	 * refcount for this thread as the caller will free it.
	 */
	refcount_add(num_devices, &hwpt->obj.users);
	if (num_devices > 1)
		WARN_ON(refcount_sub_and_test(num_devices - 1,
					      &old_hwpt->obj.users));
	mutex_unlock(&idev->igroup->lock);

	/* Caller must destroy old_hwpt */
	return old_hwpt;
err_unresv:
	list_for_each_entry(cur, &igroup->device_list, group_item)
		iopt_remove_reserved_iova(&hwpt->ioas->iopt, cur->dev);
err_unlock:
	mutex_unlock(&idev->igroup->lock);
	return ERR_PTR(rc);
}

typedef struct iommufd_hw_pagetable *(*attach_fn)(
	struct iommufd_device *idev, struct iommufd_hw_pagetable *hwpt);

/*
 * When automatically managing the domains we search for a compatible domain in
 * the iopt and if one is found use it, otherwise create a new domain.
 * Automatic domain selection will never pick a manually created domain.
 */
static struct iommufd_hw_pagetable *
iommufd_device_auto_get_domain(struct iommufd_device *idev,
			       struct iommufd_ioas *ioas, u32 *pt_id,
			       attach_fn do_attach)
{
	/*
	 * iommufd_hw_pagetable_attach() is called by
	 * iommufd_hw_pagetable_alloc() in immediate attachment mode, same as
	 * iommufd_device_do_attach(). So if we are in this mode then we prefer
	 * to use the immediate_attach path as it supports drivers that can't
	 * directly allocate a domain.
	 */
	bool immediate_attach = do_attach == iommufd_device_do_attach;
	struct iommufd_hw_pagetable *destroy_hwpt;
	struct iommufd_hw_pagetable *hwpt;

	/*
	 * There is no differentiation when domains are allocated, so any domain
	 * that is willing to attach to the device is interchangeable with any
	 * other.
	 */
	mutex_lock(&ioas->mutex);
	list_for_each_entry(hwpt, &ioas->hwpt_list, hwpt_item) {
		if (!hwpt->auto_domain)
			continue;

		if (!iommufd_lock_obj(&hwpt->obj))
			continue;
		destroy_hwpt = (*do_attach)(idev, hwpt);
		if (IS_ERR(destroy_hwpt)) {
			iommufd_put_object(&hwpt->obj);
			/*
			 * -EINVAL means the domain is incompatible with the
			 * device. Other error codes should propagate to
			 * userspace as failure. Success means the domain is
			 * attached.
			 */
			if (PTR_ERR(destroy_hwpt) == -EINVAL)
				continue;
			goto out_unlock;
		}
		*pt_id = hwpt->obj.id;
		iommufd_put_object(&hwpt->obj);
		goto out_unlock;
	}

	hwpt = iommufd_hw_pagetable_alloc(idev->ictx, ioas, idev,
					  immediate_attach);
	if (IS_ERR(hwpt)) {
		destroy_hwpt = ERR_CAST(hwpt);
		goto out_unlock;
	}

	if (!immediate_attach) {
		destroy_hwpt = (*do_attach)(idev, hwpt);
		if (IS_ERR(destroy_hwpt))
			goto out_abort;
	} else {
		destroy_hwpt = NULL;
	}

	hwpt->auto_domain = true;
	*pt_id = hwpt->obj.id;

	iommufd_object_finalize(idev->ictx, &hwpt->obj);
	mutex_unlock(&ioas->mutex);
	return destroy_hwpt;

out_abort:
	iommufd_object_abort_and_destroy(idev->ictx, &hwpt->obj);
out_unlock:
	mutex_unlock(&ioas->mutex);
	return destroy_hwpt;
}

static int iommufd_device_change_pt(struct iommufd_device *idev, u32 *pt_id,
				    attach_fn do_attach)
{
	struct iommufd_hw_pagetable *destroy_hwpt;
	struct iommufd_object *pt_obj;

	pt_obj = iommufd_get_object(idev->ictx, *pt_id, IOMMUFD_OBJ_ANY);
	if (IS_ERR(pt_obj))
		return PTR_ERR(pt_obj);

	switch (pt_obj->type) {
	case IOMMUFD_OBJ_HW_PAGETABLE: {
		struct iommufd_hw_pagetable *hwpt =
			container_of(pt_obj, struct iommufd_hw_pagetable, obj);

		destroy_hwpt = (*do_attach)(idev, hwpt);
		if (IS_ERR(destroy_hwpt))
			goto out_put_pt_obj;
		break;
	}
	case IOMMUFD_OBJ_IOAS: {
		struct iommufd_ioas *ioas =
			container_of(pt_obj, struct iommufd_ioas, obj);

		destroy_hwpt = iommufd_device_auto_get_domain(idev, ioas, pt_id,
							      do_attach);
		if (IS_ERR(destroy_hwpt))
			goto out_put_pt_obj;
		break;
	}
	default:
		destroy_hwpt = ERR_PTR(-EINVAL);
		goto out_put_pt_obj;
	}
	iommufd_put_object(pt_obj);

	/* This destruction has to be after we unlock everything */
	if (destroy_hwpt)
		iommufd_hw_pagetable_put(idev->ictx, destroy_hwpt);
	return 0;

out_put_pt_obj:
	iommufd_put_object(pt_obj);
	return PTR_ERR(destroy_hwpt);
}

/**
 * iommufd_device_attach - Connect a device to an iommu_domain
 * @idev: device to attach
 * @pt_id: Input a IOMMUFD_OBJ_IOAS, or IOMMUFD_OBJ_HW_PAGETABLE
 *         Output the IOMMUFD_OBJ_HW_PAGETABLE ID
 *
 * This connects the device to an iommu_domain, either automatically or manually
 * selected. Once this completes the device could do DMA.
 *
 * The caller should return the resulting pt_id back to userspace.
 * This function is undone by calling iommufd_device_detach().
 */
int iommufd_device_attach(struct iommufd_device *idev, u32 *pt_id)
{
	int rc;

	rc = iommufd_device_change_pt(idev, pt_id, &iommufd_device_do_attach);
	if (rc)
		return rc;

	/*
	 * Pairs with iommufd_device_detach() - catches caller bugs attempting
	 * to destroy a device with an attachment.
	 */
	refcount_inc(&idev->obj.users);
	return 0;
}
EXPORT_SYMBOL_NS_GPL(iommufd_device_attach, IOMMUFD);

/**
 * iommufd_device_replace - Change the device's iommu_domain
 * @idev: device to change
 * @pt_id: Input a IOMMUFD_OBJ_IOAS, or IOMMUFD_OBJ_HW_PAGETABLE
 *         Output the IOMMUFD_OBJ_HW_PAGETABLE ID
 *
 * This is the same as
 *   iommufd_device_detach();
 *   iommufd_device_attach();
 * If it fails then no change is made to the attachment. The iommu driver may
 * implement this so there is no disruption in translation. This can only be
 * called if iommufd_device_attach() has already succeeded.
 */
int iommufd_device_replace(struct iommufd_device *idev, u32 *pt_id)
{
	return iommufd_device_change_pt(idev, pt_id,
					&iommufd_device_do_replace);
}
EXPORT_SYMBOL_NS_GPL(iommufd_device_replace, IOMMUFD);

/**
 * iommufd_device_detach - Disconnect a device to an iommu_domain
 * @idev: device to detach
 *
 * Undo iommufd_device_attach(). This disconnects the idev from the previously
 * attached pt_id. The device returns back to a blocked DMA translation.
 */
void iommufd_device_detach(struct iommufd_device *idev)
{
	struct iommufd_hw_pagetable *hwpt;

	hwpt = iommufd_hw_pagetable_detach(idev);
	iommufd_hw_pagetable_put(idev->ictx, hwpt);
	refcount_dec(&idev->obj.users);
}
EXPORT_SYMBOL_NS_GPL(iommufd_device_detach, IOMMUFD);

void iommufd_access_destroy_object(struct iommufd_object *obj)
{
	struct iommufd_access *access =
		container_of(obj, struct iommufd_access, obj);

	if (access->ioas) {
		iopt_remove_access(&access->ioas->iopt, access);
		refcount_dec(&access->ioas->obj.users);
		access->ioas = NULL;
	}
	iommufd_ctx_put(access->ictx);
}

/**
 * iommufd_access_create - Create an iommufd_access
 * @ictx: iommufd file descriptor
 * @ops: Driver's ops to associate with the access
 * @data: Opaque data to pass into ops functions
 * @id: Output ID number to return to userspace for this access
 *
 * An iommufd_access allows a driver to read/write to the IOAS without using
 * DMA. The underlying CPU memory can be accessed using the
 * iommufd_access_pin_pages() or iommufd_access_rw() functions.
 *
 * The provided ops are required to use iommufd_access_pin_pages().
 */
struct iommufd_access *
iommufd_access_create(struct iommufd_ctx *ictx,
		      const struct iommufd_access_ops *ops, void *data, u32 *id)
{
	struct iommufd_access *access;

	/*
	 * There is no uAPI for the access object, but to keep things symmetric
	 * use the object infrastructure anyhow.
	 */
	access = iommufd_object_alloc(ictx, access, IOMMUFD_OBJ_ACCESS);
	if (IS_ERR(access))
		return access;

	access->data = data;
	access->ops = ops;

	if (ops->needs_pin_pages)
		access->iova_alignment = PAGE_SIZE;
	else
		access->iova_alignment = 1;

	/* The calling driver is a user until iommufd_access_destroy() */
	refcount_inc(&access->obj.users);
	access->ictx = ictx;
	iommufd_ctx_get(ictx);
	iommufd_object_finalize(ictx, &access->obj);
	*id = access->obj.id;
	mutex_init(&access->ioas_lock);
	return access;
}
EXPORT_SYMBOL_NS_GPL(iommufd_access_create, IOMMUFD);

/**
 * iommufd_access_destroy - Destroy an iommufd_access
 * @access: The access to destroy
 *
 * The caller must stop using the access before destroying it.
 */
void iommufd_access_destroy(struct iommufd_access *access)
{
	bool was_destroyed;

	was_destroyed = iommufd_object_destroy_user(access->ictx, &access->obj);
	WARN_ON(!was_destroyed);
}
EXPORT_SYMBOL_NS_GPL(iommufd_access_destroy, IOMMUFD);

struct iommufd_ctx *iommufd_access_to_ictx(struct iommufd_access *access)
{
	return access->ictx;
}
EXPORT_SYMBOL_NS_GPL(iommufd_access_to_ictx, IOMMUFD);

u32 iommufd_access_to_id(struct iommufd_access *access)
{
	return access->obj.id;
}
EXPORT_SYMBOL_NS_GPL(iommufd_access_to_id, IOMMUFD);

static void __iommufd_access_detach(struct iommufd_access *access)
{
	struct iommufd_ioas *cur_ioas = access->ioas;

	lockdep_assert_held(&access->ioas_lock);
	/*
	 * Set ioas to NULL to block any further iommufd_access_pin_pages().
	 * iommufd_access_unpin_pages() can continue using access->ioas_unpin.
	 */
	access->ioas = NULL;

	if (access->ops->unmap) {
		mutex_unlock(&access->ioas_lock);
		access->ops->unmap(access->data, 0, ULONG_MAX);
		mutex_lock(&access->ioas_lock);
	}
	iopt_remove_access(&cur_ioas->iopt, access);
	refcount_dec(&cur_ioas->obj.users);
}

void iommufd_access_detach(struct iommufd_access *access)
{
	mutex_lock(&access->ioas_lock);
	if (WARN_ON(!access->ioas))
		goto out;
	__iommufd_access_detach(access);
out:
	access->ioas_unpin = NULL;
	mutex_unlock(&access->ioas_lock);
}
EXPORT_SYMBOL_NS_GPL(iommufd_access_detach, IOMMUFD);

int iommufd_access_attach(struct iommufd_access *access, u32 ioas_id)
{
	struct iommufd_ioas *new_ioas;
	int rc = 0;

	mutex_lock(&access->ioas_lock);
	if (access->ioas) {
		mutex_unlock(&access->ioas_lock);
		return -EINVAL;
	}

	new_ioas = iommufd_get_ioas(access->ictx, ioas_id);
	if (IS_ERR(new_ioas)) {
		mutex_unlock(&access->ioas_lock);
		return PTR_ERR(new_ioas);
	}

	rc = iopt_add_access(&new_ioas->iopt, access);
	if (rc) {
		mutex_unlock(&access->ioas_lock);
		iommufd_put_object(&new_ioas->obj);
		return rc;
	}
	iommufd_ref_to_users(&new_ioas->obj);

	access->ioas = new_ioas;
	access->ioas_unpin = new_ioas;
	mutex_unlock(&access->ioas_lock);
	return 0;
}
EXPORT_SYMBOL_NS_GPL(iommufd_access_attach, IOMMUFD);

/**
 * iommufd_access_notify_unmap - Notify users of an iopt to stop using it
 * @iopt: iopt to work on
 * @iova: Starting iova in the iopt
 * @length: Number of bytes
 *
 * After this function returns there should be no users attached to the pages
 * linked to this iopt that intersect with iova,length. Anyone that has attached
 * a user through iopt_access_pages() needs to detach it through
 * iommufd_access_unpin_pages() before this function returns.
 *
 * iommufd_access_destroy() will wait for any outstanding unmap callback to
 * complete. Once iommufd_access_destroy() no unmap ops are running or will
 * run in the future. Due to this a driver must not create locking that prevents
 * unmap to complete while iommufd_access_destroy() is running.
 */
void iommufd_access_notify_unmap(struct io_pagetable *iopt, unsigned long iova,
				 unsigned long length)
{
	struct iommufd_ioas *ioas =
		container_of(iopt, struct iommufd_ioas, iopt);
	struct iommufd_access *access;
	unsigned long index;

	xa_lock(&ioas->iopt.access_list);
	xa_for_each(&ioas->iopt.access_list, index, access) {
		if (!iommufd_lock_obj(&access->obj))
			continue;
		xa_unlock(&ioas->iopt.access_list);

		access->ops->unmap(access->data, iova, length);

		iommufd_put_object(&access->obj);
		xa_lock(&ioas->iopt.access_list);
	}
	xa_unlock(&ioas->iopt.access_list);
}

/**
 * iommufd_access_unpin_pages() - Undo iommufd_access_pin_pages
 * @access: IOAS access to act on
 * @iova: Starting IOVA
 * @length: Number of bytes to access
 *
 * Return the struct page's. The caller must stop accessing them before calling
 * this. The iova/length must exactly match the one provided to access_pages.
 */
void iommufd_access_unpin_pages(struct iommufd_access *access,
				unsigned long iova, unsigned long length)
{
	struct iopt_area_contig_iter iter;
	struct io_pagetable *iopt;
	unsigned long last_iova;
	struct iopt_area *area;

	if (WARN_ON(!length) ||
	    WARN_ON(check_add_overflow(iova, length - 1, &last_iova)))
		return;

	mutex_lock(&access->ioas_lock);
	if (!access->ioas_unpin) {
		mutex_unlock(&access->ioas_lock);
		return;
	}
	iopt = &access->ioas_unpin->iopt;

	down_read(&iopt->iova_rwsem);
	iopt_for_each_contig_area(&iter, area, iopt, iova, last_iova)
		iopt_area_remove_access(
			area, iopt_area_iova_to_index(area, iter.cur_iova),
			iopt_area_iova_to_index(
				area,
				min(last_iova, iopt_area_last_iova(area))));
	up_read(&iopt->iova_rwsem);
	WARN_ON(!iopt_area_contig_done(&iter));
	mutex_unlock(&access->ioas_lock);
}
EXPORT_SYMBOL_NS_GPL(iommufd_access_unpin_pages, IOMMUFD);

static bool iopt_area_contig_is_aligned(struct iopt_area_contig_iter *iter)
{
	if (iopt_area_start_byte(iter->area, iter->cur_iova) % PAGE_SIZE)
		return false;

	if (!iopt_area_contig_done(iter) &&
	    (iopt_area_start_byte(iter->area, iopt_area_last_iova(iter->area)) %
	     PAGE_SIZE) != (PAGE_SIZE - 1))
		return false;
	return true;
}

static bool check_area_prot(struct iopt_area *area, unsigned int flags)
{
	if (flags & IOMMUFD_ACCESS_RW_WRITE)
		return area->iommu_prot & IOMMU_WRITE;
	return area->iommu_prot & IOMMU_READ;
}

/**
 * iommufd_access_pin_pages() - Return a list of pages under the iova
 * @access: IOAS access to act on
 * @iova: Starting IOVA
 * @length: Number of bytes to access
 * @out_pages: Output page list
 * @flags: IOPMMUFD_ACCESS_RW_* flags
 *
 * Reads @length bytes starting at iova and returns the struct page * pointers.
 * These can be kmap'd by the caller for CPU access.
 *
 * The caller must perform iommufd_access_unpin_pages() when done to balance
 * this.
 *
 * This API always requires a page aligned iova. This happens naturally if the
 * ioas alignment is >= PAGE_SIZE and the iova is PAGE_SIZE aligned. However
 * smaller alignments have corner cases where this API can fail on otherwise
 * aligned iova.
 */
int iommufd_access_pin_pages(struct iommufd_access *access, unsigned long iova,
			     unsigned long length, struct page **out_pages,
			     unsigned int flags)
{
	struct iopt_area_contig_iter iter;
	struct io_pagetable *iopt;
	unsigned long last_iova;
	struct iopt_area *area;
	int rc;

	/* Driver's ops don't support pin_pages */
	if (IS_ENABLED(CONFIG_IOMMUFD_TEST) &&
	    WARN_ON(access->iova_alignment != PAGE_SIZE || !access->ops->unmap))
		return -EINVAL;

	if (!length)
		return -EINVAL;
	if (check_add_overflow(iova, length - 1, &last_iova))
		return -EOVERFLOW;

	mutex_lock(&access->ioas_lock);
	if (!access->ioas) {
		mutex_unlock(&access->ioas_lock);
		return -ENOENT;
	}
	iopt = &access->ioas->iopt;

	down_read(&iopt->iova_rwsem);
	iopt_for_each_contig_area(&iter, area, iopt, iova, last_iova) {
		unsigned long last = min(last_iova, iopt_area_last_iova(area));
		unsigned long last_index = iopt_area_iova_to_index(area, last);
		unsigned long index =
			iopt_area_iova_to_index(area, iter.cur_iova);

		if (area->prevent_access ||
		    !iopt_area_contig_is_aligned(&iter)) {
			rc = -EINVAL;
			goto err_remove;
		}

		if (!check_area_prot(area, flags)) {
			rc = -EPERM;
			goto err_remove;
		}

		rc = iopt_area_add_access(area, index, last_index, out_pages,
					  flags);
		if (rc)
			goto err_remove;
		out_pages += last_index - index + 1;
	}
	if (!iopt_area_contig_done(&iter)) {
		rc = -ENOENT;
		goto err_remove;
	}

	up_read(&iopt->iova_rwsem);
	mutex_unlock(&access->ioas_lock);
	return 0;

err_remove:
	if (iova < iter.cur_iova) {
		last_iova = iter.cur_iova - 1;
		iopt_for_each_contig_area(&iter, area, iopt, iova, last_iova)
			iopt_area_remove_access(
				area,
				iopt_area_iova_to_index(area, iter.cur_iova),
				iopt_area_iova_to_index(
					area, min(last_iova,
						  iopt_area_last_iova(area))));
	}
	up_read(&iopt->iova_rwsem);
	mutex_unlock(&access->ioas_lock);
	return rc;
}
EXPORT_SYMBOL_NS_GPL(iommufd_access_pin_pages, IOMMUFD);

/**
 * iommufd_access_rw - Read or write data under the iova
 * @access: IOAS access to act on
 * @iova: Starting IOVA
 * @data: Kernel buffer to copy to/from
 * @length: Number of bytes to access
 * @flags: IOMMUFD_ACCESS_RW_* flags
 *
 * Copy kernel to/from data into the range given by IOVA/length. If flags
 * indicates IOMMUFD_ACCESS_RW_KTHREAD then a large copy can be optimized
 * by changing it into copy_to/from_user().
 */
int iommufd_access_rw(struct iommufd_access *access, unsigned long iova,
		      void *data, size_t length, unsigned int flags)
{
	struct iopt_area_contig_iter iter;
	struct io_pagetable *iopt;
	struct iopt_area *area;
	unsigned long last_iova;
	int rc;

	if (!length)
		return -EINVAL;
	if (check_add_overflow(iova, length - 1, &last_iova))
		return -EOVERFLOW;

	mutex_lock(&access->ioas_lock);
	if (!access->ioas) {
		mutex_unlock(&access->ioas_lock);
		return -ENOENT;
	}
	iopt = &access->ioas->iopt;

	down_read(&iopt->iova_rwsem);
	iopt_for_each_contig_area(&iter, area, iopt, iova, last_iova) {
		unsigned long last = min(last_iova, iopt_area_last_iova(area));
		unsigned long bytes = (last - iter.cur_iova) + 1;

		if (area->prevent_access) {
			rc = -EINVAL;
			goto err_out;
		}

		if (!check_area_prot(area, flags)) {
			rc = -EPERM;
			goto err_out;
		}

		rc = iopt_pages_rw_access(
			area->pages, iopt_area_start_byte(area, iter.cur_iova),
			data, bytes, flags);
		if (rc)
			goto err_out;
		data += bytes;
	}
	if (!iopt_area_contig_done(&iter))
		rc = -ENOENT;
err_out:
	up_read(&iopt->iova_rwsem);
	mutex_unlock(&access->ioas_lock);
	return rc;
}
EXPORT_SYMBOL_NS_GPL(iommufd_access_rw, IOMMUFD);<|MERGE_RESOLUTION|>--- conflicted
+++ resolved
@@ -251,26 +251,20 @@
 }
 EXPORT_SYMBOL_NS_GPL(iommufd_device_unbind, IOMMUFD);
 
-<<<<<<< HEAD
+struct iommufd_ctx *iommufd_device_to_ictx(struct iommufd_device *idev)
+{
+	return idev->ictx;
+}
+EXPORT_SYMBOL_NS_GPL(iommufd_device_to_ictx, IOMMUFD);
+
+u32 iommufd_device_to_id(struct iommufd_device *idev)
+{
+	return idev->obj.id;
+}
+EXPORT_SYMBOL_NS_GPL(iommufd_device_to_id, IOMMUFD);
+
 static int iommufd_group_setup_msi(struct iommufd_group *igroup,
 				   struct iommufd_hw_pagetable *hwpt)
-=======
-struct iommufd_ctx *iommufd_device_to_ictx(struct iommufd_device *idev)
-{
-	return idev->ictx;
-}
-EXPORT_SYMBOL_NS_GPL(iommufd_device_to_ictx, IOMMUFD);
-
-u32 iommufd_device_to_id(struct iommufd_device *idev)
-{
-	return idev->obj.id;
-}
-EXPORT_SYMBOL_NS_GPL(iommufd_device_to_id, IOMMUFD);
-
-static int iommufd_device_setup_msi(struct iommufd_device *idev,
-				    struct iommufd_hw_pagetable *hwpt,
-				    phys_addr_t sw_msi_start)
->>>>>>> 2d7a0b2a
 {
 	phys_addr_t sw_msi_start = igroup->sw_msi_start;
 	int rc;
