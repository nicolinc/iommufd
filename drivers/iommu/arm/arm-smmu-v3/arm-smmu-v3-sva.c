--- conflicted
+++ resolved
@@ -264,11 +264,7 @@
 	 * DMA may still be running. Keep the cd valid to avoid C_BAD_CD events,
 	 * but disable translation.
 	 */
-<<<<<<< HEAD
-	arm_smmu_update_ctx_desc_devices(smmu_domain, mm->pasid, &quiet_cd);
-=======
-	arm_smmu_write_ctx_desc(smmu_domain, mm_get_enqcmd_pasid(mm), &quiet_cd);
->>>>>>> 1660f1d4
+	arm_smmu_update_ctx_desc_devices(smmu_domain, mm_get_enqcmd_pasid(mm), &quiet_cd);
 
 	arm_smmu_tlb_inv_asid(smmu_domain->smmu, smmu_mn->cd->asid);
 	arm_smmu_atc_inv_domain(smmu_domain, mm_get_enqcmd_pasid(mm), 0, 0);
@@ -327,20 +323,16 @@
 		goto err_free_cd;
 	}
 
-<<<<<<< HEAD
 	spin_lock_irqsave(&smmu_domain->devices_lock, flags);
 	list_for_each_entry(master, &smmu_domain->devices, domain_head) {
-		ret = arm_smmu_write_ctx_desc(master, mm->pasid, cd);
+		ret = arm_smmu_write_ctx_desc(master, mm_get_enqcmd_pasid(mm), cd);
 		if (ret) {
 			list_for_each_entry_from_reverse(master, &smmu_domain->devices, domain_head)
-				arm_smmu_write_ctx_desc(master, mm->pasid, NULL);
+				arm_smmu_write_ctx_desc(master, mm_get_enqcmd_pasid(mm), NULL);
 			break;
 		}
 	}
 	spin_unlock_irqrestore(&smmu_domain->devices_lock, flags);
-=======
-	ret = arm_smmu_write_ctx_desc(smmu_domain, mm_get_enqcmd_pasid(mm), cd);
->>>>>>> 1660f1d4
 	if (ret)
 		goto err_put_notifier;
 
@@ -365,12 +357,8 @@
 		return;
 
 	list_del(&smmu_mn->list);
-<<<<<<< HEAD
-
-	arm_smmu_update_ctx_desc_devices(smmu_domain, mm->pasid, NULL);
-=======
-	arm_smmu_write_ctx_desc(smmu_domain, mm_get_enqcmd_pasid(mm), NULL);
->>>>>>> 1660f1d4
+
+	arm_smmu_update_ctx_desc_devices(smmu_domain, mm_get_enqcmd_pasid(mm), NULL);
 
 	/*
 	 * If we went through clear(), we've already invalidated, and no
