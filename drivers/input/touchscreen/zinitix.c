--- conflicted
+++ resolved
@@ -597,9 +597,6 @@
 
 #ifdef CONFIG_OF
 static const struct of_device_id zinitix_of_match[] = {
-<<<<<<< HEAD
-	{ .compatible = "zinitix,bt532" },
-=======
 	{ .compatible = "zinitix,bt402" },
 	{ .compatible = "zinitix,bt403" },
 	{ .compatible = "zinitix,bt404" },
@@ -610,7 +607,6 @@
 	{ .compatible = "zinitix,bt531" },
 	{ .compatible = "zinitix,bt532" },
 	{ .compatible = "zinitix,bt538" },
->>>>>>> 95cd2cdc
 	{ .compatible = "zinitix,bt541" },
 	{ .compatible = "zinitix,bt548" },
 	{ .compatible = "zinitix,bt554" },
