--- conflicted
+++ resolved
@@ -177,14 +177,6 @@
 	  This driver can also be built as a module. If so, the module
 	  will be called efuse-mtk.
 
-<<<<<<< HEAD
-config MICROCHIP_OTPC
-	tristate "Microchip OTPC support"
-	depends on ARCH_AT91 || COMPILE_TEST
-	help
-	  This driver enable the OTP controller available on Microchip SAMA7G5
-	  SoCs. It controlls the access to the OTP memory connected to it.
-=======
 config NVMEM_MXS_OCOTP
 	tristate "Freescale MXS On-Chip OTP Memory Support"
 	depends on ARCH_MXS || COMPILE_TEST
@@ -196,7 +188,6 @@
 
 	  This driver can also be built as a module. If so, the module
 	  will be called nvmem-mxs-ocotp.
->>>>>>> 7365df19
 
 config NVMEM_NINTENDO_OTP
 	tristate "Nintendo Wii and Wii U OTP Support"
@@ -376,73 +367,4 @@
 
 	  If sure, say yes. If unsure, say no.
 
-<<<<<<< HEAD
-config SPRD_EFUSE
-	tristate "Spreadtrum SoC eFuse Support"
-	depends on ARCH_SPRD || COMPILE_TEST
-	depends on HAS_IOMEM
-	help
-	  This is a simple driver to dump specified values of Spreadtrum
-	  SoCs from eFuse.
-
-	  This driver can also be built as a module. If so, the module
-	  will be called nvmem-sprd-efuse.
-
-config NVMEM_RMEM
-	tristate "Reserved Memory Based Driver Support"
-	depends on HAS_IOMEM
-	help
-	  This driver maps reserved memory into an nvmem device. It might be
-	  useful to expose information left by firmware in memory.
-
-	  This driver can also be built as a module. If so, the module
-	  will be called nvmem-rmem.
-
-config NVMEM_BRCM_NVRAM
-	tristate "Broadcom's NVRAM support"
-	depends on ARCH_BCM_5301X || COMPILE_TEST
-	depends on HAS_IOMEM
-	help
-	  This driver provides support for Broadcom's NVRAM that can be accessed
-	  using I/O mapping.
-
-config NVMEM_LAYERSCAPE_SFP
-	tristate "Layerscape SFP (Security Fuse Processor) support"
-	depends on ARCH_LAYERSCAPE || COMPILE_TEST
-	depends on HAS_IOMEM
-	select REGMAP_MMIO
-	help
-	  This driver provides support to read the eFuses on Freescale
-	  Layerscape SoC's. For example, the vendor provides a per part
-	  unique ID there.
-
-	  This driver can also be built as a module. If so, the module
-	  will be called layerscape-sfp.
-
-config NVMEM_SUNPLUS_OCOTP
-	tristate "Sunplus SoC OTP support"
-	depends on SOC_SP7021 || COMPILE_TEST
-	depends on HAS_IOMEM
-	help
-	  This is a driver for the On-chip OTP controller (OCOTP) available
-	  on Sunplus SoCs. It provides access to 128 bytes of one-time
-	  programmable eFuse.
-
-	  This driver can also be built as a module. If so, the module
-	  will be called nvmem-sunplus-ocotp.
-
-config NVMEM_APPLE_EFUSES
-	tristate "Apple eFuse support"
-	depends on ARCH_APPLE || COMPILE_TEST
-	default ARCH_APPLE
-	help
-	  Say y here to enable support for reading eFuses on Apple SoCs
-	  such as the M1. These are e.g. used to store factory programmed
-	  calibration data required for the PCIe or the USB-C PHY.
-
-	  This driver can also be built as a module. If so, the module will
-	  be called nvmem-apple-efuses.
-
-=======
->>>>>>> 7365df19
 endif