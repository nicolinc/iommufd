// SPDX-License-Identifier: GPL-2.0-only
/*
 * Copyright (c) 2015-2017, 2019-2021 Linaro Limited
 */
#include <linux/anon_inodes.h>
#include <linux/device.h>
#include <linux/idr.h>
#include <linux/mm.h>
#include <linux/sched.h>
#include <linux/slab.h>
#include <linux/tee_drv.h>
#include <linux/uio.h>
#include "tee_private.h"

static void shm_put_kernel_pages(struct page **pages, size_t page_count)
{
	size_t n;

	for (n = 0; n < page_count; n++)
		put_page(pages[n]);
}

static int shm_get_kernel_pages(unsigned long start, size_t page_count,
				struct page **pages)
{
	size_t n;
	int rc;

	if (is_vmalloc_addr((void *)start)) {
		struct page *page;

		for (n = 0; n < page_count; n++) {
			page = vmalloc_to_page((void *)(start + PAGE_SIZE * n));
			if (!page)
				return -ENOMEM;

			get_page(page);
			pages[n] = page;
		}
		rc = page_count;
	} else {
		struct kvec *kiov;

		kiov = kcalloc(page_count, sizeof(*kiov), GFP_KERNEL);
		if (!kiov)
			return -ENOMEM;
<<<<<<< HEAD

		for (n = 0; n < page_count; n++) {
			kiov[n].iov_base = (void *)(start + n * PAGE_SIZE);
			kiov[n].iov_len = PAGE_SIZE;
		}

=======

		for (n = 0; n < page_count; n++) {
			kiov[n].iov_base = (void *)(start + n * PAGE_SIZE);
			kiov[n].iov_len = PAGE_SIZE;
		}

>>>>>>> db30e53b
		rc = get_kernel_pages(kiov, page_count, 0, pages);
		kfree(kiov);
	}

	return rc;
}

static void release_registered_pages(struct tee_shm *shm)
{
	if (shm->pages) {
		if (shm->flags & TEE_SHM_USER_MAPPED)
			unpin_user_pages(shm->pages, shm->num_pages);
		else
			shm_put_kernel_pages(shm->pages, shm->num_pages);

		kfree(shm->pages);
	}
}

static void tee_shm_release(struct tee_device *teedev, struct tee_shm *shm)
{
	if (shm->flags & TEE_SHM_POOL) {
		teedev->pool->ops->free(teedev->pool, shm);
	} else if (shm->flags & TEE_SHM_DYNAMIC) {
		int rc = teedev->desc->ops->shm_unregister(shm->ctx, shm);

		if (rc)
			dev_err(teedev->dev.parent,
				"unregister shm %p failed: %d", shm, rc);

		release_registered_pages(shm);
	}

	teedev_ctx_put(shm->ctx);

	kfree(shm);

	tee_device_put(teedev);
}

static struct tee_shm *shm_alloc_helper(struct tee_context *ctx, size_t size,
					size_t align, u32 flags, int id)
{
	struct tee_device *teedev = ctx->teedev;
	struct tee_shm *shm;
	void *ret;
	int rc;

	if (!tee_device_get(teedev))
		return ERR_PTR(-EINVAL);

	if (!teedev->pool) {
		/* teedev has been detached from driver */
		ret = ERR_PTR(-EINVAL);
		goto err_dev_put;
	}

	shm = kzalloc(sizeof(*shm), GFP_KERNEL);
	if (!shm) {
		ret = ERR_PTR(-ENOMEM);
		goto err_dev_put;
	}

	refcount_set(&shm->refcount, 1);
	shm->flags = flags;
	shm->id = id;

	/*
	 * We're assigning this as it is needed if the shm is to be
	 * registered. If this function returns OK then the caller expected
	 * to call teedev_ctx_get() or clear shm->ctx in case it's not
	 * needed any longer.
	 */
	shm->ctx = ctx;

	rc = teedev->pool->ops->alloc(teedev->pool, shm, size, align);
	if (rc) {
		ret = ERR_PTR(rc);
		goto err_kfree;
	}

	teedev_ctx_get(ctx);
	return shm;
err_kfree:
	kfree(shm);
err_dev_put:
	tee_device_put(teedev);
	return ret;
}

/**
 * tee_shm_alloc_user_buf() - Allocate shared memory for user space
 * @ctx:	Context that allocates the shared memory
 * @size:	Requested size of shared memory
 *
 * Memory allocated as user space shared memory is automatically freed when
 * the TEE file pointer is closed. The primary usage of this function is
 * when the TEE driver doesn't support registering ordinary user space
 * memory.
 *
 * @returns a pointer to 'struct tee_shm'
 */
struct tee_shm *tee_shm_alloc_user_buf(struct tee_context *ctx, size_t size)
{
	u32 flags = TEE_SHM_DYNAMIC | TEE_SHM_POOL;
	struct tee_device *teedev = ctx->teedev;
	struct tee_shm *shm;
	void *ret;
	int id;

	mutex_lock(&teedev->mutex);
	id = idr_alloc(&teedev->idr, NULL, 1, 0, GFP_KERNEL);
	mutex_unlock(&teedev->mutex);
	if (id < 0)
		return ERR_PTR(id);

	shm = shm_alloc_helper(ctx, size, PAGE_SIZE, flags, id);
	if (IS_ERR(shm)) {
		mutex_lock(&teedev->mutex);
		idr_remove(&teedev->idr, id);
		mutex_unlock(&teedev->mutex);
		return shm;
	}

	mutex_lock(&teedev->mutex);
	ret = idr_replace(&teedev->idr, shm, id);
	mutex_unlock(&teedev->mutex);
	if (IS_ERR(ret)) {
		tee_shm_free(shm);
		return ret;
	}

	return shm;
}

/**
 * tee_shm_alloc_kernel_buf() - Allocate shared memory for kernel buffer
 * @ctx:	Context that allocates the shared memory
 * @size:	Requested size of shared memory
 *
 * The returned memory registered in secure world and is suitable to be
 * passed as a memory buffer in parameter argument to
 * tee_client_invoke_func(). The memory allocated is later freed with a
 * call to tee_shm_free().
 *
 * @returns a pointer to 'struct tee_shm'
 */
struct tee_shm *tee_shm_alloc_kernel_buf(struct tee_context *ctx, size_t size)
{
	u32 flags = TEE_SHM_DYNAMIC | TEE_SHM_POOL;

	return shm_alloc_helper(ctx, size, PAGE_SIZE, flags, -1);
}
EXPORT_SYMBOL_GPL(tee_shm_alloc_kernel_buf);

/**
 * tee_shm_alloc_priv_buf() - Allocate shared memory for a privately shared
 *			      kernel buffer
 * @ctx:	Context that allocates the shared memory
 * @size:	Requested size of shared memory
 *
 * This function returns similar shared memory as
 * tee_shm_alloc_kernel_buf(), but with the difference that the memory
 * might not be registered in secure world in case the driver supports
 * passing memory not registered in advance.
 *
 * This function should normally only be used internally in the TEE
 * drivers.
 *
 * @returns a pointer to 'struct tee_shm'
 */
struct tee_shm *tee_shm_alloc_priv_buf(struct tee_context *ctx, size_t size)
{
	u32 flags = TEE_SHM_PRIV | TEE_SHM_POOL;

	return shm_alloc_helper(ctx, size, sizeof(long) * 2, flags, -1);
}
EXPORT_SYMBOL_GPL(tee_shm_alloc_priv_buf);

static struct tee_shm *
register_shm_helper(struct tee_context *ctx, unsigned long addr,
		    size_t length, u32 flags, int id)
{
	struct tee_device *teedev = ctx->teedev;
	struct tee_shm *shm;
	unsigned long start;
	size_t num_pages;
	void *ret;
	int rc;

	if (!tee_device_get(teedev))
		return ERR_PTR(-EINVAL);

	if (!teedev->desc->ops->shm_register ||
	    !teedev->desc->ops->shm_unregister) {
		ret = ERR_PTR(-ENOTSUPP);
		goto err_dev_put;
	}

	teedev_ctx_get(ctx);

	shm = kzalloc(sizeof(*shm), GFP_KERNEL);
	if (!shm) {
		ret = ERR_PTR(-ENOMEM);
		goto err_ctx_put;
	}

	refcount_set(&shm->refcount, 1);
	shm->flags = flags;
	shm->ctx = ctx;
	shm->id = id;
	addr = untagged_addr(addr);
	start = rounddown(addr, PAGE_SIZE);
	shm->offset = addr - start;
	shm->size = length;
	num_pages = (roundup(addr + length, PAGE_SIZE) - start) / PAGE_SIZE;
	shm->pages = kcalloc(num_pages, sizeof(*shm->pages), GFP_KERNEL);
	if (!shm->pages) {
		ret = ERR_PTR(-ENOMEM);
		goto err_free_shm;
	}

	if (flags & TEE_SHM_USER_MAPPED)
		rc = pin_user_pages_fast(start, num_pages, FOLL_WRITE,
					 shm->pages);
	else
		rc = shm_get_kernel_pages(start, num_pages, shm->pages);
	if (rc > 0)
		shm->num_pages = rc;
	if (rc != num_pages) {
		if (rc >= 0)
			rc = -ENOMEM;
		ret = ERR_PTR(rc);
		goto err_put_shm_pages;
	}

	rc = teedev->desc->ops->shm_register(ctx, shm, shm->pages,
					     shm->num_pages, start);
	if (rc) {
		ret = ERR_PTR(rc);
		goto err_put_shm_pages;
	}

	return shm;
err_put_shm_pages:
	if (flags & TEE_SHM_USER_MAPPED)
		unpin_user_pages(shm->pages, shm->num_pages);
	else
		shm_put_kernel_pages(shm->pages, shm->num_pages);
	kfree(shm->pages);
err_free_shm:
	kfree(shm);
err_ctx_put:
	teedev_ctx_put(ctx);
err_dev_put:
	tee_device_put(teedev);
	return ret;
}

/**
 * tee_shm_register_user_buf() - Register a userspace shared memory buffer
 * @ctx:	Context that registers the shared memory
 * @addr:	The userspace address of the shared buffer
 * @length:	Length of the shared buffer
 *
 * @returns a pointer to 'struct tee_shm'
 */
struct tee_shm *tee_shm_register_user_buf(struct tee_context *ctx,
					  unsigned long addr, size_t length)
{
	u32 flags = TEE_SHM_USER_MAPPED | TEE_SHM_DYNAMIC;
	struct tee_device *teedev = ctx->teedev;
	struct tee_shm *shm;
	void *ret;
	int id;

	mutex_lock(&teedev->mutex);
	id = idr_alloc(&teedev->idr, NULL, 1, 0, GFP_KERNEL);
	mutex_unlock(&teedev->mutex);
	if (id < 0)
		return ERR_PTR(id);

	shm = register_shm_helper(ctx, addr, length, flags, id);
	if (IS_ERR(shm)) {
		mutex_lock(&teedev->mutex);
		idr_remove(&teedev->idr, id);
		mutex_unlock(&teedev->mutex);
		return shm;
	}

	mutex_lock(&teedev->mutex);
	ret = idr_replace(&teedev->idr, shm, id);
	mutex_unlock(&teedev->mutex);
	if (IS_ERR(ret)) {
		tee_shm_free(shm);
		return ret;
	}

	return shm;
}

/**
 * tee_shm_register_kernel_buf() - Register kernel memory to be shared with
 *				   secure world
 * @ctx:	Context that registers the shared memory
 * @addr:	The buffer
 * @length:	Length of the buffer
 *
 * @returns a pointer to 'struct tee_shm'
 */

struct tee_shm *tee_shm_register_kernel_buf(struct tee_context *ctx,
					    void *addr, size_t length)
{
	u32 flags = TEE_SHM_DYNAMIC;

	return register_shm_helper(ctx, (unsigned long)addr, length, flags, -1);
}
EXPORT_SYMBOL_GPL(tee_shm_register_kernel_buf);

static int tee_shm_fop_release(struct inode *inode, struct file *filp)
{
	tee_shm_put(filp->private_data);
	return 0;
}

static int tee_shm_fop_mmap(struct file *filp, struct vm_area_struct *vma)
{
	struct tee_shm *shm = filp->private_data;
	size_t size = vma->vm_end - vma->vm_start;

	/* Refuse sharing shared memory provided by application */
	if (shm->flags & TEE_SHM_USER_MAPPED)
		return -EINVAL;

	/* check for overflowing the buffer's size */
	if (vma->vm_pgoff + vma_pages(vma) > shm->size >> PAGE_SHIFT)
		return -EINVAL;

	return remap_pfn_range(vma, vma->vm_start, shm->paddr >> PAGE_SHIFT,
			       size, vma->vm_page_prot);
}

static const struct file_operations tee_shm_fops = {
	.owner = THIS_MODULE,
	.release = tee_shm_fop_release,
	.mmap = tee_shm_fop_mmap,
};

/**
 * tee_shm_get_fd() - Increase reference count and return file descriptor
 * @shm:	Shared memory handle
 * @returns user space file descriptor to shared memory
 */
int tee_shm_get_fd(struct tee_shm *shm)
{
	int fd;

	if (shm->id < 0)
		return -EINVAL;

	/* matched by tee_shm_put() in tee_shm_op_release() */
	refcount_inc(&shm->refcount);
	fd = anon_inode_getfd("tee_shm", &tee_shm_fops, shm, O_RDWR);
	if (fd < 0)
		tee_shm_put(shm);
	return fd;
}

/**
 * tee_shm_free() - Free shared memory
 * @shm:	Handle to shared memory to free
 */
void tee_shm_free(struct tee_shm *shm)
{
	tee_shm_put(shm);
}
EXPORT_SYMBOL_GPL(tee_shm_free);

/**
 * tee_shm_get_va() - Get virtual address of a shared memory plus an offset
 * @shm:	Shared memory handle
 * @offs:	Offset from start of this shared memory
 * @returns virtual address of the shared memory + offs if offs is within
 *	the bounds of this shared memory, else an ERR_PTR
 */
void *tee_shm_get_va(struct tee_shm *shm, size_t offs)
{
	if (!shm->kaddr)
		return ERR_PTR(-EINVAL);
	if (offs >= shm->size)
		return ERR_PTR(-EINVAL);
	return (char *)shm->kaddr + offs;
}
EXPORT_SYMBOL_GPL(tee_shm_get_va);

/**
 * tee_shm_get_pa() - Get physical address of a shared memory plus an offset
 * @shm:	Shared memory handle
 * @offs:	Offset from start of this shared memory
 * @pa:		Physical address to return
 * @returns 0 if offs is within the bounds of this shared memory, else an
 *	error code.
 */
int tee_shm_get_pa(struct tee_shm *shm, size_t offs, phys_addr_t *pa)
{
	if (offs >= shm->size)
		return -EINVAL;
	if (pa)
		*pa = shm->paddr + offs;
	return 0;
}
EXPORT_SYMBOL_GPL(tee_shm_get_pa);

/**
 * tee_shm_get_from_id() - Find shared memory object and increase reference
 * count
 * @ctx:	Context owning the shared memory
 * @id:		Id of shared memory object
 * @returns a pointer to 'struct tee_shm' on success or an ERR_PTR on failure
 */
struct tee_shm *tee_shm_get_from_id(struct tee_context *ctx, int id)
{
	struct tee_device *teedev;
	struct tee_shm *shm;

	if (!ctx)
		return ERR_PTR(-EINVAL);

	teedev = ctx->teedev;
	mutex_lock(&teedev->mutex);
	shm = idr_find(&teedev->idr, id);
	/*
	 * If the tee_shm was found in the IDR it must have a refcount
	 * larger than 0 due to the guarantee in tee_shm_put() below. So
	 * it's safe to use refcount_inc().
	 */
	if (!shm || shm->ctx != ctx)
		shm = ERR_PTR(-EINVAL);
	else
		refcount_inc(&shm->refcount);
	mutex_unlock(&teedev->mutex);
	return shm;
}
EXPORT_SYMBOL_GPL(tee_shm_get_from_id);

/**
 * tee_shm_put() - Decrease reference count on a shared memory handle
 * @shm:	Shared memory handle
 */
void tee_shm_put(struct tee_shm *shm)
{
	struct tee_device *teedev = shm->ctx->teedev;
	bool do_release = false;

	mutex_lock(&teedev->mutex);
	if (refcount_dec_and_test(&shm->refcount)) {
		/*
		 * refcount has reached 0, we must now remove it from the
		 * IDR before releasing the mutex. This will guarantee that
		 * the refcount_inc() in tee_shm_get_from_id() never starts
		 * from 0.
		 */
		if (shm->id >= 0)
			idr_remove(&teedev->idr, shm->id);
		do_release = true;
	}
	mutex_unlock(&teedev->mutex);

	if (do_release)
		tee_shm_release(teedev, shm);
}
EXPORT_SYMBOL_GPL(tee_shm_put);<|MERGE_RESOLUTION|>--- conflicted
+++ resolved
@@ -44,21 +44,12 @@
 		kiov = kcalloc(page_count, sizeof(*kiov), GFP_KERNEL);
 		if (!kiov)
 			return -ENOMEM;
-<<<<<<< HEAD
 
 		for (n = 0; n < page_count; n++) {
 			kiov[n].iov_base = (void *)(start + n * PAGE_SIZE);
 			kiov[n].iov_len = PAGE_SIZE;
 		}
 
-=======
-
-		for (n = 0; n < page_count; n++) {
-			kiov[n].iov_base = (void *)(start + n * PAGE_SIZE);
-			kiov[n].iov_len = PAGE_SIZE;
-		}
-
->>>>>>> db30e53b
 		rc = get_kernel_pages(kiov, page_count, 0, pages);
 		kfree(kiov);
 	}
