// SPDX-License-Identifier: (GPL-2.0 OR MIT)
// Copyright (c) 2018 BayLibre, SAS.
// Author: Jerome Brunet <jbrunet@baylibre.com>

#include <linux/clk.h>
#include <linux/io.h>
#include <linux/module.h>
#include <linux/of.h>
#include <linux/platform_device.h>
#include <linux/reset-controller.h>
#include <linux/spinlock.h>

#include <dt-bindings/reset/amlogic,meson-axg-audio-arb.h>

struct meson_audio_arb_data {
	struct reset_controller_dev rstc;
	void __iomem *regs;
	struct clk *clk;
	const unsigned int *reset_bits;
	spinlock_t lock;
};

struct meson_audio_arb_match_data {
	const unsigned int *reset_bits;
	unsigned int reset_num;
};

#define ARB_GENERAL_BIT	31

static const unsigned int axg_audio_arb_reset_bits[] = {
	[AXG_ARB_TODDR_A]	= 0,
	[AXG_ARB_TODDR_B]	= 1,
	[AXG_ARB_TODDR_C]	= 2,
	[AXG_ARB_FRDDR_A]	= 4,
	[AXG_ARB_FRDDR_B]	= 5,
	[AXG_ARB_FRDDR_C]	= 6,
};

static const struct meson_audio_arb_match_data axg_audio_arb_match = {
	.reset_bits = axg_audio_arb_reset_bits,
	.reset_num = ARRAY_SIZE(axg_audio_arb_reset_bits),
};

static const unsigned int sm1_audio_arb_reset_bits[] = {
	[AXG_ARB_TODDR_A]	= 0,
	[AXG_ARB_TODDR_B]	= 1,
	[AXG_ARB_TODDR_C]	= 2,
	[AXG_ARB_FRDDR_A]	= 4,
	[AXG_ARB_FRDDR_B]	= 5,
	[AXG_ARB_FRDDR_C]	= 6,
	[AXG_ARB_TODDR_D]	= 3,
	[AXG_ARB_FRDDR_D]	= 7,
};

static const struct meson_audio_arb_match_data sm1_audio_arb_match = {
	.reset_bits = sm1_audio_arb_reset_bits,
	.reset_num = ARRAY_SIZE(sm1_audio_arb_reset_bits),
};

static int meson_audio_arb_update(struct reset_controller_dev *rcdev,
				  unsigned long id, bool assert)
{
	u32 val;
	struct meson_audio_arb_data *arb =
		container_of(rcdev, struct meson_audio_arb_data, rstc);

	spin_lock(&arb->lock);
	val = readl(arb->regs);

	if (assert)
		val &= ~BIT(arb->reset_bits[id]);
	else
		val |= BIT(arb->reset_bits[id]);

	writel(val, arb->regs);
	spin_unlock(&arb->lock);

	return 0;
}

static int meson_audio_arb_status(struct reset_controller_dev *rcdev,
				  unsigned long id)
{
	u32 val;
	struct meson_audio_arb_data *arb =
		container_of(rcdev, struct meson_audio_arb_data, rstc);

	val = readl(arb->regs);

	return !(val & BIT(arb->reset_bits[id]));
}

static int meson_audio_arb_assert(struct reset_controller_dev *rcdev,
				  unsigned long id)
{
	return meson_audio_arb_update(rcdev, id, true);
}

static int meson_audio_arb_deassert(struct reset_controller_dev *rcdev,
				    unsigned long id)
{
	return meson_audio_arb_update(rcdev, id, false);
}

static const struct reset_control_ops meson_audio_arb_rstc_ops = {
	.assert = meson_audio_arb_assert,
	.deassert = meson_audio_arb_deassert,
	.status = meson_audio_arb_status,
};

static const struct of_device_id meson_audio_arb_of_match[] = {
	{
		.compatible = "amlogic,meson-axg-audio-arb",
		.data = &axg_audio_arb_match,
	}, {
		.compatible = "amlogic,meson-sm1-audio-arb",
		.data = &sm1_audio_arb_match,
	},
	{}
};
MODULE_DEVICE_TABLE(of, meson_audio_arb_of_match);

static void meson_audio_arb_remove(struct platform_device *pdev)
{
	struct meson_audio_arb_data *arb = platform_get_drvdata(pdev);

	/* Disable all access */
	spin_lock(&arb->lock);
	writel(0, arb->regs);
	spin_unlock(&arb->lock);

<<<<<<< HEAD
	return 0;
=======
	clk_disable_unprepare(arb->clk);
>>>>>>> e777798e
}

static int meson_audio_arb_probe(struct platform_device *pdev)
{
	struct device *dev = &pdev->dev;
	const struct meson_audio_arb_match_data *data;
	struct meson_audio_arb_data *arb;
	int ret;

	data = of_device_get_match_data(dev);
	if (!data)
		return -EINVAL;

	arb = devm_kzalloc(dev, sizeof(*arb), GFP_KERNEL);
	if (!arb)
		return -ENOMEM;
	platform_set_drvdata(pdev, arb);

	arb->clk = devm_clk_get_enabled(dev, NULL);
	if (IS_ERR(arb->clk))
		return dev_err_probe(dev, PTR_ERR(arb->clk), "failed to get clock\n");

	arb->regs = devm_platform_ioremap_resource(pdev, 0);
	if (IS_ERR(arb->regs))
		return PTR_ERR(arb->regs);

	spin_lock_init(&arb->lock);
	arb->reset_bits = data->reset_bits;
	arb->rstc.nr_resets = data->reset_num;
	arb->rstc.ops = &meson_audio_arb_rstc_ops;
	arb->rstc.of_node = dev->of_node;
	arb->rstc.owner = THIS_MODULE;

	/*
	 * Enable general :
	 * In the initial state, all memory interfaces are disabled
	 * and the general bit is on
	 */
	writel(BIT(ARB_GENERAL_BIT), arb->regs);

	/* Register reset controller */
	ret = devm_reset_controller_register(dev, &arb->rstc);
	if (ret) {
		dev_err(dev, "failed to register arb reset controller\n");
		meson_audio_arb_remove(pdev);
	}

	return ret;
}

static struct platform_driver meson_audio_arb_pdrv = {
	.probe = meson_audio_arb_probe,
	.remove_new = meson_audio_arb_remove,
	.driver = {
		.name = "meson-audio-arb-reset",
		.of_match_table = meson_audio_arb_of_match,
	},
};
module_platform_driver(meson_audio_arb_pdrv);

MODULE_DESCRIPTION("Amlogic A113 Audio Memory Arbiter");
MODULE_AUTHOR("Jerome Brunet <jbrunet@baylibre.com>");
MODULE_LICENSE("GPL v2");<|MERGE_RESOLUTION|>--- conflicted
+++ resolved
@@ -129,11 +129,7 @@
 	writel(0, arb->regs);
 	spin_unlock(&arb->lock);
 
-<<<<<<< HEAD
-	return 0;
-=======
 	clk_disable_unprepare(arb->clk);
->>>>>>> e777798e
 }
 
 static int meson_audio_arb_probe(struct platform_device *pdev)
