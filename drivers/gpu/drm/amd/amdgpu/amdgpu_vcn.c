--- conflicted
+++ resolved
@@ -191,11 +191,7 @@
 		fw_name = FIRMWARE_VCN4_0_2;
 		if ((adev->firmware.load_type == AMDGPU_FW_LOAD_PSP) &&
 			(adev->pg_flags & AMD_PG_SUPPORT_VCN_DPG))
-<<<<<<< HEAD
-			adev->vcn.indirect_sram = false;
-=======
 			adev->vcn.indirect_sram = true;
->>>>>>> 7365df19
 		break;
 	case IP_VERSION(4, 0, 4):
 		fw_name = FIRMWARE_VCN4_0_4;
