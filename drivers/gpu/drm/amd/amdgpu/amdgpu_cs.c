/*
 * Copyright 2008 Jerome Glisse.
 * All Rights Reserved.
 *
 * Permission is hereby granted, free of charge, to any person obtaining a
 * copy of this software and associated documentation files (the "Software"),
 * to deal in the Software without restriction, including without limitation
 * the rights to use, copy, modify, merge, publish, distribute, sublicense,
 * and/or sell copies of the Software, and to permit persons to whom the
 * Software is furnished to do so, subject to the following conditions:
 *
 * The above copyright notice and this permission notice (including the next
 * paragraph) shall be included in all copies or substantial portions of the
 * Software.
 *
 * THE SOFTWARE IS PROVIDED "AS IS", WITHOUT WARRANTY OF ANY KIND, EXPRESS OR
 * IMPLIED, INCLUDING BUT NOT LIMITED TO THE WARRANTIES OF MERCHANTABILITY,
 * FITNESS FOR A PARTICULAR PURPOSE AND NONINFRINGEMENT.  IN NO EVENT SHALL
 * PRECISION INSIGHT AND/OR ITS SUPPLIERS BE LIABLE FOR ANY CLAIM, DAMAGES OR
 * OTHER LIABILITY, WHETHER IN AN ACTION OF CONTRACT, TORT OR OTHERWISE,
 * ARISING FROM, OUT OF OR IN CONNECTION WITH THE SOFTWARE OR THE USE OR OTHER
 * DEALINGS IN THE SOFTWARE.
 *
 * Authors:
 *    Jerome Glisse <glisse@freedesktop.org>
 */

#include <linux/file.h>
#include <linux/pagemap.h>
#include <linux/sync_file.h>
#include <linux/dma-buf.h>

#include <drm/amdgpu_drm.h>
#include <drm/drm_syncobj.h>
#include "amdgpu_cs.h"
#include "amdgpu.h"
#include "amdgpu_trace.h"
#include "amdgpu_gmc.h"
#include "amdgpu_gem.h"
#include "amdgpu_ras.h"

static int amdgpu_cs_parser_init(struct amdgpu_cs_parser *p,
				 struct amdgpu_device *adev,
				 struct drm_file *filp,
				 union drm_amdgpu_cs *cs)
{
	struct amdgpu_fpriv *fpriv = filp->driver_priv;

	if (cs->in.num_chunks == 0)
		return -EINVAL;

	memset(p, 0, sizeof(*p));
	p->adev = adev;
	p->filp = filp;

	p->ctx = amdgpu_ctx_get(fpriv, cs->in.ctx_id);
	if (!p->ctx)
		return -EINVAL;

	if (atomic_read(&p->ctx->guilty)) {
		amdgpu_ctx_put(p->ctx);
		return -ECANCELED;
	}
	return 0;
}

static int amdgpu_cs_job_idx(struct amdgpu_cs_parser *p,
			     struct drm_amdgpu_cs_chunk_ib *chunk_ib)
{
	struct drm_sched_entity *entity;
	unsigned int i;
	int r;

	r = amdgpu_ctx_get_entity(p->ctx, chunk_ib->ip_type,
				  chunk_ib->ip_instance,
				  chunk_ib->ring, &entity);
	if (r)
		return r;

	/*
	 * Abort if there is no run queue associated with this entity.
	 * Possibly because of disabled HW IP.
	 */
	if (entity->rq == NULL)
		return -EINVAL;

	/* Check if we can add this IB to some existing job */
	for (i = 0; i < p->gang_size; ++i)
		if (p->entities[i] == entity)
			return i;

	/* If not increase the gang size if possible */
	if (i == AMDGPU_CS_GANG_SIZE)
		return -EINVAL;

	p->entities[i] = entity;
	p->gang_size = i + 1;
	return i;
}

static int amdgpu_cs_p1_ib(struct amdgpu_cs_parser *p,
			   struct drm_amdgpu_cs_chunk_ib *chunk_ib,
			   unsigned int *num_ibs)
{
	int r;

	r = amdgpu_cs_job_idx(p, chunk_ib);
	if (r < 0)
		return r;

	++(num_ibs[r]);
	return 0;
}

static int amdgpu_cs_p1_user_fence(struct amdgpu_cs_parser *p,
				   struct drm_amdgpu_cs_chunk_fence *data,
				   uint32_t *offset)
{
	struct drm_gem_object *gobj;
	struct amdgpu_bo *bo;
	unsigned long size;
	int r;

	gobj = drm_gem_object_lookup(p->filp, data->handle);
	if (gobj == NULL)
		return -EINVAL;

	bo = amdgpu_bo_ref(gem_to_amdgpu_bo(gobj));
	p->uf_entry.priority = 0;
	p->uf_entry.tv.bo = &bo->tbo;
	/* One for TTM and two for the CS job */
	p->uf_entry.tv.num_shared = 3;

	drm_gem_object_put(gobj);

	size = amdgpu_bo_size(bo);
	if (size != PAGE_SIZE || (data->offset + 8) > size) {
		r = -EINVAL;
		goto error_unref;
	}

	if (amdgpu_ttm_tt_get_usermm(bo->tbo.ttm)) {
		r = -EINVAL;
		goto error_unref;
	}

	*offset = data->offset;

	return 0;

error_unref:
	amdgpu_bo_unref(&bo);
	return r;
}

static int amdgpu_cs_p1_bo_handles(struct amdgpu_cs_parser *p,
				   struct drm_amdgpu_bo_list_in *data)
{
	struct drm_amdgpu_bo_list_entry *info;
	int r;

	r = amdgpu_bo_create_list_entry_array(data, &info);
	if (r)
		return r;

	r = amdgpu_bo_list_create(p->adev, p->filp, info, data->bo_number,
				  &p->bo_list);
	if (r)
		goto error_free;

	kvfree(info);
	return 0;

error_free:
	kvfree(info);

	return r;
}

/* Copy the data from userspace and go over it the first time */
static int amdgpu_cs_pass1(struct amdgpu_cs_parser *p,
			   union drm_amdgpu_cs *cs)
{
	struct amdgpu_fpriv *fpriv = p->filp->driver_priv;
	unsigned int num_ibs[AMDGPU_CS_GANG_SIZE] = { };
	struct amdgpu_vm *vm = &fpriv->vm;
	uint64_t *chunk_array_user;
	uint64_t *chunk_array;
	uint32_t uf_offset = 0;
	unsigned int size;
	int ret;
	int i;

<<<<<<< HEAD
	if (cs->in.num_chunks == 0)
		return -EINVAL;

	chunk_array = kvmalloc_array(cs->in.num_chunks, sizeof(uint64_t), GFP_KERNEL);
=======
	chunk_array = kvmalloc_array(cs->in.num_chunks, sizeof(uint64_t),
				     GFP_KERNEL);
>>>>>>> 7365df19
	if (!chunk_array)
		return -ENOMEM;

	/* get chunks */
	chunk_array_user = u64_to_user_ptr(cs->in.chunks);
	if (copy_from_user(chunk_array, chunk_array_user,
			   sizeof(uint64_t)*cs->in.num_chunks)) {
		ret = -EFAULT;
		goto free_chunk;
	}

	p->nchunks = cs->in.num_chunks;
	p->chunks = kvmalloc_array(p->nchunks, sizeof(struct amdgpu_cs_chunk),
			    GFP_KERNEL);
	if (!p->chunks) {
		ret = -ENOMEM;
		goto free_chunk;
	}

	for (i = 0; i < p->nchunks; i++) {
		struct drm_amdgpu_cs_chunk __user **chunk_ptr = NULL;
		struct drm_amdgpu_cs_chunk user_chunk;
		uint32_t __user *cdata;

		chunk_ptr = u64_to_user_ptr(chunk_array[i]);
		if (copy_from_user(&user_chunk, chunk_ptr,
				       sizeof(struct drm_amdgpu_cs_chunk))) {
			ret = -EFAULT;
			i--;
			goto free_partial_kdata;
		}
		p->chunks[i].chunk_id = user_chunk.chunk_id;
		p->chunks[i].length_dw = user_chunk.length_dw;

		size = p->chunks[i].length_dw;
		cdata = u64_to_user_ptr(user_chunk.chunk_data);

		p->chunks[i].kdata = kvmalloc_array(size, sizeof(uint32_t),
						    GFP_KERNEL);
		if (p->chunks[i].kdata == NULL) {
			ret = -ENOMEM;
			i--;
			goto free_partial_kdata;
		}
		size *= sizeof(uint32_t);
		if (copy_from_user(p->chunks[i].kdata, cdata, size)) {
			ret = -EFAULT;
			goto free_partial_kdata;
		}

		/* Assume the worst on the following checks */
		ret = -EINVAL;
		switch (p->chunks[i].chunk_id) {
		case AMDGPU_CHUNK_ID_IB:
			if (size < sizeof(struct drm_amdgpu_cs_chunk_ib))
				goto free_partial_kdata;

			ret = amdgpu_cs_p1_ib(p, p->chunks[i].kdata, num_ibs);
			if (ret)
				goto free_partial_kdata;
			break;

		case AMDGPU_CHUNK_ID_FENCE:
			if (size < sizeof(struct drm_amdgpu_cs_chunk_fence))
				goto free_partial_kdata;

			ret = amdgpu_cs_p1_user_fence(p, p->chunks[i].kdata,
						      &uf_offset);
			if (ret)
				goto free_partial_kdata;
			break;

		case AMDGPU_CHUNK_ID_BO_HANDLES:
			if (size < sizeof(struct drm_amdgpu_bo_list_in))
				goto free_partial_kdata;

			ret = amdgpu_cs_p1_bo_handles(p, p->chunks[i].kdata);
			if (ret)
				goto free_partial_kdata;
			break;

		case AMDGPU_CHUNK_ID_DEPENDENCIES:
		case AMDGPU_CHUNK_ID_SYNCOBJ_IN:
		case AMDGPU_CHUNK_ID_SYNCOBJ_OUT:
		case AMDGPU_CHUNK_ID_SCHEDULED_DEPENDENCIES:
		case AMDGPU_CHUNK_ID_SYNCOBJ_TIMELINE_WAIT:
		case AMDGPU_CHUNK_ID_SYNCOBJ_TIMELINE_SIGNAL:
			break;

		default:
			goto free_partial_kdata;
		}
	}

	if (!p->gang_size)
		return -EINVAL;

	for (i = 0; i < p->gang_size; ++i) {
		ret = amdgpu_job_alloc(p->adev, num_ibs[i], &p->jobs[i], vm);
		if (ret)
			goto free_all_kdata;

		ret = drm_sched_job_init(&p->jobs[i]->base, p->entities[i],
					 &fpriv->vm);
		if (ret)
			goto free_all_kdata;
	}
	p->gang_leader = p->jobs[p->gang_size - 1];

	if (p->ctx->vram_lost_counter != p->gang_leader->vram_lost_counter) {
		ret = -ECANCELED;
		goto free_all_kdata;
	}

	if (p->uf_entry.tv.bo)
		p->gang_leader->uf_addr = uf_offset;
	kvfree(chunk_array);

	/* Use this opportunity to fill in task info for the vm */
	amdgpu_vm_set_task_info(vm);

	return 0;

free_all_kdata:
	i = p->nchunks - 1;
free_partial_kdata:
	for (; i >= 0; i--)
		kvfree(p->chunks[i].kdata);
	kvfree(p->chunks);
	p->chunks = NULL;
	p->nchunks = 0;
free_chunk:
	kvfree(chunk_array);

	return ret;
}

static int amdgpu_cs_p2_ib(struct amdgpu_cs_parser *p,
			   struct amdgpu_cs_chunk *chunk,
			   unsigned int *ce_preempt,
			   unsigned int *de_preempt)
{
	struct drm_amdgpu_cs_chunk_ib *chunk_ib = chunk->kdata;
	struct amdgpu_fpriv *fpriv = p->filp->driver_priv;
	struct amdgpu_vm *vm = &fpriv->vm;
	struct amdgpu_ring *ring;
	struct amdgpu_job *job;
	struct amdgpu_ib *ib;
	int r;

	r = amdgpu_cs_job_idx(p, chunk_ib);
	if (r < 0)
		return r;

	job = p->jobs[r];
	ring = amdgpu_job_ring(job);
	ib = &job->ibs[job->num_ibs++];

	/* MM engine doesn't support user fences */
	if (p->uf_entry.tv.bo && ring->funcs->no_user_fence)
		return -EINVAL;

	if (chunk_ib->ip_type == AMDGPU_HW_IP_GFX &&
	    chunk_ib->flags & AMDGPU_IB_FLAG_PREEMPT) {
		if (chunk_ib->flags & AMDGPU_IB_FLAG_CE)
			(*ce_preempt)++;
		else
			(*de_preempt)++;

		/* Each GFX command submit allows only 1 IB max
		 * preemptible for CE & DE */
		if (*ce_preempt > 1 || *de_preempt > 1)
			return -EINVAL;
	}

	if (chunk_ib->flags & AMDGPU_IB_FLAG_PREAMBLE)
		job->preamble_status |= AMDGPU_PREAMBLE_IB_PRESENT;

	r =  amdgpu_ib_get(p->adev, vm, ring->funcs->parse_cs ?
			   chunk_ib->ib_bytes : 0,
			   AMDGPU_IB_POOL_DELAYED, ib);
	if (r) {
		DRM_ERROR("Failed to get ib !\n");
		return r;
	}

	ib->gpu_addr = chunk_ib->va_start;
	ib->length_dw = chunk_ib->ib_bytes / 4;
	ib->flags = chunk_ib->flags;
	return 0;
}

static int amdgpu_cs_p2_dependencies(struct amdgpu_cs_parser *p,
				     struct amdgpu_cs_chunk *chunk)
{
	struct drm_amdgpu_cs_chunk_dep *deps = chunk->kdata;
	struct amdgpu_fpriv *fpriv = p->filp->driver_priv;
	unsigned num_deps;
	int i, r;

	num_deps = chunk->length_dw * 4 /
		sizeof(struct drm_amdgpu_cs_chunk_dep);

	for (i = 0; i < num_deps; ++i) {
		struct amdgpu_ctx *ctx;
		struct drm_sched_entity *entity;
		struct dma_fence *fence;

		ctx = amdgpu_ctx_get(fpriv, deps[i].ctx_id);
		if (ctx == NULL)
			return -EINVAL;

		r = amdgpu_ctx_get_entity(ctx, deps[i].ip_type,
					  deps[i].ip_instance,
					  deps[i].ring, &entity);
		if (r) {
			amdgpu_ctx_put(ctx);
			return r;
		}

		fence = amdgpu_ctx_get_fence(ctx, entity, deps[i].handle);
		amdgpu_ctx_put(ctx);

		if (IS_ERR(fence))
			return PTR_ERR(fence);
		else if (!fence)
			continue;

		if (chunk->chunk_id == AMDGPU_CHUNK_ID_SCHEDULED_DEPENDENCIES) {
			struct drm_sched_fence *s_fence;
			struct dma_fence *old = fence;

			s_fence = to_drm_sched_fence(fence);
			fence = dma_fence_get(&s_fence->scheduled);
			dma_fence_put(old);
		}

		r = amdgpu_sync_fence(&p->gang_leader->sync, fence);
		dma_fence_put(fence);
		if (r)
			return r;
	}
	return 0;
}

static int amdgpu_syncobj_lookup_and_add(struct amdgpu_cs_parser *p,
					 uint32_t handle, u64 point,
					 u64 flags)
{
	struct dma_fence *fence;
	int r;

	r = drm_syncobj_find_fence(p->filp, handle, point, flags, &fence);
	if (r) {
		DRM_ERROR("syncobj %u failed to find fence @ %llu (%d)!\n",
			  handle, point, r);
		return r;
	}

	r = amdgpu_sync_fence(&p->gang_leader->sync, fence);
	dma_fence_put(fence);

	return r;
}

static int amdgpu_cs_p2_syncobj_in(struct amdgpu_cs_parser *p,
				   struct amdgpu_cs_chunk *chunk)
{
	struct drm_amdgpu_cs_chunk_sem *deps = chunk->kdata;
	unsigned num_deps;
	int i, r;

	num_deps = chunk->length_dw * 4 /
		sizeof(struct drm_amdgpu_cs_chunk_sem);
	for (i = 0; i < num_deps; ++i) {
		r = amdgpu_syncobj_lookup_and_add(p, deps[i].handle, 0, 0);
		if (r)
			return r;
	}

	return 0;
}

static int amdgpu_cs_p2_syncobj_timeline_wait(struct amdgpu_cs_parser *p,
					      struct amdgpu_cs_chunk *chunk)
{
	struct drm_amdgpu_cs_chunk_syncobj *syncobj_deps = chunk->kdata;
	unsigned num_deps;
	int i, r;

	num_deps = chunk->length_dw * 4 /
		sizeof(struct drm_amdgpu_cs_chunk_syncobj);
	for (i = 0; i < num_deps; ++i) {
		r = amdgpu_syncobj_lookup_and_add(p, syncobj_deps[i].handle,
						  syncobj_deps[i].point,
						  syncobj_deps[i].flags);
		if (r)
			return r;
	}

	return 0;
}

static int amdgpu_cs_p2_syncobj_out(struct amdgpu_cs_parser *p,
				    struct amdgpu_cs_chunk *chunk)
{
	struct drm_amdgpu_cs_chunk_sem *deps = chunk->kdata;
	unsigned num_deps;
	int i;

	num_deps = chunk->length_dw * 4 /
		sizeof(struct drm_amdgpu_cs_chunk_sem);

	if (p->post_deps)
		return -EINVAL;

	p->post_deps = kmalloc_array(num_deps, sizeof(*p->post_deps),
				     GFP_KERNEL);
	p->num_post_deps = 0;

	if (!p->post_deps)
		return -ENOMEM;


	for (i = 0; i < num_deps; ++i) {
		p->post_deps[i].syncobj =
			drm_syncobj_find(p->filp, deps[i].handle);
		if (!p->post_deps[i].syncobj)
			return -EINVAL;
		p->post_deps[i].chain = NULL;
		p->post_deps[i].point = 0;
		p->num_post_deps++;
	}

	return 0;
}

static int amdgpu_cs_p2_syncobj_timeline_signal(struct amdgpu_cs_parser *p,
						struct amdgpu_cs_chunk *chunk)
{
	struct drm_amdgpu_cs_chunk_syncobj *syncobj_deps = chunk->kdata;
	unsigned num_deps;
	int i;

	num_deps = chunk->length_dw * 4 /
		sizeof(struct drm_amdgpu_cs_chunk_syncobj);

	if (p->post_deps)
		return -EINVAL;

	p->post_deps = kmalloc_array(num_deps, sizeof(*p->post_deps),
				     GFP_KERNEL);
	p->num_post_deps = 0;

	if (!p->post_deps)
		return -ENOMEM;

	for (i = 0; i < num_deps; ++i) {
		struct amdgpu_cs_post_dep *dep = &p->post_deps[i];

		dep->chain = NULL;
		if (syncobj_deps[i].point) {
			dep->chain = dma_fence_chain_alloc();
			if (!dep->chain)
				return -ENOMEM;
		}

		dep->syncobj = drm_syncobj_find(p->filp,
						syncobj_deps[i].handle);
		if (!dep->syncobj) {
			dma_fence_chain_free(dep->chain);
			return -EINVAL;
		}
		dep->point = syncobj_deps[i].point;
		p->num_post_deps++;
	}

	return 0;
}

static int amdgpu_cs_pass2(struct amdgpu_cs_parser *p)
{
	unsigned int ce_preempt = 0, de_preempt = 0;
	int i, r;

	for (i = 0; i < p->nchunks; ++i) {
		struct amdgpu_cs_chunk *chunk;

		chunk = &p->chunks[i];

		switch (chunk->chunk_id) {
		case AMDGPU_CHUNK_ID_IB:
			r = amdgpu_cs_p2_ib(p, chunk, &ce_preempt, &de_preempt);
			if (r)
				return r;
			break;
		case AMDGPU_CHUNK_ID_DEPENDENCIES:
		case AMDGPU_CHUNK_ID_SCHEDULED_DEPENDENCIES:
			r = amdgpu_cs_p2_dependencies(p, chunk);
			if (r)
				return r;
			break;
		case AMDGPU_CHUNK_ID_SYNCOBJ_IN:
			r = amdgpu_cs_p2_syncobj_in(p, chunk);
			if (r)
				return r;
			break;
		case AMDGPU_CHUNK_ID_SYNCOBJ_OUT:
			r = amdgpu_cs_p2_syncobj_out(p, chunk);
			if (r)
				return r;
			break;
		case AMDGPU_CHUNK_ID_SYNCOBJ_TIMELINE_WAIT:
			r = amdgpu_cs_p2_syncobj_timeline_wait(p, chunk);
			if (r)
				return r;
			break;
		case AMDGPU_CHUNK_ID_SYNCOBJ_TIMELINE_SIGNAL:
			r = amdgpu_cs_p2_syncobj_timeline_signal(p, chunk);
			if (r)
				return r;
			break;
		}
	}

	return 0;
}

/* Convert microseconds to bytes. */
static u64 us_to_bytes(struct amdgpu_device *adev, s64 us)
{
	if (us <= 0 || !adev->mm_stats.log2_max_MBps)
		return 0;

	/* Since accum_us is incremented by a million per second, just
	 * multiply it by the number of MB/s to get the number of bytes.
	 */
	return us << adev->mm_stats.log2_max_MBps;
}

static s64 bytes_to_us(struct amdgpu_device *adev, u64 bytes)
{
	if (!adev->mm_stats.log2_max_MBps)
		return 0;

	return bytes >> adev->mm_stats.log2_max_MBps;
}

/* Returns how many bytes TTM can move right now. If no bytes can be moved,
 * it returns 0. If it returns non-zero, it's OK to move at least one buffer,
 * which means it can go over the threshold once. If that happens, the driver
 * will be in debt and no other buffer migrations can be done until that debt
 * is repaid.
 *
 * This approach allows moving a buffer of any size (it's important to allow
 * that).
 *
 * The currency is simply time in microseconds and it increases as the clock
 * ticks. The accumulated microseconds (us) are converted to bytes and
 * returned.
 */
static void amdgpu_cs_get_threshold_for_moves(struct amdgpu_device *adev,
					      u64 *max_bytes,
					      u64 *max_vis_bytes)
{
	s64 time_us, increment_us;
	u64 free_vram, total_vram, used_vram;
	/* Allow a maximum of 200 accumulated ms. This is basically per-IB
	 * throttling.
	 *
	 * It means that in order to get full max MBps, at least 5 IBs per
	 * second must be submitted and not more than 200ms apart from each
	 * other.
	 */
	const s64 us_upper_bound = 200000;

	if (!adev->mm_stats.log2_max_MBps) {
		*max_bytes = 0;
		*max_vis_bytes = 0;
		return;
	}

	total_vram = adev->gmc.real_vram_size - atomic64_read(&adev->vram_pin_size);
	used_vram = ttm_resource_manager_usage(&adev->mman.vram_mgr.manager);
	free_vram = used_vram >= total_vram ? 0 : total_vram - used_vram;

	spin_lock(&adev->mm_stats.lock);

	/* Increase the amount of accumulated us. */
	time_us = ktime_to_us(ktime_get());
	increment_us = time_us - adev->mm_stats.last_update_us;
	adev->mm_stats.last_update_us = time_us;
	adev->mm_stats.accum_us = min(adev->mm_stats.accum_us + increment_us,
				      us_upper_bound);

	/* This prevents the short period of low performance when the VRAM
	 * usage is low and the driver is in debt or doesn't have enough
	 * accumulated us to fill VRAM quickly.
	 *
	 * The situation can occur in these cases:
	 * - a lot of VRAM is freed by userspace
	 * - the presence of a big buffer causes a lot of evictions
	 *   (solution: split buffers into smaller ones)
	 *
	 * If 128 MB or 1/8th of VRAM is free, start filling it now by setting
	 * accum_us to a positive number.
	 */
	if (free_vram >= 128 * 1024 * 1024 || free_vram >= total_vram / 8) {
		s64 min_us;

		/* Be more aggressive on dGPUs. Try to fill a portion of free
		 * VRAM now.
		 */
		if (!(adev->flags & AMD_IS_APU))
			min_us = bytes_to_us(adev, free_vram / 4);
		else
			min_us = 0; /* Reset accum_us on APUs. */

		adev->mm_stats.accum_us = max(min_us, adev->mm_stats.accum_us);
	}

	/* This is set to 0 if the driver is in debt to disallow (optional)
	 * buffer moves.
	 */
	*max_bytes = us_to_bytes(adev, adev->mm_stats.accum_us);

	/* Do the same for visible VRAM if half of it is free */
	if (!amdgpu_gmc_vram_full_visible(&adev->gmc)) {
		u64 total_vis_vram = adev->gmc.visible_vram_size;
		u64 used_vis_vram =
		  amdgpu_vram_mgr_vis_usage(&adev->mman.vram_mgr);

		if (used_vis_vram < total_vis_vram) {
			u64 free_vis_vram = total_vis_vram - used_vis_vram;
			adev->mm_stats.accum_us_vis = min(adev->mm_stats.accum_us_vis +
							  increment_us, us_upper_bound);

			if (free_vis_vram >= total_vis_vram / 2)
				adev->mm_stats.accum_us_vis =
					max(bytes_to_us(adev, free_vis_vram / 2),
					    adev->mm_stats.accum_us_vis);
		}

		*max_vis_bytes = us_to_bytes(adev, adev->mm_stats.accum_us_vis);
	} else {
		*max_vis_bytes = 0;
	}

	spin_unlock(&adev->mm_stats.lock);
}

/* Report how many bytes have really been moved for the last command
 * submission. This can result in a debt that can stop buffer migrations
 * temporarily.
 */
void amdgpu_cs_report_moved_bytes(struct amdgpu_device *adev, u64 num_bytes,
				  u64 num_vis_bytes)
{
	spin_lock(&adev->mm_stats.lock);
	adev->mm_stats.accum_us -= bytes_to_us(adev, num_bytes);
	adev->mm_stats.accum_us_vis -= bytes_to_us(adev, num_vis_bytes);
	spin_unlock(&adev->mm_stats.lock);
}

static int amdgpu_cs_bo_validate(void *param, struct amdgpu_bo *bo)
{
	struct amdgpu_device *adev = amdgpu_ttm_adev(bo->tbo.bdev);
	struct amdgpu_cs_parser *p = param;
	struct ttm_operation_ctx ctx = {
		.interruptible = true,
		.no_wait_gpu = false,
		.resv = bo->tbo.base.resv
	};
	uint32_t domain;
	int r;

	if (bo->tbo.pin_count)
		return 0;

	/* Don't move this buffer if we have depleted our allowance
	 * to move it. Don't move anything if the threshold is zero.
	 */
	if (p->bytes_moved < p->bytes_moved_threshold &&
	    (!bo->tbo.base.dma_buf ||
	    list_empty(&bo->tbo.base.dma_buf->attachments))) {
		if (!amdgpu_gmc_vram_full_visible(&adev->gmc) &&
		    (bo->flags & AMDGPU_GEM_CREATE_CPU_ACCESS_REQUIRED)) {
			/* And don't move a CPU_ACCESS_REQUIRED BO to limited
			 * visible VRAM if we've depleted our allowance to do
			 * that.
			 */
			if (p->bytes_moved_vis < p->bytes_moved_vis_threshold)
				domain = bo->preferred_domains;
			else
				domain = bo->allowed_domains;
		} else {
			domain = bo->preferred_domains;
		}
	} else {
		domain = bo->allowed_domains;
	}

retry:
	amdgpu_bo_placement_from_domain(bo, domain);
	r = ttm_bo_validate(&bo->tbo, &bo->placement, &ctx);

	p->bytes_moved += ctx.bytes_moved;
	if (!amdgpu_gmc_vram_full_visible(&adev->gmc) &&
	    amdgpu_bo_in_cpu_visible_vram(bo))
		p->bytes_moved_vis += ctx.bytes_moved;

	if (unlikely(r == -ENOMEM) && domain != bo->allowed_domains) {
		domain = bo->allowed_domains;
		goto retry;
	}

	return r;
}

static int amdgpu_cs_list_validate(struct amdgpu_cs_parser *p,
			    struct list_head *validated)
{
	struct ttm_operation_ctx ctx = { true, false };
	struct amdgpu_bo_list_entry *lobj;
	int r;

	list_for_each_entry(lobj, validated, tv.head) {
		struct amdgpu_bo *bo = ttm_to_amdgpu_bo(lobj->tv.bo);
		struct mm_struct *usermm;

		usermm = amdgpu_ttm_tt_get_usermm(bo->tbo.ttm);
		if (usermm && usermm != current->mm)
			return -EPERM;

		if (amdgpu_ttm_tt_is_userptr(bo->tbo.ttm) &&
		    lobj->user_invalidated && lobj->user_pages) {
			amdgpu_bo_placement_from_domain(bo,
							AMDGPU_GEM_DOMAIN_CPU);
			r = ttm_bo_validate(&bo->tbo, &bo->placement, &ctx);
			if (r)
				return r;

			amdgpu_ttm_tt_set_user_pages(bo->tbo.ttm,
						     lobj->user_pages);
		}

		r = amdgpu_cs_bo_validate(p, bo);
		if (r)
			return r;

		kvfree(lobj->user_pages);
		lobj->user_pages = NULL;
	}
	return 0;
}

static int amdgpu_cs_parser_bos(struct amdgpu_cs_parser *p,
				union drm_amdgpu_cs *cs)
{
	struct amdgpu_fpriv *fpriv = p->filp->driver_priv;
	struct amdgpu_vm *vm = &fpriv->vm;
	struct amdgpu_bo_list_entry *e;
	struct list_head duplicates;
	unsigned int i;
	int r;

	INIT_LIST_HEAD(&p->validated);

	/* p->bo_list could already be assigned if AMDGPU_CHUNK_ID_BO_HANDLES is present */
	if (cs->in.bo_list_handle) {
		if (p->bo_list)
			return -EINVAL;

		r = amdgpu_bo_list_get(fpriv, cs->in.bo_list_handle,
				       &p->bo_list);
		if (r)
			return r;
	} else if (!p->bo_list) {
		/* Create a empty bo_list when no handle is provided */
		r = amdgpu_bo_list_create(p->adev, p->filp, NULL, 0,
					  &p->bo_list);
		if (r)
			return r;
	}

	mutex_lock(&p->bo_list->bo_list_mutex);

	/* One for TTM and one for the CS job */
	amdgpu_bo_list_for_each_entry(e, p->bo_list)
		e->tv.num_shared = 2;

	amdgpu_bo_list_get_list(p->bo_list, &p->validated);

	INIT_LIST_HEAD(&duplicates);
	amdgpu_vm_get_pd_bo(&fpriv->vm, &p->validated, &p->vm_pd);

	if (p->uf_entry.tv.bo && !ttm_to_amdgpu_bo(p->uf_entry.tv.bo)->parent)
		list_add(&p->uf_entry.tv.head, &p->validated);

	/* Get userptr backing pages. If pages are updated after registered
	 * in amdgpu_gem_userptr_ioctl(), amdgpu_cs_list_validate() will do
	 * amdgpu_ttm_backend_bind() to flush and invalidate new pages
	 */
	amdgpu_bo_list_for_each_userptr_entry(e, p->bo_list) {
		struct amdgpu_bo *bo = ttm_to_amdgpu_bo(e->tv.bo);
		bool userpage_invalidated = false;
		int i;

		e->user_pages = kvmalloc_array(bo->tbo.ttm->num_pages,
					sizeof(struct page *),
					GFP_KERNEL | __GFP_ZERO);
		if (!e->user_pages) {
			DRM_ERROR("kvmalloc_array failure\n");
			r = -ENOMEM;
			goto out_free_user_pages;
		}

		r = amdgpu_ttm_tt_get_user_pages(bo, e->user_pages);
		if (r) {
			kvfree(e->user_pages);
			e->user_pages = NULL;
			goto out_free_user_pages;
		}

		for (i = 0; i < bo->tbo.ttm->num_pages; i++) {
			if (bo->tbo.ttm->pages[i] != e->user_pages[i]) {
				userpage_invalidated = true;
				break;
			}
		}
		e->user_invalidated = userpage_invalidated;
	}

	r = ttm_eu_reserve_buffers(&p->ticket, &p->validated, true,
				   &duplicates);
	if (unlikely(r != 0)) {
		if (r != -ERESTARTSYS)
			DRM_ERROR("ttm_eu_reserve_buffers failed.\n");
		goto out_free_user_pages;
	}

	amdgpu_bo_list_for_each_entry(e, p->bo_list) {
		struct amdgpu_bo *bo = ttm_to_amdgpu_bo(e->tv.bo);

		e->bo_va = amdgpu_vm_bo_find(vm, bo);
<<<<<<< HEAD
	}

	/* Move fence waiting after getting reservation lock of
	 * PD root. Then there is no need on a ctx mutex lock.
	 */
	r = amdgpu_ctx_wait_prev_fence(p->ctx, p->entity);
	if (unlikely(r != 0)) {
		if (r != -ERESTARTSYS)
			DRM_ERROR("amdgpu_ctx_wait_prev_fence failed.\n");
		goto error_validate;
=======
>>>>>>> 7365df19
	}

	amdgpu_cs_get_threshold_for_moves(p->adev, &p->bytes_moved_threshold,
					  &p->bytes_moved_vis_threshold);
	p->bytes_moved = 0;
	p->bytes_moved_vis = 0;

	r = amdgpu_vm_validate_pt_bos(p->adev, &fpriv->vm,
				      amdgpu_cs_bo_validate, p);
	if (r) {
		DRM_ERROR("amdgpu_vm_validate_pt_bos() failed.\n");
		goto error_validate;
	}

	r = amdgpu_cs_list_validate(p, &duplicates);
	if (r)
		goto error_validate;

	r = amdgpu_cs_list_validate(p, &p->validated);
	if (r)
		goto error_validate;

	if (p->uf_entry.tv.bo) {
		struct amdgpu_bo *uf = ttm_to_amdgpu_bo(p->uf_entry.tv.bo);

		r = amdgpu_ttm_alloc_gart(&uf->tbo);
		if (r)
			goto error_validate;

		p->gang_leader->uf_addr += amdgpu_bo_gpu_offset(uf);
	}

	amdgpu_cs_report_moved_bytes(p->adev, p->bytes_moved,
				     p->bytes_moved_vis);

	for (i = 0; i < p->gang_size; ++i)
		amdgpu_job_set_resources(p->jobs[i], p->bo_list->gds_obj,
					 p->bo_list->gws_obj,
					 p->bo_list->oa_obj);
	return 0;

error_validate:
<<<<<<< HEAD
	if (r)
		ttm_eu_backoff_reservation(&p->ticket, &p->validated);

out_free_user_pages:
	if (r) {
		amdgpu_bo_list_for_each_userptr_entry(e, p->bo_list) {
			struct amdgpu_bo *bo = ttm_to_amdgpu_bo(e->tv.bo);

			if (!e->user_pages)
				continue;
			amdgpu_ttm_tt_get_user_pages_done(bo->tbo.ttm);
			kvfree(e->user_pages);
			e->user_pages = NULL;
		}
		mutex_unlock(&p->bo_list->bo_list_mutex);
	}
	return r;
}

static int amdgpu_cs_sync_rings(struct amdgpu_cs_parser *p)
{
	struct amdgpu_fpriv *fpriv = p->filp->driver_priv;
	struct amdgpu_bo_list_entry *e;
	int r;
=======
	ttm_eu_backoff_reservation(&p->ticket, &p->validated);
>>>>>>> 7365df19

out_free_user_pages:
	amdgpu_bo_list_for_each_userptr_entry(e, p->bo_list) {
		struct amdgpu_bo *bo = ttm_to_amdgpu_bo(e->tv.bo);

		if (!e->user_pages)
			continue;
		amdgpu_ttm_tt_get_user_pages_done(bo->tbo.ttm);
		kvfree(e->user_pages);
		e->user_pages = NULL;
	}
	return r;
}

static void trace_amdgpu_cs_ibs(struct amdgpu_cs_parser *p)
{
<<<<<<< HEAD
	unsigned i;

	if (error && backoff) {
		ttm_eu_backoff_reservation(&parser->ticket,
					   &parser->validated);
		mutex_unlock(&parser->bo_list->bo_list_mutex);
	}

	for (i = 0; i < parser->num_post_deps; i++) {
		drm_syncobj_put(parser->post_deps[i].syncobj);
		kfree(parser->post_deps[i].chain);
	}
	kfree(parser->post_deps);

	dma_fence_put(parser->fence);
=======
	int i, j;
>>>>>>> 7365df19

	if (!trace_amdgpu_cs_enabled())
		return;

	for (i = 0; i < p->gang_size; ++i) {
		struct amdgpu_job *job = p->jobs[i];

		for (j = 0; j < job->num_ibs; ++j)
			trace_amdgpu_cs(p, job, &job->ibs[j]);
	}
}

static int amdgpu_cs_patch_ibs(struct amdgpu_cs_parser *p,
			       struct amdgpu_job *job)
{
	struct amdgpu_ring *ring = amdgpu_job_ring(job);
	unsigned int i;
	int r;

	/* Only for UVD/VCE VM emulation */
<<<<<<< HEAD
	if (ring->funcs->parse_cs || ring->funcs->patch_cs_in_place) {
		unsigned i, j;

		for (i = 0, j = 0; i < p->nchunks && j < p->job->num_ibs; i++) {
			struct drm_amdgpu_cs_chunk_ib *chunk_ib;
			struct amdgpu_bo_va_mapping *m;
			struct amdgpu_bo *aobj = NULL;
			struct amdgpu_cs_chunk *chunk;
			uint64_t offset, va_start;
			struct amdgpu_ib *ib;
			uint8_t *kptr;

			chunk = &p->chunks[i];
			ib = &p->job->ibs[j];
			chunk_ib = chunk->kdata;

			if (chunk->chunk_id != AMDGPU_CHUNK_ID_IB)
				continue;

			va_start = chunk_ib->va_start & AMDGPU_GMC_HOLE_MASK;
			r = amdgpu_cs_find_mapping(p, va_start, &aobj, &m);
			if (r) {
				DRM_ERROR("IB va_start is invalid\n");
				return r;
			}

			if ((va_start + chunk_ib->ib_bytes) >
			    (m->last + 1) * AMDGPU_GPU_PAGE_SIZE) {
				DRM_ERROR("IB va_start+ib_bytes is invalid\n");
				return -EINVAL;
			}

			/* the IB should be reserved at this point */
			r = amdgpu_bo_kmap(aobj, (void **)&kptr);
			if (r) {
				return r;
			}

			offset = m->start * AMDGPU_GPU_PAGE_SIZE;
			kptr += va_start - offset;

			if (ring->funcs->parse_cs) {
				memcpy(ib->ptr, kptr, chunk_ib->ib_bytes);
				amdgpu_bo_kunmap(aobj);

				r = amdgpu_ring_parse_cs(ring, p, p->job, ib);
				if (r)
					return r;
			} else {
				ib->ptr = (uint32_t *)kptr;
				r = amdgpu_ring_patch_cs_in_place(ring, p, p->job, ib);
				amdgpu_bo_kunmap(aobj);
				if (r)
					return r;
			}

			j++;
		}
	}

	if (!p->job->vm)
		return amdgpu_cs_sync_rings(p);


	r = amdgpu_vm_clear_freed(adev, vm, NULL);
	if (r)
		return r;

	r = amdgpu_vm_bo_update(adev, fpriv->prt_va, false);
	if (r)
		return r;

	r = amdgpu_sync_fence(&p->job->sync, fpriv->prt_va->last_pt_update);
	if (r)
		return r;

	if (amdgpu_mcbp || amdgpu_sriov_vf(adev)) {
		bo_va = fpriv->csa_va;
		BUG_ON(!bo_va);
		r = amdgpu_vm_bo_update(adev, bo_va, false);
		if (r)
			return r;

		r = amdgpu_sync_fence(&p->job->sync, bo_va->last_pt_update);
		if (r)
			return r;
	}

	amdgpu_bo_list_for_each_entry(e, p->bo_list) {
		/* ignore duplicates */
		bo = ttm_to_amdgpu_bo(e->tv.bo);
		if (!bo)
			continue;

		bo_va = e->bo_va;
		if (bo_va == NULL)
			continue;

		r = amdgpu_vm_bo_update(adev, bo_va, false);
		if (r) {
			mutex_unlock(&p->bo_list->bo_list_mutex);
			return r;
		}

		r = amdgpu_sync_fence(&p->job->sync, bo_va->last_pt_update);
		if (r) {
			mutex_unlock(&p->bo_list->bo_list_mutex);
			return r;
		}
	}

	r = amdgpu_vm_handle_moved(adev, vm);
	if (r)
		return r;

	r = amdgpu_vm_update_pdes(adev, vm, false);
	if (r)
		return r;

	r = amdgpu_sync_fence(&p->job->sync, vm->last_update);
	if (r)
		return r;

	p->job->vm_pd_addr = amdgpu_gmc_pd_addr(vm->root.bo);

	if (amdgpu_vm_debug) {
		/* Invalidate all BOs to test for userspace bugs */
		amdgpu_bo_list_for_each_entry(e, p->bo_list) {
			struct amdgpu_bo *bo = ttm_to_amdgpu_bo(e->tv.bo);

			/* ignore duplicates */
			if (!bo)
				continue;

			amdgpu_vm_bo_invalidate(adev, bo, false);
		}
	}

	return amdgpu_cs_sync_rings(p);
}

static int amdgpu_cs_ib_fill(struct amdgpu_device *adev,
			     struct amdgpu_cs_parser *parser)
{
	struct amdgpu_fpriv *fpriv = parser->filp->driver_priv;
	struct amdgpu_vm *vm = &fpriv->vm;
	int r, ce_preempt = 0, de_preempt = 0;
	struct amdgpu_ring *ring;
	int i, j;

	for (i = 0, j = 0; i < parser->nchunks && j < parser->job->num_ibs; i++) {
		struct amdgpu_cs_chunk *chunk;
		struct amdgpu_ib *ib;
		struct drm_amdgpu_cs_chunk_ib *chunk_ib;
		struct drm_sched_entity *entity;

		chunk = &parser->chunks[i];
		ib = &parser->job->ibs[j];
		chunk_ib = (struct drm_amdgpu_cs_chunk_ib *)chunk->kdata;

		if (chunk->chunk_id != AMDGPU_CHUNK_ID_IB)
			continue;

		if (chunk_ib->ip_type == AMDGPU_HW_IP_GFX &&
		    (amdgpu_mcbp || amdgpu_sriov_vf(adev))) {
			if (chunk_ib->flags & AMDGPU_IB_FLAG_PREEMPT) {
				if (chunk_ib->flags & AMDGPU_IB_FLAG_CE)
					ce_preempt++;
				else
					de_preempt++;
			}

			/* each GFX command submit allows 0 or 1 IB preemptible for CE & DE */
			if (ce_preempt > 1 || de_preempt > 1)
				return -EINVAL;
		}

		r = amdgpu_ctx_get_entity(parser->ctx, chunk_ib->ip_type,
					  chunk_ib->ip_instance, chunk_ib->ring,
					  &entity);
		if (r)
			return r;

		if (chunk_ib->flags & AMDGPU_IB_FLAG_PREAMBLE)
			parser->job->preamble_status |=
				AMDGPU_PREAMBLE_IB_PRESENT;

		if (parser->entity && parser->entity != entity)
			return -EINVAL;

		/* Return if there is no run queue associated with this entity.
		 * Possibly because of disabled HW IP*/
		if (entity->rq == NULL)
			return -EINVAL;
=======
	if (!ring->funcs->parse_cs && !ring->funcs->patch_cs_in_place)
		return 0;
>>>>>>> 7365df19

	for (i = 0; i < job->num_ibs; ++i) {
		struct amdgpu_ib *ib = &job->ibs[i];
		struct amdgpu_bo_va_mapping *m;
		struct amdgpu_bo *aobj;
		uint64_t va_start;
		uint8_t *kptr;

		va_start = ib->gpu_addr & AMDGPU_GMC_HOLE_MASK;
		r = amdgpu_cs_find_mapping(p, va_start, &aobj, &m);
		if (r) {
			DRM_ERROR("IB va_start is invalid\n");
			return r;
		}

		if ((va_start + ib->length_dw * 4) >
		    (m->last + 1) * AMDGPU_GPU_PAGE_SIZE) {
			DRM_ERROR("IB va_start+ib_bytes is invalid\n");
			return -EINVAL;
		}

		/* the IB should be reserved at this point */
		r = amdgpu_bo_kmap(aobj, (void **)&kptr);
		if (r) {
			return r;
		}

		kptr += va_start - (m->start * AMDGPU_GPU_PAGE_SIZE);

		if (ring->funcs->parse_cs) {
			memcpy(ib->ptr, kptr, ib->length_dw * 4);
			amdgpu_bo_kunmap(aobj);

			r = amdgpu_ring_parse_cs(ring, p, job, ib);
			if (r)
				return r;
		} else {
			ib->ptr = (uint32_t *)kptr;
			r = amdgpu_ring_patch_cs_in_place(ring, p, job, ib);
			amdgpu_bo_kunmap(aobj);
			if (r)
				return r;
		}
	}

	return 0;
}

static int amdgpu_cs_patch_jobs(struct amdgpu_cs_parser *p)
{
	unsigned int i;
	int r;

	for (i = 0; i < p->gang_size; ++i) {
		r = amdgpu_cs_patch_ibs(p, p->jobs[i]);
		if (r)
			return r;
	}
	return 0;
}

static int amdgpu_cs_vm_handling(struct amdgpu_cs_parser *p)
{
	struct amdgpu_fpriv *fpriv = p->filp->driver_priv;
	struct amdgpu_job *job = p->gang_leader;
	struct amdgpu_device *adev = p->adev;
	struct amdgpu_vm *vm = &fpriv->vm;
	struct amdgpu_bo_list_entry *e;
	struct amdgpu_bo_va *bo_va;
	struct amdgpu_bo *bo;
	unsigned int i;
	int r;

	r = amdgpu_vm_clear_freed(adev, vm, NULL);
	if (r)
		return r;

	r = amdgpu_vm_bo_update(adev, fpriv->prt_va, false);
	if (r)
		return r;

	r = amdgpu_sync_fence(&job->sync, fpriv->prt_va->last_pt_update);
	if (r)
		return r;

	if (fpriv->csa_va) {
		bo_va = fpriv->csa_va;
		BUG_ON(!bo_va);
		r = amdgpu_vm_bo_update(adev, bo_va, false);
		if (r)
			return r;

		r = amdgpu_sync_fence(&job->sync, bo_va->last_pt_update);
		if (r)
			return r;
	}

	amdgpu_bo_list_for_each_entry(e, p->bo_list) {
		/* ignore duplicates */
		bo = ttm_to_amdgpu_bo(e->tv.bo);
		if (!bo)
			continue;

		bo_va = e->bo_va;
		if (bo_va == NULL)
			continue;

		r = amdgpu_vm_bo_update(adev, bo_va, false);
		if (r)
			return r;

		r = amdgpu_sync_fence(&job->sync, bo_va->last_pt_update);
		if (r)
			return r;
	}

	r = amdgpu_vm_handle_moved(adev, vm);
	if (r)
		return r;

	r = amdgpu_vm_update_pdes(adev, vm, false);
	if (r)
		return r;

	r = amdgpu_sync_fence(&job->sync, vm->last_update);
	if (r)
		return r;

	for (i = 0; i < p->gang_size; ++i) {
		job = p->jobs[i];

		if (!job->vm)
			continue;

		job->vm_pd_addr = amdgpu_gmc_pd_addr(vm->root.bo);
	}

	if (amdgpu_vm_debug) {
		/* Invalidate all BOs to test for userspace bugs */
		amdgpu_bo_list_for_each_entry(e, p->bo_list) {
			struct amdgpu_bo *bo = ttm_to_amdgpu_bo(e->tv.bo);

			/* ignore duplicates */
			if (!bo)
				continue;

			amdgpu_vm_bo_invalidate(adev, bo, false);
		}
	}

	return 0;
}

static int amdgpu_cs_sync_rings(struct amdgpu_cs_parser *p)
{
	struct amdgpu_fpriv *fpriv = p->filp->driver_priv;
	struct amdgpu_job *leader = p->gang_leader;
	struct amdgpu_bo_list_entry *e;
	unsigned int i;
	int r;

	list_for_each_entry(e, &p->validated, tv.head) {
		struct amdgpu_bo *bo = ttm_to_amdgpu_bo(e->tv.bo);
		struct dma_resv *resv = bo->tbo.base.resv;
		enum amdgpu_sync_mode sync_mode;

		sync_mode = amdgpu_bo_explicit_sync(bo) ?
			AMDGPU_SYNC_EXPLICIT : AMDGPU_SYNC_NE_OWNER;
		r = amdgpu_sync_resv(p->adev, &leader->sync, resv, sync_mode,
				     &fpriv->vm);
		if (r)
			return r;
	}

	for (i = 0; i < p->gang_size - 1; ++i) {
		r = amdgpu_sync_clone(&leader->sync, &p->jobs[i]->sync);
		if (r)
			return r;
	}

	r = amdgpu_ctx_wait_prev_fence(p->ctx, p->entities[p->gang_size - 1]);
	if (r && r != -ERESTARTSYS)
		DRM_ERROR("amdgpu_ctx_wait_prev_fence failed.\n");

	return r;
}

static void amdgpu_cs_post_dependencies(struct amdgpu_cs_parser *p)
{
	int i;

	for (i = 0; i < p->num_post_deps; ++i) {
		if (p->post_deps[i].chain && p->post_deps[i].point) {
			drm_syncobj_add_point(p->post_deps[i].syncobj,
					      p->post_deps[i].chain,
					      p->fence, p->post_deps[i].point);
			p->post_deps[i].chain = NULL;
		} else {
			drm_syncobj_replace_fence(p->post_deps[i].syncobj,
						  p->fence);
		}
	}
}

static int amdgpu_cs_submit(struct amdgpu_cs_parser *p,
			    union drm_amdgpu_cs *cs)
{
	struct amdgpu_fpriv *fpriv = p->filp->driver_priv;
	struct amdgpu_job *leader = p->gang_leader;
	struct amdgpu_bo_list_entry *e;
	unsigned int i;
	uint64_t seq;
	int r;

	for (i = 0; i < p->gang_size; ++i)
		drm_sched_job_arm(&p->jobs[i]->base);

	for (i = 0; i < (p->gang_size - 1); ++i) {
		struct dma_fence *fence;

		fence = &p->jobs[i]->base.s_fence->scheduled;
		r = amdgpu_sync_fence(&leader->sync, fence);
		if (r)
			goto error_cleanup;
	}

	if (p->gang_size > 1) {
		for (i = 0; i < p->gang_size; ++i)
			amdgpu_job_set_gang_leader(p->jobs[i], leader);
	}

	/* No memory allocation is allowed while holding the notifier lock.
	 * The lock is held until amdgpu_cs_submit is finished and fence is
	 * added to BOs.
	 */
	mutex_lock(&p->adev->notifier_lock);

	/* If userptr are invalidated after amdgpu_cs_parser_bos(), return
	 * -EAGAIN, drmIoctl in libdrm will restart the amdgpu_cs_ioctl.
	 */
	r = 0;
	amdgpu_bo_list_for_each_userptr_entry(e, p->bo_list) {
		struct amdgpu_bo *bo = ttm_to_amdgpu_bo(e->tv.bo);

		r |= !amdgpu_ttm_tt_get_user_pages_done(bo->tbo.ttm);
	}
	if (r) {
		r = -EAGAIN;
		goto error_unlock;
	}

	p->fence = dma_fence_get(&leader->base.s_fence->finished);
	list_for_each_entry(e, &p->validated, tv.head) {

		/* Everybody except for the gang leader uses READ */
		for (i = 0; i < (p->gang_size - 1); ++i) {
			dma_resv_add_fence(e->tv.bo->base.resv,
					   &p->jobs[i]->base.s_fence->finished,
					   DMA_RESV_USAGE_READ);
		}

		/* The gang leader is remembered as writer */
		e->tv.num_shared = 0;
	}

<<<<<<< HEAD
	seq = amdgpu_ctx_add_fence(p->ctx, entity, p->fence);
=======
	seq = amdgpu_ctx_add_fence(p->ctx, p->entities[p->gang_size - 1],
				   p->fence);
>>>>>>> 7365df19
	amdgpu_cs_post_dependencies(p);

	if ((leader->preamble_status & AMDGPU_PREAMBLE_IB_PRESENT) &&
	    !p->ctx->preamble_presented) {
		leader->preamble_status |= AMDGPU_PREAMBLE_IB_PRESENT_FIRST;
		p->ctx->preamble_presented = true;
	}

	cs->out.handle = seq;
	leader->uf_sequence = seq;

	amdgpu_vm_bo_trace_cs(&fpriv->vm, &p->ticket);
<<<<<<< HEAD
	drm_sched_entity_push_job(&job->base);

	amdgpu_vm_move_to_lru_tail(p->adev, &fpriv->vm);

	/* Make sure all BOs are remembered as writers */
	amdgpu_bo_list_for_each_entry(e, p->bo_list)
		e->tv.num_shared = 0;
=======
	for (i = 0; i < p->gang_size; ++i) {
		amdgpu_job_free_resources(p->jobs[i]);
		trace_amdgpu_cs_ioctl(p->jobs[i]);
		drm_sched_entity_push_job(&p->jobs[i]->base);
		p->jobs[i] = NULL;
	}
>>>>>>> 7365df19

	amdgpu_vm_move_to_lru_tail(p->adev, &fpriv->vm);
	ttm_eu_fence_buffer_objects(&p->ticket, &p->validated, p->fence);
<<<<<<< HEAD
	mutex_unlock(&p->adev->notifier_lock);
	mutex_unlock(&p->bo_list->bo_list_mutex);
=======
>>>>>>> 7365df19

	mutex_unlock(&p->adev->notifier_lock);
	mutex_unlock(&p->bo_list->bo_list_mutex);
	return 0;

error_unlock:
	mutex_unlock(&p->adev->notifier_lock);

error_cleanup:
	for (i = 0; i < p->gang_size; ++i)
		drm_sched_job_cleanup(&p->jobs[i]->base);
	return r;
}

/* Cleanup the parser structure */
static void amdgpu_cs_parser_fini(struct amdgpu_cs_parser *parser)
{
	unsigned i;

	for (i = 0; i < parser->num_post_deps; i++) {
		drm_syncobj_put(parser->post_deps[i].syncobj);
		kfree(parser->post_deps[i].chain);
	}
	kfree(parser->post_deps);

	dma_fence_put(parser->fence);

	if (parser->ctx)
		amdgpu_ctx_put(parser->ctx);
	if (parser->bo_list)
		amdgpu_bo_list_put(parser->bo_list);

	for (i = 0; i < parser->nchunks; i++)
		kvfree(parser->chunks[i].kdata);
	kvfree(parser->chunks);
	for (i = 0; i < parser->gang_size; ++i) {
		if (parser->jobs[i])
			amdgpu_job_free(parser->jobs[i]);
	}
	if (parser->uf_entry.tv.bo) {
		struct amdgpu_bo *uf = ttm_to_amdgpu_bo(parser->uf_entry.tv.bo);

		amdgpu_bo_unref(&uf);
	}
}

int amdgpu_cs_ioctl(struct drm_device *dev, void *data, struct drm_file *filp)
{
	struct amdgpu_device *adev = drm_to_adev(dev);
	struct amdgpu_cs_parser parser;
	int r;

	if (amdgpu_ras_intr_triggered())
		return -EHWPOISON;

	if (!adev->accel_working)
		return -EBUSY;

	r = amdgpu_cs_parser_init(&parser, adev, filp, data);
	if (r) {
		if (printk_ratelimit())
			DRM_ERROR("Failed to initialize parser %d!\n", r);
		return r;
	}

	r = amdgpu_cs_pass1(&parser, data);
	if (r)
		goto error_fini;

	r = amdgpu_cs_pass2(&parser);
	if (r)
		goto error_fini;

	r = amdgpu_cs_parser_bos(&parser, data);
	if (r) {
		if (r == -ENOMEM)
			DRM_ERROR("Not enough memory for command submission!\n");
		else if (r != -ERESTARTSYS && r != -EAGAIN)
			DRM_ERROR("Failed to process the buffer list %d!\n", r);
		goto error_fini;
	}

	r = amdgpu_cs_patch_jobs(&parser);
	if (r)
		goto error_backoff;

	r = amdgpu_cs_vm_handling(&parser);
	if (r)
		goto error_backoff;

	r = amdgpu_cs_sync_rings(&parser);
	if (r)
		goto error_backoff;

	trace_amdgpu_cs_ibs(&parser);

	r = amdgpu_cs_submit(&parser, data);
	if (r)
		goto error_backoff;

	amdgpu_cs_parser_fini(&parser);
	return 0;

error_backoff:
	ttm_eu_backoff_reservation(&parser.ticket, &parser.validated);
	mutex_unlock(&parser.bo_list->bo_list_mutex);

error_fini:
	amdgpu_cs_parser_fini(&parser);
	return r;
}

/**
 * amdgpu_cs_wait_ioctl - wait for a command submission to finish
 *
 * @dev: drm device
 * @data: data from userspace
 * @filp: file private
 *
 * Wait for the command submission identified by handle to finish.
 */
int amdgpu_cs_wait_ioctl(struct drm_device *dev, void *data,
			 struct drm_file *filp)
{
	union drm_amdgpu_wait_cs *wait = data;
	unsigned long timeout = amdgpu_gem_timeout(wait->in.timeout);
	struct drm_sched_entity *entity;
	struct amdgpu_ctx *ctx;
	struct dma_fence *fence;
	long r;

	ctx = amdgpu_ctx_get(filp->driver_priv, wait->in.ctx_id);
	if (ctx == NULL)
		return -EINVAL;

	r = amdgpu_ctx_get_entity(ctx, wait->in.ip_type, wait->in.ip_instance,
				  wait->in.ring, &entity);
	if (r) {
		amdgpu_ctx_put(ctx);
		return r;
	}

	fence = amdgpu_ctx_get_fence(ctx, entity, wait->in.handle);
	if (IS_ERR(fence))
		r = PTR_ERR(fence);
	else if (fence) {
		r = dma_fence_wait_timeout(fence, true, timeout);
		if (r > 0 && fence->error)
			r = fence->error;
		dma_fence_put(fence);
	} else
		r = 1;

	amdgpu_ctx_put(ctx);
	if (r < 0)
		return r;

	memset(wait, 0, sizeof(*wait));
	wait->out.status = (r == 0);

	return 0;
}

/**
 * amdgpu_cs_get_fence - helper to get fence from drm_amdgpu_fence
 *
 * @adev: amdgpu device
 * @filp: file private
 * @user: drm_amdgpu_fence copied from user space
 */
static struct dma_fence *amdgpu_cs_get_fence(struct amdgpu_device *adev,
					     struct drm_file *filp,
					     struct drm_amdgpu_fence *user)
{
	struct drm_sched_entity *entity;
	struct amdgpu_ctx *ctx;
	struct dma_fence *fence;
	int r;

	ctx = amdgpu_ctx_get(filp->driver_priv, user->ctx_id);
	if (ctx == NULL)
		return ERR_PTR(-EINVAL);

	r = amdgpu_ctx_get_entity(ctx, user->ip_type, user->ip_instance,
				  user->ring, &entity);
	if (r) {
		amdgpu_ctx_put(ctx);
		return ERR_PTR(r);
	}

	fence = amdgpu_ctx_get_fence(ctx, entity, user->seq_no);
	amdgpu_ctx_put(ctx);

	return fence;
}

int amdgpu_cs_fence_to_handle_ioctl(struct drm_device *dev, void *data,
				    struct drm_file *filp)
{
	struct amdgpu_device *adev = drm_to_adev(dev);
	union drm_amdgpu_fence_to_handle *info = data;
	struct dma_fence *fence;
	struct drm_syncobj *syncobj;
	struct sync_file *sync_file;
	int fd, r;

	fence = amdgpu_cs_get_fence(adev, filp, &info->in.fence);
	if (IS_ERR(fence))
		return PTR_ERR(fence);

	if (!fence)
		fence = dma_fence_get_stub();

	switch (info->in.what) {
	case AMDGPU_FENCE_TO_HANDLE_GET_SYNCOBJ:
		r = drm_syncobj_create(&syncobj, 0, fence);
		dma_fence_put(fence);
		if (r)
			return r;
		r = drm_syncobj_get_handle(filp, syncobj, &info->out.handle);
		drm_syncobj_put(syncobj);
		return r;

	case AMDGPU_FENCE_TO_HANDLE_GET_SYNCOBJ_FD:
		r = drm_syncobj_create(&syncobj, 0, fence);
		dma_fence_put(fence);
		if (r)
			return r;
		r = drm_syncobj_get_fd(syncobj, (int *)&info->out.handle);
		drm_syncobj_put(syncobj);
		return r;

	case AMDGPU_FENCE_TO_HANDLE_GET_SYNC_FILE_FD:
		fd = get_unused_fd_flags(O_CLOEXEC);
		if (fd < 0) {
			dma_fence_put(fence);
			return fd;
		}

		sync_file = sync_file_create(fence);
		dma_fence_put(fence);
		if (!sync_file) {
			put_unused_fd(fd);
			return -ENOMEM;
		}

		fd_install(fd, sync_file->file);
		info->out.handle = fd;
		return 0;

	default:
		dma_fence_put(fence);
		return -EINVAL;
	}
}

/**
 * amdgpu_cs_wait_all_fences - wait on all fences to signal
 *
 * @adev: amdgpu device
 * @filp: file private
 * @wait: wait parameters
 * @fences: array of drm_amdgpu_fence
 */
static int amdgpu_cs_wait_all_fences(struct amdgpu_device *adev,
				     struct drm_file *filp,
				     union drm_amdgpu_wait_fences *wait,
				     struct drm_amdgpu_fence *fences)
{
	uint32_t fence_count = wait->in.fence_count;
	unsigned int i;
	long r = 1;

	for (i = 0; i < fence_count; i++) {
		struct dma_fence *fence;
		unsigned long timeout = amdgpu_gem_timeout(wait->in.timeout_ns);

		fence = amdgpu_cs_get_fence(adev, filp, &fences[i]);
		if (IS_ERR(fence))
			return PTR_ERR(fence);
		else if (!fence)
			continue;

		r = dma_fence_wait_timeout(fence, true, timeout);
		dma_fence_put(fence);
		if (r < 0)
			return r;

		if (r == 0)
			break;

		if (fence->error)
			return fence->error;
	}

	memset(wait, 0, sizeof(*wait));
	wait->out.status = (r > 0);

	return 0;
}

/**
 * amdgpu_cs_wait_any_fence - wait on any fence to signal
 *
 * @adev: amdgpu device
 * @filp: file private
 * @wait: wait parameters
 * @fences: array of drm_amdgpu_fence
 */
static int amdgpu_cs_wait_any_fence(struct amdgpu_device *adev,
				    struct drm_file *filp,
				    union drm_amdgpu_wait_fences *wait,
				    struct drm_amdgpu_fence *fences)
{
	unsigned long timeout = amdgpu_gem_timeout(wait->in.timeout_ns);
	uint32_t fence_count = wait->in.fence_count;
	uint32_t first = ~0;
	struct dma_fence **array;
	unsigned int i;
	long r;

	/* Prepare the fence array */
	array = kcalloc(fence_count, sizeof(struct dma_fence *), GFP_KERNEL);

	if (array == NULL)
		return -ENOMEM;

	for (i = 0; i < fence_count; i++) {
		struct dma_fence *fence;

		fence = amdgpu_cs_get_fence(adev, filp, &fences[i]);
		if (IS_ERR(fence)) {
			r = PTR_ERR(fence);
			goto err_free_fence_array;
		} else if (fence) {
			array[i] = fence;
		} else { /* NULL, the fence has been already signaled */
			r = 1;
			first = i;
			goto out;
		}
	}

	r = dma_fence_wait_any_timeout(array, fence_count, true, timeout,
				       &first);
	if (r < 0)
		goto err_free_fence_array;

out:
	memset(wait, 0, sizeof(*wait));
	wait->out.status = (r > 0);
	wait->out.first_signaled = first;

	if (first < fence_count && array[first])
		r = array[first]->error;
	else
		r = 0;

err_free_fence_array:
	for (i = 0; i < fence_count; i++)
		dma_fence_put(array[i]);
	kfree(array);

	return r;
}

/**
 * amdgpu_cs_wait_fences_ioctl - wait for multiple command submissions to finish
 *
 * @dev: drm device
 * @data: data from userspace
 * @filp: file private
 */
int amdgpu_cs_wait_fences_ioctl(struct drm_device *dev, void *data,
				struct drm_file *filp)
{
	struct amdgpu_device *adev = drm_to_adev(dev);
	union drm_amdgpu_wait_fences *wait = data;
	uint32_t fence_count = wait->in.fence_count;
	struct drm_amdgpu_fence *fences_user;
	struct drm_amdgpu_fence *fences;
	int r;

	/* Get the fences from userspace */
	fences = kmalloc_array(fence_count, sizeof(struct drm_amdgpu_fence),
			GFP_KERNEL);
	if (fences == NULL)
		return -ENOMEM;

	fences_user = u64_to_user_ptr(wait->in.fences);
	if (copy_from_user(fences, fences_user,
		sizeof(struct drm_amdgpu_fence) * fence_count)) {
		r = -EFAULT;
		goto err_free_fences;
	}

	if (wait->in.wait_all)
		r = amdgpu_cs_wait_all_fences(adev, filp, wait, fences);
	else
		r = amdgpu_cs_wait_any_fence(adev, filp, wait, fences);

err_free_fences:
	kfree(fences);

	return r;
}

/**
 * amdgpu_cs_find_mapping - find bo_va for VM address
 *
 * @parser: command submission parser context
 * @addr: VM address
 * @bo: resulting BO of the mapping found
 * @map: Placeholder to return found BO mapping
 *
 * Search the buffer objects in the command submission context for a certain
 * virtual memory address. Returns allocation structure when found, NULL
 * otherwise.
 */
int amdgpu_cs_find_mapping(struct amdgpu_cs_parser *parser,
			   uint64_t addr, struct amdgpu_bo **bo,
			   struct amdgpu_bo_va_mapping **map)
{
	struct amdgpu_fpriv *fpriv = parser->filp->driver_priv;
	struct ttm_operation_ctx ctx = { false, false };
	struct amdgpu_vm *vm = &fpriv->vm;
	struct amdgpu_bo_va_mapping *mapping;
	int r;

	addr /= AMDGPU_GPU_PAGE_SIZE;

	mapping = amdgpu_vm_bo_lookup_mapping(vm, addr);
	if (!mapping || !mapping->bo_va || !mapping->bo_va->base.bo)
		return -EINVAL;

	*bo = mapping->bo_va->base.bo;
	*map = mapping;

	/* Double check that the BO is reserved by this CS */
	if (dma_resv_locking_ctx((*bo)->tbo.base.resv) != &parser->ticket)
		return -EINVAL;

	if (!((*bo)->flags & AMDGPU_GEM_CREATE_VRAM_CONTIGUOUS)) {
		(*bo)->flags |= AMDGPU_GEM_CREATE_VRAM_CONTIGUOUS;
		amdgpu_bo_placement_from_domain(*bo, (*bo)->allowed_domains);
		r = ttm_bo_validate(&(*bo)->tbo, &(*bo)->placement, &ctx);
		if (r)
			return r;
	}

	return amdgpu_ttm_alloc_gart(&(*bo)->tbo);
}<|MERGE_RESOLUTION|>--- conflicted
+++ resolved
@@ -191,15 +191,8 @@
 	int ret;
 	int i;
 
-<<<<<<< HEAD
-	if (cs->in.num_chunks == 0)
-		return -EINVAL;
-
-	chunk_array = kvmalloc_array(cs->in.num_chunks, sizeof(uint64_t), GFP_KERNEL);
-=======
 	chunk_array = kvmalloc_array(cs->in.num_chunks, sizeof(uint64_t),
 				     GFP_KERNEL);
->>>>>>> 7365df19
 	if (!chunk_array)
 		return -ENOMEM;
 
@@ -945,19 +938,6 @@
 		struct amdgpu_bo *bo = ttm_to_amdgpu_bo(e->tv.bo);
 
 		e->bo_va = amdgpu_vm_bo_find(vm, bo);
-<<<<<<< HEAD
-	}
-
-	/* Move fence waiting after getting reservation lock of
-	 * PD root. Then there is no need on a ctx mutex lock.
-	 */
-	r = amdgpu_ctx_wait_prev_fence(p->ctx, p->entity);
-	if (unlikely(r != 0)) {
-		if (r != -ERESTARTSYS)
-			DRM_ERROR("amdgpu_ctx_wait_prev_fence failed.\n");
-		goto error_validate;
-=======
->>>>>>> 7365df19
 	}
 
 	amdgpu_cs_get_threshold_for_moves(p->adev, &p->bytes_moved_threshold,
@@ -1000,34 +980,7 @@
 	return 0;
 
 error_validate:
-<<<<<<< HEAD
-	if (r)
-		ttm_eu_backoff_reservation(&p->ticket, &p->validated);
-
-out_free_user_pages:
-	if (r) {
-		amdgpu_bo_list_for_each_userptr_entry(e, p->bo_list) {
-			struct amdgpu_bo *bo = ttm_to_amdgpu_bo(e->tv.bo);
-
-			if (!e->user_pages)
-				continue;
-			amdgpu_ttm_tt_get_user_pages_done(bo->tbo.ttm);
-			kvfree(e->user_pages);
-			e->user_pages = NULL;
-		}
-		mutex_unlock(&p->bo_list->bo_list_mutex);
-	}
-	return r;
-}
-
-static int amdgpu_cs_sync_rings(struct amdgpu_cs_parser *p)
-{
-	struct amdgpu_fpriv *fpriv = p->filp->driver_priv;
-	struct amdgpu_bo_list_entry *e;
-	int r;
-=======
 	ttm_eu_backoff_reservation(&p->ticket, &p->validated);
->>>>>>> 7365df19
 
 out_free_user_pages:
 	amdgpu_bo_list_for_each_userptr_entry(e, p->bo_list) {
@@ -1044,25 +997,7 @@
 
 static void trace_amdgpu_cs_ibs(struct amdgpu_cs_parser *p)
 {
-<<<<<<< HEAD
-	unsigned i;
-
-	if (error && backoff) {
-		ttm_eu_backoff_reservation(&parser->ticket,
-					   &parser->validated);
-		mutex_unlock(&parser->bo_list->bo_list_mutex);
-	}
-
-	for (i = 0; i < parser->num_post_deps; i++) {
-		drm_syncobj_put(parser->post_deps[i].syncobj);
-		kfree(parser->post_deps[i].chain);
-	}
-	kfree(parser->post_deps);
-
-	dma_fence_put(parser->fence);
-=======
 	int i, j;
->>>>>>> 7365df19
 
 	if (!trace_amdgpu_cs_enabled())
 		return;
@@ -1083,205 +1018,8 @@
 	int r;
 
 	/* Only for UVD/VCE VM emulation */
-<<<<<<< HEAD
-	if (ring->funcs->parse_cs || ring->funcs->patch_cs_in_place) {
-		unsigned i, j;
-
-		for (i = 0, j = 0; i < p->nchunks && j < p->job->num_ibs; i++) {
-			struct drm_amdgpu_cs_chunk_ib *chunk_ib;
-			struct amdgpu_bo_va_mapping *m;
-			struct amdgpu_bo *aobj = NULL;
-			struct amdgpu_cs_chunk *chunk;
-			uint64_t offset, va_start;
-			struct amdgpu_ib *ib;
-			uint8_t *kptr;
-
-			chunk = &p->chunks[i];
-			ib = &p->job->ibs[j];
-			chunk_ib = chunk->kdata;
-
-			if (chunk->chunk_id != AMDGPU_CHUNK_ID_IB)
-				continue;
-
-			va_start = chunk_ib->va_start & AMDGPU_GMC_HOLE_MASK;
-			r = amdgpu_cs_find_mapping(p, va_start, &aobj, &m);
-			if (r) {
-				DRM_ERROR("IB va_start is invalid\n");
-				return r;
-			}
-
-			if ((va_start + chunk_ib->ib_bytes) >
-			    (m->last + 1) * AMDGPU_GPU_PAGE_SIZE) {
-				DRM_ERROR("IB va_start+ib_bytes is invalid\n");
-				return -EINVAL;
-			}
-
-			/* the IB should be reserved at this point */
-			r = amdgpu_bo_kmap(aobj, (void **)&kptr);
-			if (r) {
-				return r;
-			}
-
-			offset = m->start * AMDGPU_GPU_PAGE_SIZE;
-			kptr += va_start - offset;
-
-			if (ring->funcs->parse_cs) {
-				memcpy(ib->ptr, kptr, chunk_ib->ib_bytes);
-				amdgpu_bo_kunmap(aobj);
-
-				r = amdgpu_ring_parse_cs(ring, p, p->job, ib);
-				if (r)
-					return r;
-			} else {
-				ib->ptr = (uint32_t *)kptr;
-				r = amdgpu_ring_patch_cs_in_place(ring, p, p->job, ib);
-				amdgpu_bo_kunmap(aobj);
-				if (r)
-					return r;
-			}
-
-			j++;
-		}
-	}
-
-	if (!p->job->vm)
-		return amdgpu_cs_sync_rings(p);
-
-
-	r = amdgpu_vm_clear_freed(adev, vm, NULL);
-	if (r)
-		return r;
-
-	r = amdgpu_vm_bo_update(adev, fpriv->prt_va, false);
-	if (r)
-		return r;
-
-	r = amdgpu_sync_fence(&p->job->sync, fpriv->prt_va->last_pt_update);
-	if (r)
-		return r;
-
-	if (amdgpu_mcbp || amdgpu_sriov_vf(adev)) {
-		bo_va = fpriv->csa_va;
-		BUG_ON(!bo_va);
-		r = amdgpu_vm_bo_update(adev, bo_va, false);
-		if (r)
-			return r;
-
-		r = amdgpu_sync_fence(&p->job->sync, bo_va->last_pt_update);
-		if (r)
-			return r;
-	}
-
-	amdgpu_bo_list_for_each_entry(e, p->bo_list) {
-		/* ignore duplicates */
-		bo = ttm_to_amdgpu_bo(e->tv.bo);
-		if (!bo)
-			continue;
-
-		bo_va = e->bo_va;
-		if (bo_va == NULL)
-			continue;
-
-		r = amdgpu_vm_bo_update(adev, bo_va, false);
-		if (r) {
-			mutex_unlock(&p->bo_list->bo_list_mutex);
-			return r;
-		}
-
-		r = amdgpu_sync_fence(&p->job->sync, bo_va->last_pt_update);
-		if (r) {
-			mutex_unlock(&p->bo_list->bo_list_mutex);
-			return r;
-		}
-	}
-
-	r = amdgpu_vm_handle_moved(adev, vm);
-	if (r)
-		return r;
-
-	r = amdgpu_vm_update_pdes(adev, vm, false);
-	if (r)
-		return r;
-
-	r = amdgpu_sync_fence(&p->job->sync, vm->last_update);
-	if (r)
-		return r;
-
-	p->job->vm_pd_addr = amdgpu_gmc_pd_addr(vm->root.bo);
-
-	if (amdgpu_vm_debug) {
-		/* Invalidate all BOs to test for userspace bugs */
-		amdgpu_bo_list_for_each_entry(e, p->bo_list) {
-			struct amdgpu_bo *bo = ttm_to_amdgpu_bo(e->tv.bo);
-
-			/* ignore duplicates */
-			if (!bo)
-				continue;
-
-			amdgpu_vm_bo_invalidate(adev, bo, false);
-		}
-	}
-
-	return amdgpu_cs_sync_rings(p);
-}
-
-static int amdgpu_cs_ib_fill(struct amdgpu_device *adev,
-			     struct amdgpu_cs_parser *parser)
-{
-	struct amdgpu_fpriv *fpriv = parser->filp->driver_priv;
-	struct amdgpu_vm *vm = &fpriv->vm;
-	int r, ce_preempt = 0, de_preempt = 0;
-	struct amdgpu_ring *ring;
-	int i, j;
-
-	for (i = 0, j = 0; i < parser->nchunks && j < parser->job->num_ibs; i++) {
-		struct amdgpu_cs_chunk *chunk;
-		struct amdgpu_ib *ib;
-		struct drm_amdgpu_cs_chunk_ib *chunk_ib;
-		struct drm_sched_entity *entity;
-
-		chunk = &parser->chunks[i];
-		ib = &parser->job->ibs[j];
-		chunk_ib = (struct drm_amdgpu_cs_chunk_ib *)chunk->kdata;
-
-		if (chunk->chunk_id != AMDGPU_CHUNK_ID_IB)
-			continue;
-
-		if (chunk_ib->ip_type == AMDGPU_HW_IP_GFX &&
-		    (amdgpu_mcbp || amdgpu_sriov_vf(adev))) {
-			if (chunk_ib->flags & AMDGPU_IB_FLAG_PREEMPT) {
-				if (chunk_ib->flags & AMDGPU_IB_FLAG_CE)
-					ce_preempt++;
-				else
-					de_preempt++;
-			}
-
-			/* each GFX command submit allows 0 or 1 IB preemptible for CE & DE */
-			if (ce_preempt > 1 || de_preempt > 1)
-				return -EINVAL;
-		}
-
-		r = amdgpu_ctx_get_entity(parser->ctx, chunk_ib->ip_type,
-					  chunk_ib->ip_instance, chunk_ib->ring,
-					  &entity);
-		if (r)
-			return r;
-
-		if (chunk_ib->flags & AMDGPU_IB_FLAG_PREAMBLE)
-			parser->job->preamble_status |=
-				AMDGPU_PREAMBLE_IB_PRESENT;
-
-		if (parser->entity && parser->entity != entity)
-			return -EINVAL;
-
-		/* Return if there is no run queue associated with this entity.
-		 * Possibly because of disabled HW IP*/
-		if (entity->rq == NULL)
-			return -EINVAL;
-=======
 	if (!ring->funcs->parse_cs && !ring->funcs->patch_cs_in_place)
 		return 0;
->>>>>>> 7365df19
 
 	for (i = 0; i < job->num_ibs; ++i) {
 		struct amdgpu_ib *ib = &job->ibs[i];
@@ -1547,12 +1285,8 @@
 		e->tv.num_shared = 0;
 	}
 
-<<<<<<< HEAD
-	seq = amdgpu_ctx_add_fence(p->ctx, entity, p->fence);
-=======
 	seq = amdgpu_ctx_add_fence(p->ctx, p->entities[p->gang_size - 1],
 				   p->fence);
->>>>>>> 7365df19
 	amdgpu_cs_post_dependencies(p);
 
 	if ((leader->preamble_status & AMDGPU_PREAMBLE_IB_PRESENT) &&
@@ -1565,30 +1299,15 @@
 	leader->uf_sequence = seq;
 
 	amdgpu_vm_bo_trace_cs(&fpriv->vm, &p->ticket);
-<<<<<<< HEAD
-	drm_sched_entity_push_job(&job->base);
-
-	amdgpu_vm_move_to_lru_tail(p->adev, &fpriv->vm);
-
-	/* Make sure all BOs are remembered as writers */
-	amdgpu_bo_list_for_each_entry(e, p->bo_list)
-		e->tv.num_shared = 0;
-=======
 	for (i = 0; i < p->gang_size; ++i) {
 		amdgpu_job_free_resources(p->jobs[i]);
 		trace_amdgpu_cs_ioctl(p->jobs[i]);
 		drm_sched_entity_push_job(&p->jobs[i]->base);
 		p->jobs[i] = NULL;
 	}
->>>>>>> 7365df19
 
 	amdgpu_vm_move_to_lru_tail(p->adev, &fpriv->vm);
 	ttm_eu_fence_buffer_objects(&p->ticket, &p->validated, p->fence);
-<<<<<<< HEAD
-	mutex_unlock(&p->adev->notifier_lock);
-	mutex_unlock(&p->bo_list->bo_list_mutex);
-=======
->>>>>>> 7365df19
 
 	mutex_unlock(&p->adev->notifier_lock);
 	mutex_unlock(&p->bo_list->bo_list_mutex);
