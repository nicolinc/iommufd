--- conflicted
+++ resolved
@@ -477,10 +477,7 @@
 int amdgpu_vm_ptes_update(struct amdgpu_vm_update_params *params,
 			  uint64_t start, uint64_t end,
 			  uint64_t dst, uint64_t flags);
-<<<<<<< HEAD
-=======
 void amdgpu_vm_pt_free_work(struct work_struct *work);
->>>>>>> 7365df19
 
 #if defined(CONFIG_DEBUG_FS)
 void amdgpu_debugfs_vm_bo_info(struct amdgpu_vm *vm, struct seq_file *m);
