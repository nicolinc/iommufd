--- conflicted
+++ resolved
@@ -17,10 +17,7 @@
 #include "link_enc_cfg.h"
 #include "clk_mgr.h"
 #include "inc/link_dpcd.h"
-<<<<<<< HEAD
-=======
 #include "dccg.h"
->>>>>>> df0cc57e
 
 static uint8_t convert_to_count(uint8_t lttpr_repeater_count)
 {
@@ -388,23 +385,16 @@
 {
 	struct encoder_set_dp_phy_pattern_param pattern_param = {0};
 	struct link_encoder *encoder;
-<<<<<<< HEAD
-=======
 #if defined(CONFIG_DRM_AMD_DC_DCN)
 	enum dp_link_encoding link_encoding_format = dp_get_link_encoding_format(&link->cur_link_settings);
 #endif
->>>>>>> df0cc57e
 
 	/* Access link encoder based on whether it is statically
 	 * or dynamically assigned to a link.
 	 */
 	if (link->is_dig_mapping_flexible &&
 			link->dc->res_pool->funcs->link_encs_assign)
-<<<<<<< HEAD
-		encoder = link_enc_cfg_get_link_enc_used_by_link(link->dc->current_state, link);
-=======
 		encoder = link_enc_cfg_get_link_enc_used_by_link(link->ctx->dc, link);
->>>>>>> df0cc57e
 	else
 		encoder = link->link_enc;
 
