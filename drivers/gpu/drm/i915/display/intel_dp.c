--- conflicted
+++ resolved
@@ -89,12 +89,9 @@
 #define DP_DSC_MAX_ENC_THROUGHPUT_0		340000
 #define DP_DSC_MAX_ENC_THROUGHPUT_1		400000
 
-<<<<<<< HEAD
-=======
 /* Max DSC line buffer depth supported by HW. */
 #define INTEL_DP_DSC_MAX_LINE_BUF_DEPTH		13
 
->>>>>>> 0c383648
 /* DP DSC FEC Overhead factor in ppm = 1/(0.972261) = 1.028530 */
 #define DP_DSC_FEC_OVERHEAD_FACTOR		1028530
 
@@ -481,11 +478,7 @@
 {
 	struct intel_encoder *encoder = &dp_to_dig_port(intel_dp)->base;
 
-<<<<<<< HEAD
-	if (intel_is_c10phy(i915, phy))
-=======
 	if (intel_encoder_is_c10phy(encoder))
->>>>>>> 0c383648
 		return 810000;
 
 	return 2000000;
@@ -1220,16 +1213,11 @@
 			     int hdisplay, int clock)
 {
 	struct drm_i915_private *i915 = dp_to_i915(intel_dp);
-	struct intel_connector *connector = intel_dp->attached_connector;
 
 	if (!intel_dp_has_bigjoiner(intel_dp))
 		return false;
 
-<<<<<<< HEAD
-	return clock > i915->max_dotclk_freq || hdisplay > 5120 ||
-=======
 	return clock > i915->display.cdclk.max_dotclk_freq || hdisplay > 5120 ||
->>>>>>> 0c383648
 	       connector->force_bigjoiner_enable;
 }
 
@@ -1243,11 +1231,7 @@
 	const struct drm_display_mode *fixed_mode;
 	int target_clock = mode->clock;
 	int max_rate, mode_rate, max_lanes, max_link_clock;
-<<<<<<< HEAD
-	int max_dotclk = dev_priv->max_dotclk_freq;
-=======
 	int max_dotclk = dev_priv->display.cdclk.max_dotclk_freq;
->>>>>>> 0c383648
 	u16 dsc_max_compressed_bpp = 0;
 	u8 dsc_slice_count = 0;
 	enum drm_mode_status status;
@@ -1655,7 +1639,6 @@
 
 static
 u8 intel_dp_dsc_max_src_input_bpc(struct drm_i915_private *i915)
-<<<<<<< HEAD
 {
 	/* Max DSC Input BPC for ICL is 10 and for TGL+ is 12 */
 	if (DISPLAY_VER(i915) >= 12)
@@ -1669,38 +1652,16 @@
 int intel_dp_dsc_compute_max_bpp(const struct intel_connector *connector,
 				 u8 max_req_bpc)
 {
-=======
-{
-	/* Max DSC Input BPC for ICL is 10 and for TGL+ is 12 */
-	if (DISPLAY_VER(i915) >= 12)
-		return 12;
-	if (DISPLAY_VER(i915) == 11)
-		return 10;
-
-	return 0;
-}
-
-int intel_dp_dsc_compute_max_bpp(const struct intel_connector *connector,
-				 u8 max_req_bpc)
-{
->>>>>>> 0c383648
 	struct drm_i915_private *i915 = to_i915(connector->base.dev);
 	int i, num_bpc;
 	u8 dsc_bpc[3] = {};
 	u8 dsc_max_bpc;
 
 	dsc_max_bpc = intel_dp_dsc_max_src_input_bpc(i915);
-<<<<<<< HEAD
 
 	if (!dsc_max_bpc)
 		return dsc_max_bpc;
 
-=======
-
-	if (!dsc_max_bpc)
-		return dsc_max_bpc;
-
->>>>>>> 0c383648
 	dsc_max_bpc = min_t(u8, dsc_max_bpc, max_req_bpc);
 
 	num_bpc = drm_dp_dsc_sink_supported_input_bpcs(connector->dp.dsc_dpcd,
@@ -1779,14 +1740,9 @@
 			connector->dp.dsc_dpcd[DP_DSC_DEC_COLOR_FORMAT_CAP - DP_DSC_SUPPORT] &
 			DP_DSC_RGB;
 
-<<<<<<< HEAD
-	line_buf_depth = drm_dp_dsc_sink_line_buf_depth(connector->dp.dsc_dpcd);
-	if (!line_buf_depth) {
-=======
 	vdsc_cfg->line_buf_depth = min(INTEL_DP_DSC_MAX_LINE_BUF_DEPTH,
 				       drm_dp_dsc_sink_line_buf_depth(connector->dp.dsc_dpcd));
 	if (!vdsc_cfg->line_buf_depth) {
->>>>>>> 0c383648
 		drm_dbg_kms(&i915->drm,
 			    "DSC Sink Line Buffer Depth invalid\n");
 		return -EINVAL;
@@ -1911,7 +1867,6 @@
 	default:
 		MISSING_CASE(pipe_config->output_format);
 		break;
-<<<<<<< HEAD
 	}
 
 	return 0;
@@ -2447,575 +2402,6 @@
 	return intel_dp_link_required(adjusted_mode->crtc_clock, bpp);
 }
 
-static int
-intel_dp_compute_link_config(struct intel_encoder *encoder,
-			     struct intel_crtc_state *pipe_config,
-			     struct drm_connector_state *conn_state,
-			     bool respect_downstream_limits)
-{
-	struct drm_i915_private *i915 = to_i915(encoder->base.dev);
-	struct intel_crtc *crtc = to_intel_crtc(pipe_config->uapi.crtc);
-	const struct intel_connector *connector =
-		to_intel_connector(conn_state->connector);
-	const struct drm_display_mode *adjusted_mode =
-		&pipe_config->hw.adjusted_mode;
-	struct intel_dp *intel_dp = enc_to_intel_dp(encoder);
-	struct link_config_limits limits;
-	bool joiner_needs_dsc = false;
-	bool dsc_needed;
-	int ret = 0;
-
-	if (pipe_config->fec_enable &&
-	    !intel_dp_supports_fec(intel_dp, connector, pipe_config))
-		return -EINVAL;
-
-	if (intel_dp_need_bigjoiner(intel_dp, adjusted_mode->crtc_hdisplay,
-				    adjusted_mode->crtc_clock))
-		pipe_config->bigjoiner_pipes = GENMASK(crtc->pipe + 1, crtc->pipe);
-
-	/*
-	 * Pipe joiner needs compression up to display 12 due to bandwidth
-	 * limitation. DG2 onwards pipe joiner can be enabled without
-	 * compression.
-	 */
-	joiner_needs_dsc = DISPLAY_VER(i915) < 13 && pipe_config->bigjoiner_pipes;
-
-=======
-	}
-
-	return 0;
-}
-
-int intel_dp_dsc_sink_max_compressed_bpp(const struct intel_connector *connector,
-					 struct intel_crtc_state *pipe_config,
-					 int bpc)
-{
-	return intel_dp_dsc_max_sink_compressed_bppx16(connector,
-						       pipe_config, bpc) >> 4;
-}
-
-static int dsc_src_min_compressed_bpp(void)
-{
-	/* Min Compressed bpp supported by source is 8 */
-	return 8;
-}
-
-static int dsc_src_max_compressed_bpp(struct intel_dp *intel_dp)
-{
-	struct drm_i915_private *i915 = dp_to_i915(intel_dp);
-
-	/*
-	 * Max Compressed bpp for Gen 13+ is 27bpp.
-	 * For earlier platform is 23bpp. (Bspec:49259).
-	 */
-	if (DISPLAY_VER(i915) < 13)
-		return 23;
-	else
-		return 27;
-}
-
-/*
- * From a list of valid compressed bpps try different compressed bpp and find a
- * suitable link configuration that can support it.
- */
-static int
-icl_dsc_compute_link_config(struct intel_dp *intel_dp,
-			    struct intel_crtc_state *pipe_config,
-			    struct link_config_limits *limits,
-			    int dsc_max_bpp,
-			    int dsc_min_bpp,
-			    int pipe_bpp,
-			    int timeslots)
-{
-	int i, ret;
-
-	/* Compressed BPP should be less than the Input DSC bpp */
-	dsc_max_bpp = min(dsc_max_bpp, pipe_bpp - 1);
-
-	for (i = 0; i < ARRAY_SIZE(valid_dsc_bpp); i++) {
-		if (valid_dsc_bpp[i] < dsc_min_bpp)
-			continue;
-		if (valid_dsc_bpp[i] > dsc_max_bpp)
-			break;
-
-		ret = dsc_compute_link_config(intel_dp,
-					      pipe_config,
-					      limits,
-					      valid_dsc_bpp[i] << 4,
-					      timeslots);
-		if (ret == 0) {
-			pipe_config->dsc.compressed_bpp_x16 =
-				to_bpp_x16(valid_dsc_bpp[i]);
-			return 0;
-		}
-	}
-
-	return -EINVAL;
-}
-
-/*
- * From XE_LPD onwards we supports compression bpps in steps of 1 up to
- * uncompressed bpp-1. So we start from max compressed bpp and see if any
- * link configuration is able to support that compressed bpp, if not we
- * step down and check for lower compressed bpp.
- */
-static int
-xelpd_dsc_compute_link_config(struct intel_dp *intel_dp,
-			      const struct intel_connector *connector,
-			      struct intel_crtc_state *pipe_config,
-			      struct link_config_limits *limits,
-			      int dsc_max_bpp,
-			      int dsc_min_bpp,
-			      int pipe_bpp,
-			      int timeslots)
-{
-	u8 bppx16_incr = drm_dp_dsc_sink_bpp_incr(connector->dp.dsc_dpcd);
-	struct drm_i915_private *i915 = dp_to_i915(intel_dp);
-	u16 compressed_bppx16;
-	u8 bppx16_step;
-	int ret;
-
-	if (DISPLAY_VER(i915) < 14 || bppx16_incr <= 1)
-		bppx16_step = 16;
-	else
-		bppx16_step = 16 / bppx16_incr;
-
-	/* Compressed BPP should be less than the Input DSC bpp */
-	dsc_max_bpp = min(dsc_max_bpp << 4, (pipe_bpp << 4) - bppx16_step);
-	dsc_min_bpp = dsc_min_bpp << 4;
-
-	for (compressed_bppx16 = dsc_max_bpp;
-	     compressed_bppx16 >= dsc_min_bpp;
-	     compressed_bppx16 -= bppx16_step) {
-		if (intel_dp->force_dsc_fractional_bpp_en &&
-		    !to_bpp_frac(compressed_bppx16))
-			continue;
-		ret = dsc_compute_link_config(intel_dp,
-					      pipe_config,
-					      limits,
-					      compressed_bppx16,
-					      timeslots);
-		if (ret == 0) {
-			pipe_config->dsc.compressed_bpp_x16 = compressed_bppx16;
-			if (intel_dp->force_dsc_fractional_bpp_en &&
-			    to_bpp_frac(compressed_bppx16))
-				drm_dbg_kms(&i915->drm, "Forcing DSC fractional bpp\n");
-
-			return 0;
-		}
-	}
-	return -EINVAL;
-}
-
-static int dsc_compute_compressed_bpp(struct intel_dp *intel_dp,
-				      const struct intel_connector *connector,
-				      struct intel_crtc_state *pipe_config,
-				      struct link_config_limits *limits,
-				      int pipe_bpp,
-				      int timeslots)
-{
-	const struct drm_display_mode *adjusted_mode = &pipe_config->hw.adjusted_mode;
-	struct drm_i915_private *i915 = dp_to_i915(intel_dp);
-	int dsc_src_min_bpp, dsc_sink_min_bpp, dsc_min_bpp;
-	int dsc_src_max_bpp, dsc_sink_max_bpp, dsc_max_bpp;
-	int dsc_joiner_max_bpp;
-
-	dsc_src_min_bpp = dsc_src_min_compressed_bpp();
-	dsc_sink_min_bpp = intel_dp_dsc_sink_min_compressed_bpp(pipe_config);
-	dsc_min_bpp = max(dsc_src_min_bpp, dsc_sink_min_bpp);
-	dsc_min_bpp = max(dsc_min_bpp, to_bpp_int_roundup(limits->link.min_bpp_x16));
-
-	dsc_src_max_bpp = dsc_src_max_compressed_bpp(intel_dp);
-	dsc_sink_max_bpp = intel_dp_dsc_sink_max_compressed_bpp(connector,
-								pipe_config,
-								pipe_bpp / 3);
-	dsc_max_bpp = dsc_sink_max_bpp ? min(dsc_sink_max_bpp, dsc_src_max_bpp) : dsc_src_max_bpp;
-
-	dsc_joiner_max_bpp = get_max_compressed_bpp_with_joiner(i915, adjusted_mode->clock,
-								adjusted_mode->hdisplay,
-								pipe_config->bigjoiner_pipes);
-	dsc_max_bpp = min(dsc_max_bpp, dsc_joiner_max_bpp);
-	dsc_max_bpp = min(dsc_max_bpp, to_bpp_int(limits->link.max_bpp_x16));
-
-	if (DISPLAY_VER(i915) >= 13)
-		return xelpd_dsc_compute_link_config(intel_dp, connector, pipe_config, limits,
-						     dsc_max_bpp, dsc_min_bpp, pipe_bpp, timeslots);
-	return icl_dsc_compute_link_config(intel_dp, pipe_config, limits,
-					   dsc_max_bpp, dsc_min_bpp, pipe_bpp, timeslots);
-}
-
-static
-u8 intel_dp_dsc_min_src_input_bpc(struct drm_i915_private *i915)
-{
-	/* Min DSC Input BPC for ICL+ is 8 */
-	return HAS_DSC(i915) ? 8 : 0;
-}
-
-static
-bool is_dsc_pipe_bpp_sufficient(struct drm_i915_private *i915,
-				struct drm_connector_state *conn_state,
-				struct link_config_limits *limits,
-				int pipe_bpp)
-{
-	u8 dsc_max_bpc, dsc_min_bpc, dsc_max_pipe_bpp, dsc_min_pipe_bpp;
-
-	dsc_max_bpc = min(intel_dp_dsc_max_src_input_bpc(i915), conn_state->max_requested_bpc);
-	dsc_min_bpc = intel_dp_dsc_min_src_input_bpc(i915);
-
-	dsc_max_pipe_bpp = min(dsc_max_bpc * 3, limits->pipe.max_bpp);
-	dsc_min_pipe_bpp = max(dsc_min_bpc * 3, limits->pipe.min_bpp);
-
-	return pipe_bpp >= dsc_min_pipe_bpp &&
-	       pipe_bpp <= dsc_max_pipe_bpp;
-}
-
-static
-int intel_dp_force_dsc_pipe_bpp(struct intel_dp *intel_dp,
-				struct drm_connector_state *conn_state,
-				struct link_config_limits *limits)
-{
-	struct drm_i915_private *i915 = dp_to_i915(intel_dp);
-	int forced_bpp;
-
-	if (!intel_dp->force_dsc_bpc)
-		return 0;
-
-	forced_bpp = intel_dp->force_dsc_bpc * 3;
-
-	if (is_dsc_pipe_bpp_sufficient(i915, conn_state, limits, forced_bpp)) {
-		drm_dbg_kms(&i915->drm, "Input DSC BPC forced to %d\n", intel_dp->force_dsc_bpc);
-		return forced_bpp;
-	}
-
-	drm_dbg_kms(&i915->drm, "Cannot force DSC BPC:%d, due to DSC BPC limits\n",
-		    intel_dp->force_dsc_bpc);
-
-	return 0;
-}
-
-static int intel_dp_dsc_compute_pipe_bpp(struct intel_dp *intel_dp,
-					 struct intel_crtc_state *pipe_config,
-					 struct drm_connector_state *conn_state,
-					 struct link_config_limits *limits,
-					 int timeslots)
-{
-	struct drm_i915_private *i915 = dp_to_i915(intel_dp);
-	const struct intel_connector *connector =
-		to_intel_connector(conn_state->connector);
-	u8 max_req_bpc = conn_state->max_requested_bpc;
-	u8 dsc_max_bpc, dsc_max_bpp;
-	u8 dsc_min_bpc, dsc_min_bpp;
-	u8 dsc_bpc[3] = {};
-	int forced_bpp, pipe_bpp;
-	int num_bpc, i, ret;
-
-	forced_bpp = intel_dp_force_dsc_pipe_bpp(intel_dp, conn_state, limits);
-
-	if (forced_bpp) {
-		ret = dsc_compute_compressed_bpp(intel_dp, connector, pipe_config,
-						 limits, forced_bpp, timeslots);
-		if (ret == 0) {
-			pipe_config->pipe_bpp = forced_bpp;
-			return 0;
-		}
-	}
-
-	dsc_max_bpc = intel_dp_dsc_max_src_input_bpc(i915);
-	if (!dsc_max_bpc)
-		return -EINVAL;
-
-	dsc_max_bpc = min_t(u8, dsc_max_bpc, max_req_bpc);
-	dsc_max_bpp = min(dsc_max_bpc * 3, limits->pipe.max_bpp);
-
-	dsc_min_bpc = intel_dp_dsc_min_src_input_bpc(i915);
-	dsc_min_bpp = max(dsc_min_bpc * 3, limits->pipe.min_bpp);
-
-	/*
-	 * Get the maximum DSC bpc that will be supported by any valid
-	 * link configuration and compressed bpp.
-	 */
-	num_bpc = drm_dp_dsc_sink_supported_input_bpcs(connector->dp.dsc_dpcd, dsc_bpc);
-	for (i = 0; i < num_bpc; i++) {
-		pipe_bpp = dsc_bpc[i] * 3;
-		if (pipe_bpp < dsc_min_bpp)
-			break;
-		if (pipe_bpp > dsc_max_bpp)
-			continue;
-		ret = dsc_compute_compressed_bpp(intel_dp, connector, pipe_config,
-						 limits, pipe_bpp, timeslots);
-		if (ret == 0) {
-			pipe_config->pipe_bpp = pipe_bpp;
-			return 0;
-		}
-	}
-
-	return -EINVAL;
-}
-
-static int intel_edp_dsc_compute_pipe_bpp(struct intel_dp *intel_dp,
-					  struct intel_crtc_state *pipe_config,
-					  struct drm_connector_state *conn_state,
-					  struct link_config_limits *limits)
-{
-	struct drm_i915_private *i915 = dp_to_i915(intel_dp);
-	struct intel_connector *connector =
-		to_intel_connector(conn_state->connector);
-	int pipe_bpp, forced_bpp;
-	int dsc_src_min_bpp, dsc_sink_min_bpp, dsc_min_bpp;
-	int dsc_src_max_bpp, dsc_sink_max_bpp, dsc_max_bpp;
-
-	forced_bpp = intel_dp_force_dsc_pipe_bpp(intel_dp, conn_state, limits);
-
-	if (forced_bpp) {
-		pipe_bpp = forced_bpp;
-	} else {
-		int max_bpc = min(limits->pipe.max_bpp / 3, (int)conn_state->max_requested_bpc);
-
-		/* For eDP use max bpp that can be supported with DSC. */
-		pipe_bpp = intel_dp_dsc_compute_max_bpp(connector, max_bpc);
-		if (!is_dsc_pipe_bpp_sufficient(i915, conn_state, limits, pipe_bpp)) {
-			drm_dbg_kms(&i915->drm,
-				    "Computed BPC is not in DSC BPC limits\n");
-			return -EINVAL;
-		}
-	}
-	pipe_config->port_clock = limits->max_rate;
-	pipe_config->lane_count = limits->max_lane_count;
-
-	dsc_src_min_bpp = dsc_src_min_compressed_bpp();
-	dsc_sink_min_bpp = intel_dp_dsc_sink_min_compressed_bpp(pipe_config);
-	dsc_min_bpp = max(dsc_src_min_bpp, dsc_sink_min_bpp);
-	dsc_min_bpp = max(dsc_min_bpp, to_bpp_int_roundup(limits->link.min_bpp_x16));
-
-	dsc_src_max_bpp = dsc_src_max_compressed_bpp(intel_dp);
-	dsc_sink_max_bpp = intel_dp_dsc_sink_max_compressed_bpp(connector,
-								pipe_config,
-								pipe_bpp / 3);
-	dsc_max_bpp = dsc_sink_max_bpp ? min(dsc_sink_max_bpp, dsc_src_max_bpp) : dsc_src_max_bpp;
-	dsc_max_bpp = min(dsc_max_bpp, to_bpp_int(limits->link.max_bpp_x16));
-
-	/* Compressed BPP should be less than the Input DSC bpp */
-	dsc_max_bpp = min(dsc_max_bpp, pipe_bpp - 1);
-
-	pipe_config->dsc.compressed_bpp_x16 =
-		to_bpp_x16(max(dsc_min_bpp, dsc_max_bpp));
-
-	pipe_config->pipe_bpp = pipe_bpp;
-
-	return 0;
-}
-
-int intel_dp_dsc_compute_config(struct intel_dp *intel_dp,
-				struct intel_crtc_state *pipe_config,
-				struct drm_connector_state *conn_state,
-				struct link_config_limits *limits,
-				int timeslots,
-				bool compute_pipe_bpp)
-{
-	struct intel_digital_port *dig_port = dp_to_dig_port(intel_dp);
-	struct drm_i915_private *dev_priv = to_i915(dig_port->base.base.dev);
-	const struct intel_connector *connector =
-		to_intel_connector(conn_state->connector);
-	const struct drm_display_mode *adjusted_mode =
-		&pipe_config->hw.adjusted_mode;
-	int ret;
-
-	pipe_config->fec_enable = pipe_config->fec_enable ||
-		(!intel_dp_is_edp(intel_dp) &&
-		 intel_dp_supports_fec(intel_dp, connector, pipe_config));
-
-	if (!intel_dp_supports_dsc(connector, pipe_config))
-		return -EINVAL;
-
-	if (!intel_dp_dsc_supports_format(connector, pipe_config->output_format))
-		return -EINVAL;
-
-	/*
-	 * compute pipe bpp is set to false for DP MST DSC case
-	 * and compressed_bpp is calculated same time once
-	 * vpci timeslots are allocated, because overall bpp
-	 * calculation procedure is bit different for MST case.
-	 */
-	if (compute_pipe_bpp) {
-		if (intel_dp_is_edp(intel_dp))
-			ret = intel_edp_dsc_compute_pipe_bpp(intel_dp, pipe_config,
-							     conn_state, limits);
-		else
-			ret = intel_dp_dsc_compute_pipe_bpp(intel_dp, pipe_config,
-							    conn_state, limits, timeslots);
-		if (ret) {
-			drm_dbg_kms(&dev_priv->drm,
-				    "No Valid pipe bpp for given mode ret = %d\n", ret);
-			return ret;
-		}
-	}
-
-	/* Calculate Slice count */
-	if (intel_dp_is_edp(intel_dp)) {
-		pipe_config->dsc.slice_count =
-			drm_dp_dsc_sink_max_slice_count(connector->dp.dsc_dpcd,
-							true);
-		if (!pipe_config->dsc.slice_count) {
-			drm_dbg_kms(&dev_priv->drm, "Unsupported Slice Count %d\n",
-				    pipe_config->dsc.slice_count);
-			return -EINVAL;
-		}
-	} else {
-		u8 dsc_dp_slice_count;
-
-		dsc_dp_slice_count =
-			intel_dp_dsc_get_slice_count(connector,
-						     adjusted_mode->crtc_clock,
-						     adjusted_mode->crtc_hdisplay,
-						     pipe_config->bigjoiner_pipes);
-		if (!dsc_dp_slice_count) {
-			drm_dbg_kms(&dev_priv->drm,
-				    "Compressed Slice Count not supported\n");
-			return -EINVAL;
-		}
-
-		pipe_config->dsc.slice_count = dsc_dp_slice_count;
-	}
-	/*
-	 * VDSC engine operates at 1 Pixel per clock, so if peak pixel rate
-	 * is greater than the maximum Cdclock and if slice count is even
-	 * then we need to use 2 VDSC instances.
-	 */
-	if (pipe_config->bigjoiner_pipes || pipe_config->dsc.slice_count > 1)
-		pipe_config->dsc.dsc_split = true;
-
-	ret = intel_dp_dsc_compute_params(connector, pipe_config);
-	if (ret < 0) {
-		drm_dbg_kms(&dev_priv->drm,
-			    "Cannot compute valid DSC parameters for Input Bpp = %d"
-			    "Compressed BPP = " BPP_X16_FMT "\n",
-			    pipe_config->pipe_bpp,
-			    BPP_X16_ARGS(pipe_config->dsc.compressed_bpp_x16));
-		return ret;
-	}
-
-	pipe_config->dsc.compression_enable = true;
-	drm_dbg_kms(&dev_priv->drm, "DP DSC computed with Input Bpp = %d "
-		    "Compressed Bpp = " BPP_X16_FMT " Slice Count = %d\n",
-		    pipe_config->pipe_bpp,
-		    BPP_X16_ARGS(pipe_config->dsc.compressed_bpp_x16),
-		    pipe_config->dsc.slice_count);
-
-	return 0;
-}
-
-/**
- * intel_dp_compute_config_link_bpp_limits - compute output link bpp limits
- * @intel_dp: intel DP
- * @crtc_state: crtc state
- * @dsc: DSC compression mode
- * @limits: link configuration limits
- *
- * Calculates the output link min, max bpp values in @limits based on the
- * pipe bpp range, @crtc_state and @dsc mode.
- *
- * Returns %true in case of success.
- */
-bool
-intel_dp_compute_config_link_bpp_limits(struct intel_dp *intel_dp,
-					const struct intel_crtc_state *crtc_state,
-					bool dsc,
-					struct link_config_limits *limits)
-{
-	struct drm_i915_private *i915 = to_i915(crtc_state->uapi.crtc->dev);
-	const struct drm_display_mode *adjusted_mode =
-		&crtc_state->hw.adjusted_mode;
-	const struct intel_crtc *crtc = to_intel_crtc(crtc_state->uapi.crtc);
-	const struct intel_encoder *encoder = &dp_to_dig_port(intel_dp)->base;
-	int max_link_bpp_x16;
-
-	max_link_bpp_x16 = min(crtc_state->max_link_bpp_x16,
-			       to_bpp_x16(limits->pipe.max_bpp));
-
-	if (!dsc) {
-		max_link_bpp_x16 = rounddown(max_link_bpp_x16, to_bpp_x16(2 * 3));
-
-		if (max_link_bpp_x16 < to_bpp_x16(limits->pipe.min_bpp))
-			return false;
-
-		limits->link.min_bpp_x16 = to_bpp_x16(limits->pipe.min_bpp);
-	} else {
-		/*
-		 * TODO: set the DSC link limits already here, atm these are
-		 * initialized only later in intel_edp_dsc_compute_pipe_bpp() /
-		 * intel_dp_dsc_compute_pipe_bpp()
-		 */
-		limits->link.min_bpp_x16 = 0;
-	}
-
-	limits->link.max_bpp_x16 = max_link_bpp_x16;
-
-	drm_dbg_kms(&i915->drm,
-		    "[ENCODER:%d:%s][CRTC:%d:%s] DP link limits: pixel clock %d kHz DSC %s max lanes %d max rate %d max pipe_bpp %d max link_bpp " BPP_X16_FMT "\n",
-		    encoder->base.base.id, encoder->base.name,
-		    crtc->base.base.id, crtc->base.name,
-		    adjusted_mode->crtc_clock,
-		    dsc ? "on" : "off",
-		    limits->max_lane_count,
-		    limits->max_rate,
-		    limits->pipe.max_bpp,
-		    BPP_X16_ARGS(limits->link.max_bpp_x16));
-
-	return true;
-}
-
-static bool
-intel_dp_compute_config_limits(struct intel_dp *intel_dp,
-			       struct intel_crtc_state *crtc_state,
-			       bool respect_downstream_limits,
-			       bool dsc,
-			       struct link_config_limits *limits)
-{
-	limits->min_rate = intel_dp_common_rate(intel_dp, 0);
-	limits->max_rate = intel_dp_max_link_rate(intel_dp);
-
-	/* FIXME 128b/132b SST support missing */
-	limits->max_rate = min(limits->max_rate, 810000);
-
-	limits->min_lane_count = 1;
-	limits->max_lane_count = intel_dp_max_lane_count(intel_dp);
-
-	limits->pipe.min_bpp = intel_dp_min_bpp(crtc_state->output_format);
-	limits->pipe.max_bpp = intel_dp_max_bpp(intel_dp, crtc_state,
-						     respect_downstream_limits);
-
-	if (intel_dp->use_max_params) {
-		/*
-		 * Use the maximum clock and number of lanes the eDP panel
-		 * advertizes being capable of in case the initial fast
-		 * optimal params failed us. The panels are generally
-		 * designed to support only a single clock and lane
-		 * configuration, and typically on older panels these
-		 * values correspond to the native resolution of the panel.
-		 */
-		limits->min_lane_count = limits->max_lane_count;
-		limits->min_rate = limits->max_rate;
-	}
-
-	intel_dp_adjust_compliance_config(intel_dp, crtc_state, limits);
-
-	return intel_dp_compute_config_link_bpp_limits(intel_dp,
-						       crtc_state,
-						       dsc,
-						       limits);
-}
-
-int intel_dp_config_required_rate(const struct intel_crtc_state *crtc_state)
-{
-	const struct drm_display_mode *adjusted_mode =
-		&crtc_state->hw.adjusted_mode;
-	int bpp = crtc_state->dsc.compression_enable ?
-		to_bpp_int_roundup(crtc_state->dsc.compressed_bpp_x16) :
-		crtc_state->pipe_bpp;
-
-	return intel_dp_link_required(adjusted_mode->crtc_clock, bpp);
-}
-
 bool intel_dp_joiner_needs_dsc(struct drm_i915_private *i915, bool use_joiner)
 {
 	/*
@@ -3054,7 +2440,6 @@
 
 	joiner_needs_dsc = intel_dp_joiner_needs_dsc(i915, pipe_config->bigjoiner_pipes);
 
->>>>>>> 0c383648
 	dsc_needed = joiner_needs_dsc || intel_dp->force_dsc_en ||
 		     !intel_dp_compute_config_limits(intel_dp, pipe_config,
 						     respect_downstream_limits,
@@ -3827,7 +3212,6 @@
 	intel_dp_sink_set_dsc_decompression(connector, true);
 }
 
-<<<<<<< HEAD
 /**
  * intel_dp_sink_disable_decompression - Disable DSC decompression in sink/last branch device
  * @state: atomic state
@@ -3857,179 +3241,6 @@
 
 	intel_dp_sink_set_dsc_decompression(connector, false);
 	intel_dp_sink_set_dsc_passthrough(connector, false);
-=======
-static int
-write_dsc_decompression_flag(struct drm_dp_aux *aux, u8 flag, bool set)
-{
-	int err;
-	u8 val;
-
-	err = drm_dp_dpcd_readb(aux, DP_DSC_ENABLE, &val);
-	if (err < 0)
-		return err;
-
-	if (set)
-		val |= flag;
-	else
-		val &= ~flag;
-
-	return drm_dp_dpcd_writeb(aux, DP_DSC_ENABLE, val);
-}
-
-static void
-intel_dp_sink_set_dsc_decompression(struct intel_connector *connector,
-				    bool enable)
-{
-	struct drm_i915_private *i915 = to_i915(connector->base.dev);
-
-	if (write_dsc_decompression_flag(connector->dp.dsc_decompression_aux,
-					 DP_DECOMPRESSION_EN, enable) < 0)
-		drm_dbg_kms(&i915->drm,
-			    "Failed to %s sink decompression state\n",
-			    str_enable_disable(enable));
-}
-
-static void
-intel_dp_sink_set_dsc_passthrough(const struct intel_connector *connector,
-				  bool enable)
-{
-	struct drm_i915_private *i915 = to_i915(connector->base.dev);
-	struct drm_dp_aux *aux = connector->port ?
-				 connector->port->passthrough_aux : NULL;
-
-	if (!aux)
-		return;
-
-	if (write_dsc_decompression_flag(aux,
-					 DP_DSC_PASSTHROUGH_EN, enable) < 0)
-		drm_dbg_kms(&i915->drm,
-			    "Failed to %s sink compression passthrough state\n",
-			    str_enable_disable(enable));
->>>>>>> 0c383648
-}
-
-static int intel_dp_dsc_aux_ref_count(struct intel_atomic_state *state,
-				      const struct intel_connector *connector,
-				      bool for_get_ref)
-{
-	struct drm_i915_private *i915 = to_i915(state->base.dev);
-	struct drm_connector *_connector_iter;
-	struct drm_connector_state *old_conn_state;
-	struct drm_connector_state *new_conn_state;
-	int ref_count = 0;
-	int i;
-
-	/*
-	 * On SST the decompression AUX device won't be shared, each connector
-	 * uses for this its own AUX targeting the sink device.
-	 */
-	if (!connector->mst_port)
-		return connector->dp.dsc_decompression_enabled ? 1 : 0;
-
-	for_each_oldnew_connector_in_state(&state->base, _connector_iter,
-					   old_conn_state, new_conn_state, i) {
-		const struct intel_connector *
-			connector_iter = to_intel_connector(_connector_iter);
-
-		if (connector_iter->mst_port != connector->mst_port)
-			continue;
-
-		if (!connector_iter->dp.dsc_decompression_enabled)
-			continue;
-
-		drm_WARN_ON(&i915->drm,
-			    (for_get_ref && !new_conn_state->crtc) ||
-			    (!for_get_ref && !old_conn_state->crtc));
-
-		if (connector_iter->dp.dsc_decompression_aux ==
-		    connector->dp.dsc_decompression_aux)
-			ref_count++;
-	}
-
-	return ref_count;
-}
-
-static bool intel_dp_dsc_aux_get_ref(struct intel_atomic_state *state,
-				     struct intel_connector *connector)
-{
-	bool ret = intel_dp_dsc_aux_ref_count(state, connector, true) == 0;
-
-	connector->dp.dsc_decompression_enabled = true;
-
-	return ret;
-}
-
-static bool intel_dp_dsc_aux_put_ref(struct intel_atomic_state *state,
-				     struct intel_connector *connector)
-{
-	connector->dp.dsc_decompression_enabled = false;
-
-	return intel_dp_dsc_aux_ref_count(state, connector, false) == 0;
-}
-
-/**
- * intel_dp_sink_enable_decompression - Enable DSC decompression in sink/last branch device
- * @state: atomic state
- * @connector: connector to enable the decompression for
- * @new_crtc_state: new state for the CRTC driving @connector
- *
- * Enable the DSC decompression if required in the %DP_DSC_ENABLE DPCD
- * register of the appropriate sink/branch device. On SST this is always the
- * sink device, whereas on MST based on each device's DSC capabilities it's
- * either the last branch device (enabling decompression in it) or both the
- * last branch device (enabling passthrough in it) and the sink device
- * (enabling decompression in it).
- */
-void intel_dp_sink_enable_decompression(struct intel_atomic_state *state,
-					struct intel_connector *connector,
-					const struct intel_crtc_state *new_crtc_state)
-{
-	struct drm_i915_private *i915 = to_i915(state->base.dev);
-
-	if (!new_crtc_state->dsc.compression_enable)
-		return;
-
-	if (drm_WARN_ON(&i915->drm,
-			!connector->dp.dsc_decompression_aux ||
-			connector->dp.dsc_decompression_enabled))
-		return;
-
-	if (!intel_dp_dsc_aux_get_ref(state, connector))
-		return;
-
-	intel_dp_sink_set_dsc_passthrough(connector, true);
-	intel_dp_sink_set_dsc_decompression(connector, true);
-}
-
-/**
- * intel_dp_sink_disable_decompression - Disable DSC decompression in sink/last branch device
- * @state: atomic state
- * @connector: connector to disable the decompression for
- * @old_crtc_state: old state for the CRTC driving @connector
- *
- * Disable the DSC decompression if required in the %DP_DSC_ENABLE DPCD
- * register of the appropriate sink/branch device, corresponding to the
- * sequence in intel_dp_sink_enable_decompression().
- */
-void intel_dp_sink_disable_decompression(struct intel_atomic_state *state,
-					 struct intel_connector *connector,
-					 const struct intel_crtc_state *old_crtc_state)
-{
-	struct drm_i915_private *i915 = to_i915(state->base.dev);
-
-	if (!old_crtc_state->dsc.compression_enable)
-		return;
-
-	if (drm_WARN_ON(&i915->drm,
-			!connector->dp.dsc_decompression_aux ||
-			!connector->dp.dsc_decompression_enabled))
-		return;
-
-	if (!intel_dp_dsc_aux_put_ref(state, connector))
-		return;
-
-	intel_dp_sink_set_dsc_decompression(connector, false);
-	intel_dp_sink_set_dsc_passthrough(connector, false);
 }
 
 static void
@@ -4181,8 +3392,6 @@
 		fastset = false;
 	}
 
-<<<<<<< HEAD
-=======
 	if (CAN_PANEL_REPLAY(intel_dp)) {
 		drm_dbg_kms(&i915->drm,
 			    "[ENCODER:%d:%s] Forcing full modeset to compute panel replay state\n",
@@ -4191,7 +3400,6 @@
 		fastset = false;
 	}
 
->>>>>>> 0c383648
 	return fastset;
 }
 
@@ -4891,11 +4099,6 @@
 {
 	struct drm_i915_private *i915 = dp_to_i915(intel_dp);
 
-<<<<<<< HEAD
-	return i915->display.params.enable_dp_mst &&
-		intel_dp_mst_source_support(intel_dp) &&
-		drm_dp_read_mst_cap(&intel_dp->aux, intel_dp->dpcd);
-=======
 	if (!i915->display.params.enable_dp_mst)
 		return DRM_DP_SST;
 
@@ -4907,7 +4110,6 @@
 		return DRM_DP_SST;
 
 	return sink_mst_mode;
->>>>>>> 0c383648
 }
 
 static enum drm_dp_mst_mode
@@ -4926,17 +4128,12 @@
 		    "[ENCODER:%d:%s] MST support: port: %s, sink: %s, modparam: %s -> enable: %s\n",
 		    encoder->base.base.id, encoder->base.name,
 		    str_yes_no(intel_dp_mst_source_support(intel_dp)),
-<<<<<<< HEAD
-		    str_yes_no(sink_can_mst),
-		    str_yes_no(i915->display.params.enable_dp_mst));
-=======
 		    intel_dp_mst_mode_str(sink_mst_mode),
 		    str_yes_no(i915->display.params.enable_dp_mst),
 		    intel_dp_mst_mode_str(mst_detect));
 
 	return mst_detect;
 }
->>>>>>> 0c383648
 
 static void
 intel_dp_mst_configure(struct intel_dp *intel_dp)
@@ -4944,10 +4141,6 @@
 	if (!intel_dp_mst_source_support(intel_dp))
 		return;
 
-<<<<<<< HEAD
-	intel_dp->is_mst = sink_can_mst &&
-		i915->display.params.enable_dp_mst;
-=======
 	intel_dp->is_mst = intel_dp->mst_detect != DRM_DP_SST;
 
 	drm_dp_mst_topology_mgr_set_mst(&intel_dp->mst_mgr, intel_dp->is_mst);
@@ -4963,7 +4156,6 @@
 
 	if (!intel_dp->is_mst)
 		return;
->>>>>>> 0c383648
 
 	drm_dbg_kms(&i915->drm, "MST device may have disappeared %d vs %d\n",
 		    intel_dp->is_mst, intel_dp->mst_mgr.mst_state);
@@ -5016,8 +4208,6 @@
 	return false;
 }
 
-<<<<<<< HEAD
-=======
 static ssize_t intel_dp_as_sdp_pack(const struct drm_dp_as_sdp *as_sdp,
 				    struct dp_sdp *sdp, size_t size)
 {
@@ -5044,7 +4234,6 @@
 	return length;
 }
 
->>>>>>> 0c383648
 static ssize_t
 intel_dp_hdr_metadata_infoframe_sdp_pack(struct drm_i915_private *i915,
 					 const struct hdmi_drm_infoframe *drm_infoframe,
@@ -5190,10 +4379,7 @@
 		return;
 
 	intel_write_dp_sdp(encoder, crtc_state, DP_SDP_VSC);
-<<<<<<< HEAD
-=======
 	intel_write_dp_sdp(encoder, crtc_state, DP_SDP_ADAPTIVE_SYNC);
->>>>>>> 0c383648
 
 	intel_write_dp_sdp(encoder, crtc_state, HDMI_PACKET_TYPE_GAMUT_METADATA);
 }
@@ -6681,8 +5867,6 @@
 
 		intel_dp_tunnel_disconnect(intel_dp);
 
-		intel_dp_tunnel_disconnect(intel_dp);
-
 		goto out;
 	}
 
@@ -6692,14 +5876,6 @@
 
 	if (ret == 1)
 		intel_connector->base.epoch_counter++;
-<<<<<<< HEAD
-
-	if (!intel_dp_is_edp(intel_dp))
-		intel_psr_init_dpcd(intel_dp);
-
-	intel_dp_detect_dsc_caps(intel_dp, intel_connector);
-=======
->>>>>>> 0c383648
 
 	if (!intel_dp_is_edp(intel_dp))
 		intel_psr_init_dpcd(intel_dp);
