// SPDX-License-Identifier: MIT
/*
 * Copyright © 2021 Intel Corporation
 */

#include <linux/shmem_fs.h>

#include <drm/ttm/ttm_bo_driver.h>
#include <drm/ttm/ttm_placement.h>
#include <drm/drm_buddy.h>

#include "i915_drv.h"
#include "i915_ttm_buddy_manager.h"
#include "intel_memory_region.h"
#include "intel_region_ttm.h"

#include "gem/i915_gem_mman.h"
#include "gem/i915_gem_object.h"
#include "gem/i915_gem_region.h"
#include "gem/i915_gem_ttm.h"
#include "gem/i915_gem_ttm_move.h"
#include "gem/i915_gem_ttm_pm.h"
#include "gt/intel_gpu_commands.h"

#define I915_TTM_PRIO_PURGE     0
#define I915_TTM_PRIO_NO_PAGES  1
#define I915_TTM_PRIO_HAS_PAGES 2
#define I915_TTM_PRIO_NEEDS_CPU_ACCESS 3

/*
 * Size of struct ttm_place vector in on-stack struct ttm_placement allocs
 */
#define I915_TTM_MAX_PLACEMENTS INTEL_REGION_UNKNOWN

/**
 * struct i915_ttm_tt - TTM page vector with additional private information
 * @ttm: The base TTM page vector.
 * @dev: The struct device used for dma mapping and unmapping.
 * @cached_rsgt: The cached scatter-gather table.
 * @is_shmem: Set if using shmem.
 * @filp: The shmem file, if using shmem backend.
 *
 * Note that DMA may be going on right up to the point where the page-
 * vector is unpopulated in delayed destroy. Hence keep the
 * scatter-gather table mapped and cached up to that point. This is
 * different from the cached gem object io scatter-gather table which
 * doesn't have an associated dma mapping.
 */
struct i915_ttm_tt {
	struct ttm_tt ttm;
	struct device *dev;
	struct i915_refct_sgt cached_rsgt;

	bool is_shmem;
	struct file *filp;
};

static const struct ttm_place sys_placement_flags = {
	.fpfn = 0,
	.lpfn = 0,
	.mem_type = I915_PL_SYSTEM,
	.flags = 0,
};

static struct ttm_placement i915_sys_placement = {
	.num_placement = 1,
	.placement = &sys_placement_flags,
	.num_busy_placement = 1,
	.busy_placement = &sys_placement_flags,
};

/**
 * i915_ttm_sys_placement - Return the struct ttm_placement to be
 * used for an object in system memory.
 *
 * Rather than making the struct extern, use this
 * function.
 *
 * Return: A pointer to a static variable for sys placement.
 */
struct ttm_placement *i915_ttm_sys_placement(void)
{
	return &i915_sys_placement;
}

static int i915_ttm_err_to_gem(int err)
{
	/* Fastpath */
	if (likely(!err))
		return 0;

	switch (err) {
	case -EBUSY:
		/*
		 * TTM likes to convert -EDEADLK to -EBUSY, and wants us to
		 * restart the operation, since we don't record the contending
		 * lock. We use -EAGAIN to restart.
		 */
		return -EAGAIN;
	case -ENOSPC:
		/*
		 * Memory type / region is full, and we can't evict.
		 * Except possibly system, that returns -ENOMEM;
		 */
		return -ENXIO;
	default:
		break;
	}

	return err;
}

static enum ttm_caching
i915_ttm_select_tt_caching(const struct drm_i915_gem_object *obj)
{
	/*
	 * Objects only allowed in system get cached cpu-mappings, or when
	 * evicting lmem-only buffers to system for swapping. Other objects get
	 * WC mapping for now. Even if in system.
	 */
	if (obj->mm.n_placements <= 1)
		return ttm_cached;

	return ttm_write_combined;
}

static void
i915_ttm_place_from_region(const struct intel_memory_region *mr,
			   struct ttm_place *place,
			   resource_size_t offset,
			   resource_size_t size,
			   unsigned int flags)
{
	memset(place, 0, sizeof(*place));
	place->mem_type = intel_region_to_ttm_type(mr);

	if (mr->type == INTEL_MEMORY_SYSTEM)
		return;

	if (flags & I915_BO_ALLOC_CONTIGUOUS)
		place->flags |= TTM_PL_FLAG_CONTIGUOUS;
	if (offset != I915_BO_INVALID_OFFSET) {
		place->fpfn = offset >> PAGE_SHIFT;
		place->lpfn = place->fpfn + (size >> PAGE_SHIFT);
	} else if (mr->io_size && mr->io_size < mr->total) {
		if (flags & I915_BO_ALLOC_GPU_ONLY) {
			place->flags |= TTM_PL_FLAG_TOPDOWN;
		} else {
			place->fpfn = 0;
			place->lpfn = mr->io_size >> PAGE_SHIFT;
		}
	}
}

static void
i915_ttm_placement_from_obj(const struct drm_i915_gem_object *obj,
			    struct ttm_place *requested,
			    struct ttm_place *busy,
			    struct ttm_placement *placement)
{
	unsigned int num_allowed = obj->mm.n_placements;
	unsigned int flags = obj->flags;
	unsigned int i;

	placement->num_placement = 1;
	i915_ttm_place_from_region(num_allowed ? obj->mm.placements[0] :
				   obj->mm.region, requested, obj->bo_offset,
				   obj->base.size, flags);

	/* Cache this on object? */
	placement->num_busy_placement = num_allowed;
	for (i = 0; i < placement->num_busy_placement; ++i)
		i915_ttm_place_from_region(obj->mm.placements[i], busy + i,
					   obj->bo_offset, obj->base.size, flags);

	if (num_allowed == 0) {
		*busy = *requested;
		placement->num_busy_placement = 1;
	}

	placement->placement = requested;
	placement->busy_placement = busy;
}

static int i915_ttm_tt_shmem_populate(struct ttm_device *bdev,
				      struct ttm_tt *ttm,
				      struct ttm_operation_ctx *ctx)
{
	struct drm_i915_private *i915 = container_of(bdev, typeof(*i915), bdev);
	struct intel_memory_region *mr = i915->mm.regions[INTEL_MEMORY_SYSTEM];
	struct i915_ttm_tt *i915_tt = container_of(ttm, typeof(*i915_tt), ttm);
	const unsigned int max_segment = i915_sg_segment_size();
	const size_t size = (size_t)ttm->num_pages << PAGE_SHIFT;
	struct file *filp = i915_tt->filp;
	struct sgt_iter sgt_iter;
	struct sg_table *st;
	struct page *page;
	unsigned long i;
	int err;

	if (!filp) {
		struct address_space *mapping;
		gfp_t mask;

		filp = shmem_file_setup("i915-shmem-tt", size, VM_NORESERVE);
		if (IS_ERR(filp))
			return PTR_ERR(filp);

		mask = GFP_HIGHUSER | __GFP_RECLAIMABLE;

		mapping = filp->f_mapping;
		mapping_set_gfp_mask(mapping, mask);
		GEM_BUG_ON(!(mapping_gfp_mask(mapping) & __GFP_RECLAIM));

		i915_tt->filp = filp;
	}

	st = &i915_tt->cached_rsgt.table;
	err = shmem_sg_alloc_table(i915, st, size, mr, filp->f_mapping,
				   max_segment);
	if (err)
		return err;

	err = dma_map_sgtable(i915_tt->dev, st, DMA_BIDIRECTIONAL,
			      DMA_ATTR_SKIP_CPU_SYNC);
	if (err)
		goto err_free_st;

	i = 0;
	for_each_sgt_page(page, sgt_iter, st)
		ttm->pages[i++] = page;

	if (ttm->page_flags & TTM_TT_FLAG_SWAPPED)
		ttm->page_flags &= ~TTM_TT_FLAG_SWAPPED;

	return 0;

err_free_st:
	shmem_sg_free_table(st, filp->f_mapping, false, false);

	return err;
}

static void i915_ttm_tt_shmem_unpopulate(struct ttm_tt *ttm)
{
	struct i915_ttm_tt *i915_tt = container_of(ttm, typeof(*i915_tt), ttm);
	bool backup = ttm->page_flags & TTM_TT_FLAG_SWAPPED;
	struct sg_table *st = &i915_tt->cached_rsgt.table;

	shmem_sg_free_table(st, file_inode(i915_tt->filp)->i_mapping,
			    backup, backup);
}

static void i915_ttm_tt_release(struct kref *ref)
{
	struct i915_ttm_tt *i915_tt =
		container_of(ref, typeof(*i915_tt), cached_rsgt.kref);
	struct sg_table *st = &i915_tt->cached_rsgt.table;

	GEM_WARN_ON(st->sgl);

	kfree(i915_tt);
}

static const struct i915_refct_sgt_ops tt_rsgt_ops = {
	.release = i915_ttm_tt_release
};

static struct ttm_tt *i915_ttm_tt_create(struct ttm_buffer_object *bo,
					 uint32_t page_flags)
{
	struct drm_i915_private *i915 = container_of(bo->bdev, typeof(*i915),
						     bdev);
	struct ttm_resource_manager *man =
		ttm_manager_type(bo->bdev, bo->resource->mem_type);
	struct drm_i915_gem_object *obj = i915_ttm_to_gem(bo);
	unsigned long ccs_pages = 0;
	enum ttm_caching caching;
	struct i915_ttm_tt *i915_tt;
	int ret;

	if (!obj)
		return NULL;

	i915_tt = kzalloc(sizeof(*i915_tt), GFP_KERNEL);
	if (!i915_tt)
		return NULL;

	if (obj->flags & I915_BO_ALLOC_CPU_CLEAR &&
	    man->use_tt)
		page_flags |= TTM_TT_FLAG_ZERO_ALLOC;

	caching = i915_ttm_select_tt_caching(obj);
	if (i915_gem_object_is_shrinkable(obj) && caching == ttm_cached) {
		page_flags |= TTM_TT_FLAG_EXTERNAL |
			      TTM_TT_FLAG_EXTERNAL_MAPPABLE;
		i915_tt->is_shmem = true;
	}

<<<<<<< HEAD
	if (HAS_FLAT_CCS(i915) && i915_gem_object_needs_ccs_pages(obj))
=======
	if (i915_gem_object_needs_ccs_pages(obj))
>>>>>>> 7365df19
		ccs_pages = DIV_ROUND_UP(DIV_ROUND_UP(bo->base.size,
						      NUM_BYTES_PER_CCS_BYTE),
					 PAGE_SIZE);

	ret = ttm_tt_init(&i915_tt->ttm, bo, page_flags, caching, ccs_pages);
	if (ret)
		goto err_free;

	__i915_refct_sgt_init(&i915_tt->cached_rsgt, bo->base.size,
			      &tt_rsgt_ops);

	i915_tt->dev = obj->base.dev->dev;

	return &i915_tt->ttm;

err_free:
	kfree(i915_tt);
	return NULL;
}

static int i915_ttm_tt_populate(struct ttm_device *bdev,
				struct ttm_tt *ttm,
				struct ttm_operation_ctx *ctx)
{
	struct i915_ttm_tt *i915_tt = container_of(ttm, typeof(*i915_tt), ttm);

	if (i915_tt->is_shmem)
		return i915_ttm_tt_shmem_populate(bdev, ttm, ctx);

	return ttm_pool_alloc(&bdev->pool, ttm, ctx);
}

static void i915_ttm_tt_unpopulate(struct ttm_device *bdev, struct ttm_tt *ttm)
{
	struct i915_ttm_tt *i915_tt = container_of(ttm, typeof(*i915_tt), ttm);
	struct sg_table *st = &i915_tt->cached_rsgt.table;

	if (st->sgl)
		dma_unmap_sgtable(i915_tt->dev, st, DMA_BIDIRECTIONAL, 0);

	if (i915_tt->is_shmem) {
		i915_ttm_tt_shmem_unpopulate(ttm);
	} else {
		sg_free_table(st);
		ttm_pool_free(&bdev->pool, ttm);
	}
}

static void i915_ttm_tt_destroy(struct ttm_device *bdev, struct ttm_tt *ttm)
{
	struct i915_ttm_tt *i915_tt = container_of(ttm, typeof(*i915_tt), ttm);

	if (i915_tt->filp)
		fput(i915_tt->filp);

	ttm_tt_fini(ttm);
	i915_refct_sgt_put(&i915_tt->cached_rsgt);
}

static bool i915_ttm_eviction_valuable(struct ttm_buffer_object *bo,
				       const struct ttm_place *place)
{
	struct drm_i915_gem_object *obj = i915_ttm_to_gem(bo);

	if (!obj)
		return false;

	/*
	 * EXTERNAL objects should never be swapped out by TTM, instead we need
	 * to handle that ourselves. TTM will already skip such objects for us,
	 * but we would like to avoid grabbing locks for no good reason.
	 */
	if (bo->ttm && bo->ttm->page_flags & TTM_TT_FLAG_EXTERNAL)
		return false;

	/* Will do for now. Our pinned objects are still on TTM's LRU lists */
	if (!i915_gem_object_evictable(obj))
		return false;

	return ttm_bo_eviction_valuable(bo, place);
}

static void i915_ttm_evict_flags(struct ttm_buffer_object *bo,
				 struct ttm_placement *placement)
{
	*placement = i915_sys_placement;
}

/**
 * i915_ttm_free_cached_io_rsgt - Free object cached LMEM information
 * @obj: The GEM object
 * This function frees any LMEM-related information that is cached on
 * the object. For example the radix tree for fast page lookup and the
 * cached refcounted sg-table
 */
void i915_ttm_free_cached_io_rsgt(struct drm_i915_gem_object *obj)
{
	struct radix_tree_iter iter;
	void __rcu **slot;

	if (!obj->ttm.cached_io_rsgt)
		return;

	rcu_read_lock();
	radix_tree_for_each_slot(slot, &obj->ttm.get_io_page.radix, &iter, 0)
		radix_tree_delete(&obj->ttm.get_io_page.radix, iter.index);
	rcu_read_unlock();

	i915_refct_sgt_put(obj->ttm.cached_io_rsgt);
	obj->ttm.cached_io_rsgt = NULL;
}

/**
 * i915_ttm_purge - Clear an object of its memory
 * @obj: The object
 *
 * This function is called to clear an object of it's memory when it is
 * marked as not needed anymore.
 *
 * Return: 0 on success, negative error code on failure.
 */
int i915_ttm_purge(struct drm_i915_gem_object *obj)
{
	struct ttm_buffer_object *bo = i915_gem_to_ttm(obj);
	struct i915_ttm_tt *i915_tt =
		container_of(bo->ttm, typeof(*i915_tt), ttm);
	struct ttm_operation_ctx ctx = {
		.interruptible = true,
		.no_wait_gpu = false,
	};
	struct ttm_placement place = {};
	int ret;

	if (obj->mm.madv == __I915_MADV_PURGED)
		return 0;

	ret = ttm_bo_validate(bo, &place, &ctx);
	if (ret)
		return ret;

	if (bo->ttm && i915_tt->filp) {
		/*
		 * The below fput(which eventually calls shmem_truncate) might
		 * be delayed by worker, so when directly called to purge the
		 * pages(like by the shrinker) we should try to be more
		 * aggressive and release the pages immediately.
		 */
		shmem_truncate_range(file_inode(i915_tt->filp),
				     0, (loff_t)-1);
		fput(fetch_and_zero(&i915_tt->filp));
	}

	obj->write_domain = 0;
	obj->read_domains = 0;
	i915_ttm_adjust_gem_after_move(obj);
	i915_ttm_free_cached_io_rsgt(obj);
	obj->mm.madv = __I915_MADV_PURGED;

	return 0;
}

static int i915_ttm_shrink(struct drm_i915_gem_object *obj, unsigned int flags)
{
	struct ttm_buffer_object *bo = i915_gem_to_ttm(obj);
	struct i915_ttm_tt *i915_tt =
		container_of(bo->ttm, typeof(*i915_tt), ttm);
	struct ttm_operation_ctx ctx = {
		.interruptible = true,
		.no_wait_gpu = flags & I915_GEM_OBJECT_SHRINK_NO_GPU_WAIT,
	};
	struct ttm_placement place = {};
	int ret;

	if (!bo->ttm || bo->resource->mem_type != TTM_PL_SYSTEM)
		return 0;

	GEM_BUG_ON(!i915_tt->is_shmem);

	if (!i915_tt->filp)
		return 0;

	ret = ttm_bo_wait_ctx(bo, &ctx);
	if (ret)
		return ret;

	switch (obj->mm.madv) {
	case I915_MADV_DONTNEED:
		return i915_ttm_purge(obj);
	case __I915_MADV_PURGED:
		return 0;
	}

	if (bo->ttm->page_flags & TTM_TT_FLAG_SWAPPED)
		return 0;

	bo->ttm->page_flags |= TTM_TT_FLAG_SWAPPED;
	ret = ttm_bo_validate(bo, &place, &ctx);
	if (ret) {
		bo->ttm->page_flags &= ~TTM_TT_FLAG_SWAPPED;
		return ret;
	}

	if (flags & I915_GEM_OBJECT_SHRINK_WRITEBACK)
		__shmem_writeback(obj->base.size, i915_tt->filp->f_mapping);

	return 0;
}

static void i915_ttm_delete_mem_notify(struct ttm_buffer_object *bo)
{
	struct drm_i915_gem_object *obj = i915_ttm_to_gem(bo);
	intel_wakeref_t wakeref = 0;

	if (bo->resource && likely(obj)) {
		/* ttm_bo_release() already has dma_resv_lock */
		if (i915_ttm_cpu_maps_iomem(bo->resource))
			wakeref = intel_runtime_pm_get(&to_i915(obj->base.dev)->runtime_pm);

		__i915_gem_object_pages_fini(obj);

		if (wakeref)
			intel_runtime_pm_put(&to_i915(obj->base.dev)->runtime_pm, wakeref);

		i915_ttm_free_cached_io_rsgt(obj);
	}
}

static struct i915_refct_sgt *i915_ttm_tt_get_st(struct ttm_tt *ttm)
{
	struct i915_ttm_tt *i915_tt = container_of(ttm, typeof(*i915_tt), ttm);
	struct sg_table *st;
	int ret;

	if (i915_tt->cached_rsgt.table.sgl)
		return i915_refct_sgt_get(&i915_tt->cached_rsgt);

	st = &i915_tt->cached_rsgt.table;
	ret = sg_alloc_table_from_pages_segment(st,
			ttm->pages, ttm->num_pages,
			0, (unsigned long)ttm->num_pages << PAGE_SHIFT,
			i915_sg_segment_size(), GFP_KERNEL);
	if (ret) {
		st->sgl = NULL;
		return ERR_PTR(ret);
	}

	ret = dma_map_sgtable(i915_tt->dev, st, DMA_BIDIRECTIONAL, 0);
	if (ret) {
		sg_free_table(st);
		return ERR_PTR(ret);
	}

	return i915_refct_sgt_get(&i915_tt->cached_rsgt);
}

/**
 * i915_ttm_resource_get_st - Get a refcounted sg-table pointing to the
 * resource memory
 * @obj: The GEM object used for sg-table caching
 * @res: The struct ttm_resource for which an sg-table is requested.
 *
 * This function returns a refcounted sg-table representing the memory
 * pointed to by @res. If @res is the object's current resource it may also
 * cache the sg_table on the object or attempt to access an already cached
 * sg-table. The refcounted sg-table needs to be put when no-longer in use.
 *
 * Return: A valid pointer to a struct i915_refct_sgt or error pointer on
 * failure.
 */
struct i915_refct_sgt *
i915_ttm_resource_get_st(struct drm_i915_gem_object *obj,
			 struct ttm_resource *res)
{
	struct ttm_buffer_object *bo = i915_gem_to_ttm(obj);
	u32 page_alignment;

	if (!i915_ttm_gtt_binds_lmem(res))
		return i915_ttm_tt_get_st(bo->ttm);

	page_alignment = bo->page_alignment << PAGE_SHIFT;
	if (!page_alignment)
		page_alignment = obj->mm.region->min_page_size;

	/*
	 * If CPU mapping differs, we need to add the ttm_tt pages to
	 * the resulting st. Might make sense for GGTT.
	 */
	GEM_WARN_ON(!i915_ttm_cpu_maps_iomem(res));
	if (bo->resource == res) {
		if (!obj->ttm.cached_io_rsgt) {
			struct i915_refct_sgt *rsgt;

			rsgt = intel_region_ttm_resource_to_rsgt(obj->mm.region,
								 res,
								 page_alignment);
			if (IS_ERR(rsgt))
				return rsgt;

			obj->ttm.cached_io_rsgt = rsgt;
		}
		return i915_refct_sgt_get(obj->ttm.cached_io_rsgt);
	}

	return intel_region_ttm_resource_to_rsgt(obj->mm.region, res,
						 page_alignment);
}

static int i915_ttm_truncate(struct drm_i915_gem_object *obj)
{
	struct ttm_buffer_object *bo = i915_gem_to_ttm(obj);
	int err;

	WARN_ON_ONCE(obj->mm.madv == I915_MADV_WILLNEED);

	err = i915_ttm_move_notify(bo);
	if (err)
		return err;

	return i915_ttm_purge(obj);
}

static void i915_ttm_swap_notify(struct ttm_buffer_object *bo)
{
	struct drm_i915_gem_object *obj = i915_ttm_to_gem(bo);
	int ret;

	if (!obj)
		return;

	ret = i915_ttm_move_notify(bo);
	GEM_WARN_ON(ret);
	GEM_WARN_ON(obj->ttm.cached_io_rsgt);
	if (!ret && obj->mm.madv != I915_MADV_WILLNEED)
		i915_ttm_purge(obj);
}

/**
 * i915_ttm_resource_mappable - Return true if the ttm resource is CPU
 * accessible.
 * @res: The TTM resource to check.
 *
 * This is interesting on small-BAR systems where we may encounter lmem objects
 * that can't be accessed via the CPU.
 */
bool i915_ttm_resource_mappable(struct ttm_resource *res)
{
	struct i915_ttm_buddy_resource *bman_res = to_ttm_buddy_resource(res);

	if (!i915_ttm_cpu_maps_iomem(res))
		return true;

	return bman_res->used_visible_size == bman_res->base.num_pages;
}

static int i915_ttm_io_mem_reserve(struct ttm_device *bdev, struct ttm_resource *mem)
{
	struct drm_i915_gem_object *obj = i915_ttm_to_gem(mem->bo);
	bool unknown_state;

	if (!obj)
		return -EINVAL;

	if (!kref_get_unless_zero(&obj->base.refcount))
		return -EINVAL;

	assert_object_held(obj);

	unknown_state = i915_gem_object_has_unknown_state(obj);
	i915_gem_object_put(obj);
	if (unknown_state)
		return -EINVAL;

	if (!i915_ttm_cpu_maps_iomem(mem))
		return 0;

	if (!i915_ttm_resource_mappable(mem))
		return -EINVAL;

	mem->bus.caching = ttm_write_combined;
	mem->bus.is_iomem = true;

	return 0;
}

static unsigned long i915_ttm_io_mem_pfn(struct ttm_buffer_object *bo,
					 unsigned long page_offset)
{
	struct drm_i915_gem_object *obj = i915_ttm_to_gem(bo);
	struct scatterlist *sg;
	unsigned long base;
	unsigned int ofs;

	GEM_BUG_ON(!obj);
	GEM_WARN_ON(bo->ttm);

	base = obj->mm.region->iomap.base - obj->mm.region->region.start;
	sg = __i915_gem_object_get_sg(obj, &obj->ttm.get_io_page, page_offset, &ofs, true);

	return ((base + sg_dma_address(sg)) >> PAGE_SHIFT) + ofs;
}

/*
 * All callbacks need to take care not to downcast a struct ttm_buffer_object
 * without checking its subclass, since it might be a TTM ghost object.
 */
static struct ttm_device_funcs i915_ttm_bo_driver = {
	.ttm_tt_create = i915_ttm_tt_create,
	.ttm_tt_populate = i915_ttm_tt_populate,
	.ttm_tt_unpopulate = i915_ttm_tt_unpopulate,
	.ttm_tt_destroy = i915_ttm_tt_destroy,
	.eviction_valuable = i915_ttm_eviction_valuable,
	.evict_flags = i915_ttm_evict_flags,
	.move = i915_ttm_move,
	.swap_notify = i915_ttm_swap_notify,
	.delete_mem_notify = i915_ttm_delete_mem_notify,
	.io_mem_reserve = i915_ttm_io_mem_reserve,
	.io_mem_pfn = i915_ttm_io_mem_pfn,
};

/**
 * i915_ttm_driver - Return a pointer to the TTM device funcs
 *
 * Return: Pointer to statically allocated TTM device funcs.
 */
struct ttm_device_funcs *i915_ttm_driver(void)
{
	return &i915_ttm_bo_driver;
}

static int __i915_ttm_get_pages(struct drm_i915_gem_object *obj,
				struct ttm_placement *placement)
{
	struct ttm_buffer_object *bo = i915_gem_to_ttm(obj);
	struct ttm_operation_ctx ctx = {
		.interruptible = true,
		.no_wait_gpu = false,
	};
	int real_num_busy;
	int ret;

	/* First try only the requested placement. No eviction. */
	real_num_busy = fetch_and_zero(&placement->num_busy_placement);
	ret = ttm_bo_validate(bo, placement, &ctx);
	if (ret) {
		ret = i915_ttm_err_to_gem(ret);
		/*
		 * Anything that wants to restart the operation gets to
		 * do that.
		 */
		if (ret == -EDEADLK || ret == -EINTR || ret == -ERESTARTSYS ||
		    ret == -EAGAIN)
			return ret;

		/*
		 * If the initial attempt fails, allow all accepted placements,
		 * evicting if necessary.
		 */
		placement->num_busy_placement = real_num_busy;
		ret = ttm_bo_validate(bo, placement, &ctx);
		if (ret)
			return i915_ttm_err_to_gem(ret);
	}

	if (bo->ttm && !ttm_tt_is_populated(bo->ttm)) {
		ret = ttm_tt_populate(bo->bdev, bo->ttm, &ctx);
		if (ret)
			return ret;

		i915_ttm_adjust_domains_after_move(obj);
		i915_ttm_adjust_gem_after_move(obj);
	}

	if (!i915_gem_object_has_pages(obj)) {
		struct i915_refct_sgt *rsgt =
			i915_ttm_resource_get_st(obj, bo->resource);

		if (IS_ERR(rsgt))
			return PTR_ERR(rsgt);

		GEM_BUG_ON(obj->mm.rsgt);
		obj->mm.rsgt = rsgt;
		__i915_gem_object_set_pages(obj, &rsgt->table,
					    i915_sg_dma_sizes(rsgt->table.sgl));
	}

	GEM_BUG_ON(bo->ttm && ((obj->base.size >> PAGE_SHIFT) < bo->ttm->num_pages));
	i915_ttm_adjust_lru(obj);
	return ret;
}

static int i915_ttm_get_pages(struct drm_i915_gem_object *obj)
{
	struct ttm_place requested, busy[I915_TTM_MAX_PLACEMENTS];
	struct ttm_placement placement;

	GEM_BUG_ON(obj->mm.n_placements > I915_TTM_MAX_PLACEMENTS);

	/* Move to the requested placement. */
	i915_ttm_placement_from_obj(obj, &requested, busy, &placement);

	return __i915_ttm_get_pages(obj, &placement);
}

/**
 * DOC: Migration vs eviction
 *
 * GEM migration may not be the same as TTM migration / eviction. If
 * the TTM core decides to evict an object it may be evicted to a
 * TTM memory type that is not in the object's allowable GEM regions, or
 * in fact theoretically to a TTM memory type that doesn't correspond to
 * a GEM memory region. In that case the object's GEM region is not
 * updated, and the data is migrated back to the GEM region at
 * get_pages time. TTM may however set up CPU ptes to the object even
 * when it is evicted.
 * Gem forced migration using the i915_ttm_migrate() op, is allowed even
 * to regions that are not in the object's list of allowable placements.
 */
static int __i915_ttm_migrate(struct drm_i915_gem_object *obj,
			      struct intel_memory_region *mr,
			      unsigned int flags)
{
	struct ttm_place requested;
	struct ttm_placement placement;
	int ret;

	i915_ttm_place_from_region(mr, &requested, obj->bo_offset,
				   obj->base.size, flags);
	placement.num_placement = 1;
	placement.num_busy_placement = 1;
	placement.placement = &requested;
	placement.busy_placement = &requested;

	ret = __i915_ttm_get_pages(obj, &placement);
	if (ret)
		return ret;

	/*
	 * Reinitialize the region bindings. This is primarily
	 * required for objects where the new region is not in
	 * its allowable placements.
	 */
	if (obj->mm.region != mr) {
		i915_gem_object_release_memory_region(obj);
		i915_gem_object_init_memory_region(obj, mr);
	}

	return 0;
}

static int i915_ttm_migrate(struct drm_i915_gem_object *obj,
			    struct intel_memory_region *mr)
{
	return __i915_ttm_migrate(obj, mr, obj->flags);
}

static void i915_ttm_put_pages(struct drm_i915_gem_object *obj,
			       struct sg_table *st)
{
	/*
	 * We're currently not called from a shrinker, so put_pages()
	 * typically means the object is about to destroyed, or called
	 * from move_notify(). So just avoid doing much for now.
	 * If the object is not destroyed next, The TTM eviction logic
	 * and shrinkers will move it out if needed.
	 */

	if (obj->mm.rsgt)
		i915_refct_sgt_put(fetch_and_zero(&obj->mm.rsgt));
}

/**
 * i915_ttm_adjust_lru - Adjust an object's position on relevant LRU lists.
 * @obj: The object
 */
void i915_ttm_adjust_lru(struct drm_i915_gem_object *obj)
{
	struct ttm_buffer_object *bo = i915_gem_to_ttm(obj);
	struct i915_ttm_tt *i915_tt =
		container_of(bo->ttm, typeof(*i915_tt), ttm);
	bool shrinkable =
		bo->ttm && i915_tt->filp && ttm_tt_is_populated(bo->ttm);

	/*
	 * Don't manipulate the TTM LRUs while in TTM bo destruction.
	 * We're called through i915_ttm_delete_mem_notify().
	 */
	if (!kref_read(&bo->kref))
		return;

	/*
	 * We skip managing the shrinker LRU in set_pages() and just manage
	 * everything here. This does at least solve the issue with having
	 * temporary shmem mappings(like with evicted lmem) not being visible to
	 * the shrinker. Only our shmem objects are shrinkable, everything else
	 * we keep as unshrinkable.
	 *
	 * To make sure everything plays nice we keep an extra shrink pin in TTM
	 * if the underlying pages are not currently shrinkable. Once we release
	 * our pin, like when the pages are moved to shmem, the pages will then
	 * be added to the shrinker LRU, assuming the caller isn't also holding
	 * a pin.
	 *
	 * TODO: consider maybe also bumping the shrinker list here when we have
	 * already unpinned it, which should give us something more like an LRU.
	 *
	 * TODO: There is a small window of opportunity for this function to
	 * get called from eviction after we've dropped the last GEM refcount,
	 * but before the TTM deleted flag is set on the object. Avoid
	 * adjusting the shrinker list in such cases, since the object is
	 * not available to the shrinker anyway due to its zero refcount.
	 * To fix this properly we should move to a TTM shrinker LRU list for
	 * these objects.
	 */
	if (kref_get_unless_zero(&obj->base.refcount)) {
		if (shrinkable != obj->mm.ttm_shrinkable) {
			if (shrinkable) {
				if (obj->mm.madv == I915_MADV_WILLNEED)
					__i915_gem_object_make_shrinkable(obj);
				else
					__i915_gem_object_make_purgeable(obj);
			} else {
				i915_gem_object_make_unshrinkable(obj);
			}

			obj->mm.ttm_shrinkable = shrinkable;
		}
		i915_gem_object_put(obj);
	}

	/*
	 * Put on the correct LRU list depending on the MADV status
	 */
	spin_lock(&bo->bdev->lru_lock);
	if (shrinkable) {
		/* Try to keep shmem_tt from being considered for shrinking. */
		bo->priority = TTM_MAX_BO_PRIORITY - 1;
	} else if (obj->mm.madv != I915_MADV_WILLNEED) {
		bo->priority = I915_TTM_PRIO_PURGE;
	} else if (!i915_gem_object_has_pages(obj)) {
		bo->priority = I915_TTM_PRIO_NO_PAGES;
	} else {
		struct ttm_resource_manager *man =
			ttm_manager_type(bo->bdev, bo->resource->mem_type);

		/*
		 * If we need to place an LMEM resource which doesn't need CPU
		 * access then we should try not to victimize mappable objects
		 * first, since we likely end up stealing more of the mappable
		 * portion. And likewise when we try to find space for a mappble
		 * object, we know not to ever victimize objects that don't
		 * occupy any mappable pages.
		 */
		if (i915_ttm_cpu_maps_iomem(bo->resource) &&
		    i915_ttm_buddy_man_visible_size(man) < man->size &&
		    !(obj->flags & I915_BO_ALLOC_GPU_ONLY))
			bo->priority = I915_TTM_PRIO_NEEDS_CPU_ACCESS;
		else
			bo->priority = I915_TTM_PRIO_HAS_PAGES;
	}

	ttm_bo_move_to_lru_tail(bo);
	spin_unlock(&bo->bdev->lru_lock);
}

/*
 * TTM-backed gem object destruction requires some clarification.
 * Basically we have two possibilities here. We can either rely on the
 * i915 delayed destruction and put the TTM object when the object
 * is idle. This would be detected by TTM which would bypass the
 * TTM delayed destroy handling. The other approach is to put the TTM
 * object early and rely on the TTM destroyed handling, and then free
 * the leftover parts of the GEM object once TTM's destroyed list handling is
 * complete. For now, we rely on the latter for two reasons:
 * a) TTM can evict an object even when it's on the delayed destroy list,
 * which in theory allows for complete eviction.
 * b) There is work going on in TTM to allow freeing an object even when
 * it's not idle, and using the TTM destroyed list handling could help us
 * benefit from that.
 */
static void i915_ttm_delayed_free(struct drm_i915_gem_object *obj)
{
	GEM_BUG_ON(!obj->ttm.created);

	ttm_bo_put(i915_gem_to_ttm(obj));
}

static vm_fault_t vm_fault_ttm(struct vm_fault *vmf)
{
	struct vm_area_struct *area = vmf->vma;
	struct ttm_buffer_object *bo = area->vm_private_data;
	struct drm_device *dev = bo->base.dev;
	struct drm_i915_gem_object *obj;
	intel_wakeref_t wakeref = 0;
	vm_fault_t ret;
	int idx;

	obj = i915_ttm_to_gem(bo);
	if (!obj)
		return VM_FAULT_SIGBUS;

	/* Sanity check that we allow writing into this object */
	if (unlikely(i915_gem_object_is_readonly(obj) &&
		     area->vm_flags & VM_WRITE))
		return VM_FAULT_SIGBUS;

	ret = ttm_bo_vm_reserve(bo, vmf);
	if (ret)
		return ret;

	if (obj->mm.madv != I915_MADV_WILLNEED) {
		dma_resv_unlock(bo->base.resv);
		return VM_FAULT_SIGBUS;
	}

	if (i915_ttm_cpu_maps_iomem(bo->resource))
		wakeref = intel_runtime_pm_get(&to_i915(obj->base.dev)->runtime_pm);

	if (!i915_ttm_resource_mappable(bo->resource)) {
		int err = -ENODEV;
		int i;

		for (i = 0; i < obj->mm.n_placements; i++) {
			struct intel_memory_region *mr = obj->mm.placements[i];
			unsigned int flags;

			if (!mr->io_size && mr->type != INTEL_MEMORY_SYSTEM)
				continue;

			flags = obj->flags;
			flags &= ~I915_BO_ALLOC_GPU_ONLY;
			err = __i915_ttm_migrate(obj, mr, flags);
			if (!err)
				break;
		}

		if (err) {
			drm_dbg(dev, "Unable to make resource CPU accessible\n");
			dma_resv_unlock(bo->base.resv);
			ret = VM_FAULT_SIGBUS;
			goto out_rpm;
		}
	}

	if (drm_dev_enter(dev, &idx)) {
		ret = ttm_bo_vm_fault_reserved(vmf, vmf->vma->vm_page_prot,
					       TTM_BO_VM_NUM_PREFAULT);
		drm_dev_exit(idx);
	} else {
		ret = ttm_bo_vm_dummy_page(vmf, vmf->vma->vm_page_prot);
	}

	if (ret == VM_FAULT_RETRY && !(vmf->flags & FAULT_FLAG_RETRY_NOWAIT))
		goto out_rpm;

	/* ttm_bo_vm_reserve() already has dma_resv_lock */
	if (ret == VM_FAULT_NOPAGE && wakeref && !obj->userfault_count) {
		obj->userfault_count = 1;
		mutex_lock(&to_gt(to_i915(obj->base.dev))->lmem_userfault_lock);
		list_add(&obj->userfault_link, &to_gt(to_i915(obj->base.dev))->lmem_userfault_list);
		mutex_unlock(&to_gt(to_i915(obj->base.dev))->lmem_userfault_lock);
	}

	if (wakeref & CONFIG_DRM_I915_USERFAULT_AUTOSUSPEND)
		intel_wakeref_auto(&to_gt(to_i915(obj->base.dev))->userfault_wakeref,
				   msecs_to_jiffies_timeout(CONFIG_DRM_I915_USERFAULT_AUTOSUSPEND));

	i915_ttm_adjust_lru(obj);

	dma_resv_unlock(bo->base.resv);

out_rpm:
	if (wakeref)
		intel_runtime_pm_put(&to_i915(obj->base.dev)->runtime_pm, wakeref);

	return ret;
}

static int
vm_access_ttm(struct vm_area_struct *area, unsigned long addr,
	      void *buf, int len, int write)
{
	struct drm_i915_gem_object *obj =
		i915_ttm_to_gem(area->vm_private_data);

	if (i915_gem_object_is_readonly(obj) && write)
		return -EACCES;

	return ttm_bo_vm_access(area, addr, buf, len, write);
}

static void ttm_vm_open(struct vm_area_struct *vma)
{
	struct drm_i915_gem_object *obj =
		i915_ttm_to_gem(vma->vm_private_data);

	GEM_BUG_ON(!obj);
	i915_gem_object_get(obj);
}

static void ttm_vm_close(struct vm_area_struct *vma)
{
	struct drm_i915_gem_object *obj =
		i915_ttm_to_gem(vma->vm_private_data);

	GEM_BUG_ON(!obj);
	i915_gem_object_put(obj);
}

static const struct vm_operations_struct vm_ops_ttm = {
	.fault = vm_fault_ttm,
	.access = vm_access_ttm,
	.open = ttm_vm_open,
	.close = ttm_vm_close,
};

static u64 i915_ttm_mmap_offset(struct drm_i915_gem_object *obj)
{
	/* The ttm_bo must be allocated with I915_BO_ALLOC_USER */
	GEM_BUG_ON(!drm_mm_node_allocated(&obj->base.vma_node.vm_node));

	return drm_vma_node_offset_addr(&obj->base.vma_node);
}

static void i915_ttm_unmap_virtual(struct drm_i915_gem_object *obj)
{
	ttm_bo_unmap_virtual(i915_gem_to_ttm(obj));
}

static const struct drm_i915_gem_object_ops i915_gem_ttm_obj_ops = {
	.name = "i915_gem_object_ttm",
	.flags = I915_GEM_OBJECT_IS_SHRINKABLE |
		 I915_GEM_OBJECT_SELF_MANAGED_SHRINK_LIST,

	.get_pages = i915_ttm_get_pages,
	.put_pages = i915_ttm_put_pages,
	.truncate = i915_ttm_truncate,
	.shrink = i915_ttm_shrink,

	.adjust_lru = i915_ttm_adjust_lru,
	.delayed_free = i915_ttm_delayed_free,
	.migrate = i915_ttm_migrate,

	.mmap_offset = i915_ttm_mmap_offset,
	.unmap_virtual = i915_ttm_unmap_virtual,
	.mmap_ops = &vm_ops_ttm,
};

void i915_ttm_bo_destroy(struct ttm_buffer_object *bo)
{
	struct drm_i915_gem_object *obj = i915_ttm_to_gem(bo);

	i915_gem_object_release_memory_region(obj);
	mutex_destroy(&obj->ttm.get_io_page.lock);

	if (obj->ttm.created) {
		/*
		 * We freely manage the shrinker LRU outide of the mm.pages life
		 * cycle. As a result when destroying the object we should be
		 * extra paranoid and ensure we remove it from the LRU, before
		 * we free the object.
		 *
		 * Touching the ttm_shrinkable outside of the object lock here
		 * should be safe now that the last GEM object ref was dropped.
		 */
		if (obj->mm.ttm_shrinkable)
			i915_gem_object_make_unshrinkable(obj);

		i915_ttm_backup_free(obj);

		/* This releases all gem object bindings to the backend. */
		__i915_gem_free_object(obj);

		call_rcu(&obj->rcu, __i915_gem_free_object_rcu);
	} else {
		__i915_gem_object_fini(obj);
	}
}

/**
 * __i915_gem_ttm_object_init - Initialize a ttm-backed i915 gem object
 * @mem: The initial memory region for the object.
 * @obj: The gem object.
 * @size: Object size in bytes.
 * @flags: gem object flags.
 *
 * Return: 0 on success, negative error code on failure.
 */
int __i915_gem_ttm_object_init(struct intel_memory_region *mem,
			       struct drm_i915_gem_object *obj,
			       resource_size_t offset,
			       resource_size_t size,
			       resource_size_t page_size,
			       unsigned int flags)
{
	static struct lock_class_key lock_class;
	struct drm_i915_private *i915 = mem->i915;
	struct ttm_operation_ctx ctx = {
		.interruptible = true,
		.no_wait_gpu = false,
	};
	enum ttm_bo_type bo_type;
	int ret;

	drm_gem_private_object_init(&i915->drm, &obj->base, size);
	i915_gem_object_init(obj, &i915_gem_ttm_obj_ops, &lock_class, flags);

	obj->bo_offset = offset;

	/* Don't put on a region list until we're either locked or fully initialized. */
	obj->mm.region = mem;
	INIT_LIST_HEAD(&obj->mm.region_link);

	INIT_RADIX_TREE(&obj->ttm.get_io_page.radix, GFP_KERNEL | __GFP_NOWARN);
	mutex_init(&obj->ttm.get_io_page.lock);
	bo_type = (obj->flags & I915_BO_ALLOC_USER) ? ttm_bo_type_device :
		ttm_bo_type_kernel;

	obj->base.vma_node.driver_private = i915_gem_to_ttm(obj);

	/* Forcing the page size is kernel internal only */
	GEM_BUG_ON(page_size && obj->mm.n_placements);

	/*
	 * Keep an extra shrink pin to prevent the object from being made
	 * shrinkable too early. If the ttm_tt is ever allocated in shmem, we
	 * drop the pin. The TTM backend manages the shrinker LRU itself,
	 * outside of the normal mm.pages life cycle.
	 */
	i915_gem_object_make_unshrinkable(obj);

	/*
	 * If this function fails, it will call the destructor, but
	 * our caller still owns the object. So no freeing in the
	 * destructor until obj->ttm.created is true.
	 * Similarly, in delayed_destroy, we can't call ttm_bo_put()
	 * until successful initialization.
	 */
	ret = ttm_bo_init_reserved(&i915->bdev, i915_gem_to_ttm(obj), bo_type,
				   &i915_sys_placement, page_size >> PAGE_SHIFT,
				   &ctx, NULL, NULL, i915_ttm_bo_destroy);
	if (ret)
		return i915_ttm_err_to_gem(ret);

	obj->ttm.created = true;
	i915_gem_object_release_memory_region(obj);
	i915_gem_object_init_memory_region(obj, mem);
	i915_ttm_adjust_domains_after_move(obj);
	i915_ttm_adjust_gem_after_move(obj);
	i915_gem_object_unlock(obj);

	return 0;
}

static const struct intel_memory_region_ops ttm_system_region_ops = {
	.init_object = __i915_gem_ttm_object_init,
	.release = intel_region_ttm_fini,
};

struct intel_memory_region *
i915_gem_ttm_system_setup(struct drm_i915_private *i915,
			  u16 type, u16 instance)
{
	struct intel_memory_region *mr;

	mr = intel_memory_region_create(i915, 0,
					totalram_pages() << PAGE_SHIFT,
					PAGE_SIZE, 0, 0,
					type, instance,
					&ttm_system_region_ops);
	if (IS_ERR(mr))
		return mr;

	intel_memory_region_set_name(mr, "system-ttm");
	return mr;
}<|MERGE_RESOLUTION|>--- conflicted
+++ resolved
@@ -297,11 +297,7 @@
 		i915_tt->is_shmem = true;
 	}
 
-<<<<<<< HEAD
-	if (HAS_FLAT_CCS(i915) && i915_gem_object_needs_ccs_pages(obj))
-=======
 	if (i915_gem_object_needs_ccs_pages(obj))
->>>>>>> 7365df19
 		ccs_pages = DIV_ROUND_UP(DIV_ROUND_UP(bo->base.size,
 						      NUM_BYTES_PER_CCS_BYTE),
 					 PAGE_SIZE);
