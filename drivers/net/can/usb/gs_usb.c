// SPDX-License-Identifier: GPL-2.0-only
/* CAN driver for Geschwister Schneider USB/CAN devices
 * and bytewerk.org candleLight USB CAN interfaces.
 *
 * Copyright (C) 2013-2016 Geschwister Schneider Technologie-,
 * Entwicklungs- und Vertriebs UG (Haftungsbeschränkt).
 * Copyright (C) 2016 Hubert Denkmair
 *
 * Many thanks to all socketcan devs!
 */

#include <linux/bitfield.h>
#include <linux/clocksource.h>
#include <linux/ethtool.h>
#include <linux/init.h>
#include <linux/module.h>
#include <linux/netdevice.h>
#include <linux/signal.h>
#include <linux/timecounter.h>
#include <linux/units.h>
#include <linux/usb.h>
#include <linux/workqueue.h>

#include <linux/can.h>
#include <linux/can/dev.h>
#include <linux/can/error.h>

/* Device specific constants */
#define USB_GS_USB_1_VENDOR_ID 0x1d50
#define USB_GS_USB_1_PRODUCT_ID 0x606f

#define USB_CANDLELIGHT_VENDOR_ID 0x1209
#define USB_CANDLELIGHT_PRODUCT_ID 0x2323

#define USB_CES_CANEXT_FD_VENDOR_ID 0x1cd2
#define USB_CES_CANEXT_FD_PRODUCT_ID 0x606f

#define USB_ABE_CANDEBUGGER_FD_VENDOR_ID 0x16d0
#define USB_ABE_CANDEBUGGER_FD_PRODUCT_ID 0x10b8

#define GS_USB_ENDPOINT_IN 1
#define GS_USB_ENDPOINT_OUT 2

/* Timestamp 32 bit timer runs at 1 MHz (1 µs tick). Worker accounts
 * for timer overflow (will be after ~71 minutes)
 */
#define GS_USB_TIMESTAMP_TIMER_HZ (1 * HZ_PER_MHZ)
#define GS_USB_TIMESTAMP_WORK_DELAY_SEC 1800
static_assert(GS_USB_TIMESTAMP_WORK_DELAY_SEC <
	      CYCLECOUNTER_MASK(32) / GS_USB_TIMESTAMP_TIMER_HZ / 2);

/* Device specific constants */
enum gs_usb_breq {
	GS_USB_BREQ_HOST_FORMAT = 0,
	GS_USB_BREQ_BITTIMING,
	GS_USB_BREQ_MODE,
	GS_USB_BREQ_BERR,
	GS_USB_BREQ_BT_CONST,
	GS_USB_BREQ_DEVICE_CONFIG,
	GS_USB_BREQ_TIMESTAMP,
	GS_USB_BREQ_IDENTIFY,
	GS_USB_BREQ_GET_USER_ID,
	GS_USB_BREQ_QUIRK_CANTACT_PRO_DATA_BITTIMING = GS_USB_BREQ_GET_USER_ID,
	GS_USB_BREQ_SET_USER_ID,
	GS_USB_BREQ_DATA_BITTIMING,
	GS_USB_BREQ_BT_CONST_EXT,
	GS_USB_BREQ_SET_TERMINATION,
	GS_USB_BREQ_GET_TERMINATION,
};

enum gs_can_mode {
	/* reset a channel. turns it off */
	GS_CAN_MODE_RESET = 0,
	/* starts a channel */
	GS_CAN_MODE_START
};

enum gs_can_state {
	GS_CAN_STATE_ERROR_ACTIVE = 0,
	GS_CAN_STATE_ERROR_WARNING,
	GS_CAN_STATE_ERROR_PASSIVE,
	GS_CAN_STATE_BUS_OFF,
	GS_CAN_STATE_STOPPED,
	GS_CAN_STATE_SLEEPING
};

enum gs_can_identify_mode {
	GS_CAN_IDENTIFY_OFF = 0,
	GS_CAN_IDENTIFY_ON
};

enum gs_can_termination_state {
	GS_CAN_TERMINATION_STATE_OFF = 0,
	GS_CAN_TERMINATION_STATE_ON
};

#define GS_USB_TERMINATION_DISABLED CAN_TERMINATION_DISABLED
#define GS_USB_TERMINATION_ENABLED 120

/* data types passed between host and device */

/* The firmware on the original USB2CAN by Geschwister Schneider
 * Technologie Entwicklungs- und Vertriebs UG exchanges all data
 * between the host and the device in host byte order. This is done
 * with the struct gs_host_config::byte_order member, which is sent
 * first to indicate the desired byte order.
 *
 * The widely used open source firmware candleLight doesn't support
 * this feature and exchanges the data in little endian byte order.
 */
struct gs_host_config {
	__le32 byte_order;
} __packed;

struct gs_device_config {
	u8 reserved1;
	u8 reserved2;
	u8 reserved3;
	u8 icount;
	__le32 sw_version;
	__le32 hw_version;
} __packed;

#define GS_CAN_MODE_NORMAL 0
#define GS_CAN_MODE_LISTEN_ONLY BIT(0)
#define GS_CAN_MODE_LOOP_BACK BIT(1)
#define GS_CAN_MODE_TRIPLE_SAMPLE BIT(2)
#define GS_CAN_MODE_ONE_SHOT BIT(3)
#define GS_CAN_MODE_HW_TIMESTAMP BIT(4)
/* GS_CAN_FEATURE_IDENTIFY BIT(5) */
/* GS_CAN_FEATURE_USER_ID BIT(6) */
#define GS_CAN_MODE_PAD_PKTS_TO_MAX_PKT_SIZE BIT(7)
#define GS_CAN_MODE_FD BIT(8)
/* GS_CAN_FEATURE_REQ_USB_QUIRK_LPC546XX BIT(9) */
/* GS_CAN_FEATURE_BT_CONST_EXT BIT(10) */
/* GS_CAN_FEATURE_TERMINATION BIT(11) */

struct gs_device_mode {
	__le32 mode;
	__le32 flags;
} __packed;

struct gs_device_state {
	__le32 state;
	__le32 rxerr;
	__le32 txerr;
} __packed;

struct gs_device_bittiming {
	__le32 prop_seg;
	__le32 phase_seg1;
	__le32 phase_seg2;
	__le32 sjw;
	__le32 brp;
} __packed;

struct gs_identify_mode {
	__le32 mode;
} __packed;

struct gs_device_termination_state {
	__le32 state;
} __packed;

#define GS_CAN_FEATURE_LISTEN_ONLY BIT(0)
#define GS_CAN_FEATURE_LOOP_BACK BIT(1)
#define GS_CAN_FEATURE_TRIPLE_SAMPLE BIT(2)
#define GS_CAN_FEATURE_ONE_SHOT BIT(3)
#define GS_CAN_FEATURE_HW_TIMESTAMP BIT(4)
#define GS_CAN_FEATURE_IDENTIFY BIT(5)
#define GS_CAN_FEATURE_USER_ID BIT(6)
#define GS_CAN_FEATURE_PAD_PKTS_TO_MAX_PKT_SIZE BIT(7)
#define GS_CAN_FEATURE_FD BIT(8)
#define GS_CAN_FEATURE_REQ_USB_QUIRK_LPC546XX BIT(9)
#define GS_CAN_FEATURE_BT_CONST_EXT BIT(10)
#define GS_CAN_FEATURE_TERMINATION BIT(11)
#define GS_CAN_FEATURE_MASK GENMASK(11, 0)

/* internal quirks - keep in GS_CAN_FEATURE space for now */

/* CANtact Pro original firmware:
 * BREQ DATA_BITTIMING overlaps with GET_USER_ID
 */
#define GS_CAN_FEATURE_QUIRK_BREQ_CANTACT_PRO BIT(31)

struct gs_device_bt_const {
	__le32 feature;
	__le32 fclk_can;
	__le32 tseg1_min;
	__le32 tseg1_max;
	__le32 tseg2_min;
	__le32 tseg2_max;
	__le32 sjw_max;
	__le32 brp_min;
	__le32 brp_max;
	__le32 brp_inc;
} __packed;

struct gs_device_bt_const_extended {
	__le32 feature;
	__le32 fclk_can;
	__le32 tseg1_min;
	__le32 tseg1_max;
	__le32 tseg2_min;
	__le32 tseg2_max;
	__le32 sjw_max;
	__le32 brp_min;
	__le32 brp_max;
	__le32 brp_inc;

	__le32 dtseg1_min;
	__le32 dtseg1_max;
	__le32 dtseg2_min;
	__le32 dtseg2_max;
	__le32 dsjw_max;
	__le32 dbrp_min;
	__le32 dbrp_max;
	__le32 dbrp_inc;
} __packed;

#define GS_CAN_FLAG_OVERFLOW BIT(0)
#define GS_CAN_FLAG_FD BIT(1)
#define GS_CAN_FLAG_BRS BIT(2)
#define GS_CAN_FLAG_ESI BIT(3)

struct classic_can {
	u8 data[8];
} __packed;

struct classic_can_ts {
	u8 data[8];
	__le32 timestamp_us;
} __packed;

struct classic_can_quirk {
	u8 data[8];
	u8 quirk;
} __packed;

struct canfd {
	u8 data[64];
} __packed;

struct canfd_ts {
	u8 data[64];
	__le32 timestamp_us;
} __packed;

struct canfd_quirk {
	u8 data[64];
	u8 quirk;
} __packed;

struct gs_host_frame {
	u32 echo_id;
	__le32 can_id;

	u8 can_dlc;
	u8 channel;
	u8 flags;
	u8 reserved;

	union {
		DECLARE_FLEX_ARRAY(struct classic_can, classic_can);
		DECLARE_FLEX_ARRAY(struct classic_can_ts, classic_can_ts);
		DECLARE_FLEX_ARRAY(struct classic_can_quirk, classic_can_quirk);
		DECLARE_FLEX_ARRAY(struct canfd, canfd);
		DECLARE_FLEX_ARRAY(struct canfd_ts, canfd_ts);
		DECLARE_FLEX_ARRAY(struct canfd_quirk, canfd_quirk);
	};
} __packed;
/* The GS USB devices make use of the same flags and masks as in
 * linux/can.h and linux/can/error.h, and no additional mapping is necessary.
 */

/* Only send a max of GS_MAX_TX_URBS frames per channel at a time. */
#define GS_MAX_TX_URBS 10
/* Only launch a max of GS_MAX_RX_URBS usb requests at a time. */
#define GS_MAX_RX_URBS 30
/* Maximum number of interfaces the driver supports per device.
 * Current hardware only supports 3 interfaces. The future may vary.
 */
#define GS_MAX_INTF 3

struct gs_tx_context {
	struct gs_can *dev;
	unsigned int echo_id;
};

struct gs_can {
	struct can_priv can; /* must be the first member */

	struct gs_usb *parent;

	struct net_device *netdev;
	struct usb_device *udev;
	struct usb_interface *iface;

	struct can_bittiming_const bt_const, data_bt_const;
	unsigned int channel;	/* channel number */

	/* time counter for hardware timestamps */
	struct cyclecounter cc;
	struct timecounter tc;
	spinlock_t tc_lock; /* spinlock to guard access tc->cycle_last */
	struct delayed_work timestamp;

	u32 feature;
	unsigned int hf_size_tx;

	/* This lock prevents a race condition between xmit and receive. */
	spinlock_t tx_ctx_lock;
	struct gs_tx_context tx_context[GS_MAX_TX_URBS];

	struct usb_anchor tx_submitted;
	atomic_t active_tx_urbs;
	void *rxbuf[GS_MAX_RX_URBS];
	dma_addr_t rxbuf_dma[GS_MAX_RX_URBS];
};

/* usb interface struct */
struct gs_usb {
	struct gs_can *canch[GS_MAX_INTF];
	struct usb_anchor rx_submitted;
	struct usb_device *udev;
	unsigned int hf_size_rx;
	u8 active_channels;
};

/* 'allocate' a tx context.
 * returns a valid tx context or NULL if there is no space.
 */
static struct gs_tx_context *gs_alloc_tx_context(struct gs_can *dev)
{
	int i = 0;
	unsigned long flags;

	spin_lock_irqsave(&dev->tx_ctx_lock, flags);

	for (; i < GS_MAX_TX_URBS; i++) {
		if (dev->tx_context[i].echo_id == GS_MAX_TX_URBS) {
			dev->tx_context[i].echo_id = i;
			spin_unlock_irqrestore(&dev->tx_ctx_lock, flags);
			return &dev->tx_context[i];
		}
	}

	spin_unlock_irqrestore(&dev->tx_ctx_lock, flags);
	return NULL;
}

/* releases a tx context
 */
static void gs_free_tx_context(struct gs_tx_context *txc)
{
	txc->echo_id = GS_MAX_TX_URBS;
}

/* Get a tx context by id.
 */
static struct gs_tx_context *gs_get_tx_context(struct gs_can *dev,
					       unsigned int id)
{
	unsigned long flags;

	if (id < GS_MAX_TX_URBS) {
		spin_lock_irqsave(&dev->tx_ctx_lock, flags);
		if (dev->tx_context[id].echo_id == id) {
			spin_unlock_irqrestore(&dev->tx_ctx_lock, flags);
			return &dev->tx_context[id];
		}
		spin_unlock_irqrestore(&dev->tx_ctx_lock, flags);
	}
	return NULL;
}

static int gs_cmd_reset(struct gs_can *dev)
{
	struct gs_device_mode dm = {
		.mode = GS_CAN_MODE_RESET,
	};

	return usb_control_msg_send(interface_to_usbdev(dev->iface), 0,
				    GS_USB_BREQ_MODE,
				    USB_DIR_OUT | USB_TYPE_VENDOR | USB_RECIP_INTERFACE,
				    dev->channel, 0, &dm, sizeof(dm), 1000,
				    GFP_KERNEL);
}

static inline int gs_usb_get_timestamp(const struct gs_can *dev,
				       u32 *timestamp_p)
{
	__le32 timestamp;
	int rc;

	rc = usb_control_msg_recv(interface_to_usbdev(dev->iface), 0,
				  GS_USB_BREQ_TIMESTAMP,
				  USB_DIR_IN | USB_TYPE_VENDOR | USB_RECIP_INTERFACE,
				  dev->channel, 0,
				  &timestamp, sizeof(timestamp),
				  USB_CTRL_GET_TIMEOUT,
				  GFP_KERNEL);
	if (rc)
		return rc;

	*timestamp_p = le32_to_cpu(timestamp);

	return 0;
}

static u64 gs_usb_timestamp_read(const struct cyclecounter *cc) __must_hold(&dev->tc_lock)
{
	struct gs_can *dev = container_of(cc, struct gs_can, cc);
	u32 timestamp = 0;
	int err;

	lockdep_assert_held(&dev->tc_lock);

	/* drop lock for synchronous USB transfer */
	spin_unlock_bh(&dev->tc_lock);
	err = gs_usb_get_timestamp(dev, &timestamp);
	spin_lock_bh(&dev->tc_lock);
	if (err)
		netdev_err(dev->netdev,
			   "Error %d while reading timestamp. HW timestamps may be inaccurate.",
			   err);

	return timestamp;
}

static void gs_usb_timestamp_work(struct work_struct *work)
{
	struct delayed_work *delayed_work = to_delayed_work(work);
	struct gs_can *dev;

	dev = container_of(delayed_work, struct gs_can, timestamp);
	spin_lock_bh(&dev->tc_lock);
	timecounter_read(&dev->tc);
	spin_unlock_bh(&dev->tc_lock);

	schedule_delayed_work(&dev->timestamp,
			      GS_USB_TIMESTAMP_WORK_DELAY_SEC * HZ);
}

static void gs_usb_skb_set_timestamp(struct gs_can *dev,
				     struct sk_buff *skb, u32 timestamp)
{
	struct skb_shared_hwtstamps *hwtstamps = skb_hwtstamps(skb);
	u64 ns;

	spin_lock_bh(&dev->tc_lock);
	ns = timecounter_cyc2time(&dev->tc, timestamp);
	spin_unlock_bh(&dev->tc_lock);

	hwtstamps->hwtstamp = ns_to_ktime(ns);
}

static void gs_usb_timestamp_init(struct gs_can *dev)
{
	struct cyclecounter *cc = &dev->cc;

	cc->read = gs_usb_timestamp_read;
	cc->mask = CYCLECOUNTER_MASK(32);
	cc->shift = 32 - bits_per(NSEC_PER_SEC / GS_USB_TIMESTAMP_TIMER_HZ);
	cc->mult = clocksource_hz2mult(GS_USB_TIMESTAMP_TIMER_HZ, cc->shift);

	spin_lock_init(&dev->tc_lock);
	spin_lock_bh(&dev->tc_lock);
	timecounter_init(&dev->tc, &dev->cc, ktime_get_real_ns());
	spin_unlock_bh(&dev->tc_lock);

	INIT_DELAYED_WORK(&dev->timestamp, gs_usb_timestamp_work);
	schedule_delayed_work(&dev->timestamp,
			      GS_USB_TIMESTAMP_WORK_DELAY_SEC * HZ);
}

static void gs_usb_timestamp_stop(struct gs_can *dev)
{
	cancel_delayed_work_sync(&dev->timestamp);
}

static void gs_update_state(struct gs_can *dev, struct can_frame *cf)
{
	struct can_device_stats *can_stats = &dev->can.can_stats;

	if (cf->can_id & CAN_ERR_RESTARTED) {
		dev->can.state = CAN_STATE_ERROR_ACTIVE;
		can_stats->restarts++;
	} else if (cf->can_id & CAN_ERR_BUSOFF) {
		dev->can.state = CAN_STATE_BUS_OFF;
		can_stats->bus_off++;
	} else if (cf->can_id & CAN_ERR_CRTL) {
		if ((cf->data[1] & CAN_ERR_CRTL_TX_WARNING) ||
		    (cf->data[1] & CAN_ERR_CRTL_RX_WARNING)) {
			dev->can.state = CAN_STATE_ERROR_WARNING;
			can_stats->error_warning++;
		} else if ((cf->data[1] & CAN_ERR_CRTL_TX_PASSIVE) ||
			   (cf->data[1] & CAN_ERR_CRTL_RX_PASSIVE)) {
			dev->can.state = CAN_STATE_ERROR_PASSIVE;
			can_stats->error_passive++;
		} else {
			dev->can.state = CAN_STATE_ERROR_ACTIVE;
		}
	}
}

static void gs_usb_set_timestamp(struct gs_can *dev, struct sk_buff *skb,
				 const struct gs_host_frame *hf)
{
	u32 timestamp;

	if (!(dev->feature & GS_CAN_FEATURE_HW_TIMESTAMP))
		return;

	if (hf->flags & GS_CAN_FLAG_FD)
		timestamp = le32_to_cpu(hf->canfd_ts->timestamp_us);
	else
		timestamp = le32_to_cpu(hf->classic_can_ts->timestamp_us);

	gs_usb_skb_set_timestamp(dev, skb, timestamp);

	return;
}

static void gs_usb_receive_bulk_callback(struct urb *urb)
{
	struct gs_usb *usbcan = urb->context;
	struct gs_can *dev;
	struct net_device *netdev;
	int rc;
	struct net_device_stats *stats;
	struct gs_host_frame *hf = urb->transfer_buffer;
	struct gs_tx_context *txc;
	struct can_frame *cf;
	struct canfd_frame *cfd;
	struct sk_buff *skb;

	BUG_ON(!usbcan);

	switch (urb->status) {
	case 0: /* success */
		break;
	case -ENOENT:
	case -ESHUTDOWN:
		return;
	default:
		/* do not resubmit aborted urbs. eg: when device goes down */
		return;
	}

	/* device reports out of range channel id */
	if (hf->channel >= GS_MAX_INTF)
		goto device_detach;

	dev = usbcan->canch[hf->channel];

	netdev = dev->netdev;
	stats = &netdev->stats;

	if (!netif_device_present(netdev))
		return;

	if (hf->echo_id == -1) { /* normal rx */
		if (hf->flags & GS_CAN_FLAG_FD) {
			skb = alloc_canfd_skb(dev->netdev, &cfd);
			if (!skb)
				return;

			cfd->can_id = le32_to_cpu(hf->can_id);
			cfd->len = can_fd_dlc2len(hf->can_dlc);
			if (hf->flags & GS_CAN_FLAG_BRS)
				cfd->flags |= CANFD_BRS;
			if (hf->flags & GS_CAN_FLAG_ESI)
				cfd->flags |= CANFD_ESI;

			memcpy(cfd->data, hf->canfd->data, cfd->len);
		} else {
			skb = alloc_can_skb(dev->netdev, &cf);
			if (!skb)
				return;

			cf->can_id = le32_to_cpu(hf->can_id);
			can_frame_set_cc_len(cf, hf->can_dlc, dev->can.ctrlmode);

			memcpy(cf->data, hf->classic_can->data, 8);

			/* ERROR frames tell us information about the controller */
			if (le32_to_cpu(hf->can_id) & CAN_ERR_FLAG)
				gs_update_state(dev, cf);
		}

		gs_usb_set_timestamp(dev, skb, hf);

		netdev->stats.rx_packets++;
		netdev->stats.rx_bytes += hf->can_dlc;

		netif_rx(skb);
	} else { /* echo_id == hf->echo_id */
		if (hf->echo_id >= GS_MAX_TX_URBS) {
			netdev_err(netdev,
				   "Unexpected out of range echo id %u\n",
				   hf->echo_id);
			goto resubmit_urb;
		}

		txc = gs_get_tx_context(dev, hf->echo_id);

		/* bad devices send bad echo_ids. */
		if (!txc) {
			netdev_err(netdev,
				   "Unexpected unused echo id %u\n",
				   hf->echo_id);
			goto resubmit_urb;
		}

		skb = dev->can.echo_skb[hf->echo_id];
		gs_usb_set_timestamp(dev, skb, hf);

		netdev->stats.tx_packets++;
		netdev->stats.tx_bytes += can_get_echo_skb(netdev, hf->echo_id,
							   NULL);

		gs_free_tx_context(txc);

		atomic_dec(&dev->active_tx_urbs);

		netif_wake_queue(netdev);
	}

	if (hf->flags & GS_CAN_FLAG_OVERFLOW) {
		skb = alloc_can_err_skb(netdev, &cf);
		if (!skb)
			goto resubmit_urb;

		cf->can_id |= CAN_ERR_CRTL;
		cf->len = CAN_ERR_DLC;
		cf->data[1] = CAN_ERR_CRTL_RX_OVERFLOW;
		stats->rx_over_errors++;
		stats->rx_errors++;
		netif_rx(skb);
	}

 resubmit_urb:
	usb_fill_bulk_urb(urb, usbcan->udev,
			  usb_rcvbulkpipe(usbcan->udev, GS_USB_ENDPOINT_IN),
			  hf, dev->parent->hf_size_rx,
			  gs_usb_receive_bulk_callback, usbcan);

	rc = usb_submit_urb(urb, GFP_ATOMIC);

	/* USB failure take down all interfaces */
	if (rc == -ENODEV) {
 device_detach:
		for (rc = 0; rc < GS_MAX_INTF; rc++) {
			if (usbcan->canch[rc])
				netif_device_detach(usbcan->canch[rc]->netdev);
		}
	}
}

static int gs_usb_set_bittiming(struct net_device *netdev)
{
	struct gs_can *dev = netdev_priv(netdev);
	struct can_bittiming *bt = &dev->can.bittiming;
	struct gs_device_bittiming dbt = {
		.prop_seg = cpu_to_le32(bt->prop_seg),
		.phase_seg1 = cpu_to_le32(bt->phase_seg1),
		.phase_seg2 = cpu_to_le32(bt->phase_seg2),
		.sjw = cpu_to_le32(bt->sjw),
		.brp = cpu_to_le32(bt->brp),
	};

	/* request bit timings */
	return usb_control_msg_send(interface_to_usbdev(dev->iface), 0,
				    GS_USB_BREQ_BITTIMING,
				    USB_DIR_OUT | USB_TYPE_VENDOR | USB_RECIP_INTERFACE,
				    dev->channel, 0, &dbt, sizeof(dbt), 1000,
				    GFP_KERNEL);
}

static int gs_usb_set_data_bittiming(struct net_device *netdev)
{
	struct gs_can *dev = netdev_priv(netdev);
	struct can_bittiming *bt = &dev->can.data_bittiming;
	struct gs_device_bittiming dbt = {
		.prop_seg = cpu_to_le32(bt->prop_seg),
		.phase_seg1 = cpu_to_le32(bt->phase_seg1),
		.phase_seg2 = cpu_to_le32(bt->phase_seg2),
		.sjw = cpu_to_le32(bt->sjw),
		.brp = cpu_to_le32(bt->brp),
	};
	u8 request = GS_USB_BREQ_DATA_BITTIMING;

	if (dev->feature & GS_CAN_FEATURE_QUIRK_BREQ_CANTACT_PRO)
		request = GS_USB_BREQ_QUIRK_CANTACT_PRO_DATA_BITTIMING;

	/* request data bit timings */
	return usb_control_msg_send(interface_to_usbdev(dev->iface), 0,
				    request,
				    USB_DIR_OUT | USB_TYPE_VENDOR | USB_RECIP_INTERFACE,
				    dev->channel, 0, &dbt, sizeof(dbt), 1000,
				    GFP_KERNEL);
}

static void gs_usb_xmit_callback(struct urb *urb)
{
	struct gs_tx_context *txc = urb->context;
	struct gs_can *dev = txc->dev;
	struct net_device *netdev = dev->netdev;

	if (urb->status)
		netdev_info(netdev, "usb xmit fail %u\n", txc->echo_id);
}

static netdev_tx_t gs_can_start_xmit(struct sk_buff *skb,
				     struct net_device *netdev)
{
	struct gs_can *dev = netdev_priv(netdev);
	struct net_device_stats *stats = &dev->netdev->stats;
	struct urb *urb;
	struct gs_host_frame *hf;
	struct can_frame *cf;
	struct canfd_frame *cfd;
	int rc;
	unsigned int idx;
	struct gs_tx_context *txc;

	if (can_dropped_invalid_skb(netdev, skb))
		return NETDEV_TX_OK;

	/* find an empty context to keep track of transmission */
	txc = gs_alloc_tx_context(dev);
	if (!txc)
		return NETDEV_TX_BUSY;

	/* create a URB, and a buffer for it */
	urb = usb_alloc_urb(0, GFP_ATOMIC);
	if (!urb)
		goto nomem_urb;

	hf = kmalloc(dev->hf_size_tx, GFP_ATOMIC);
	if (!hf) {
		netdev_err(netdev, "No memory left for USB buffer\n");
		goto nomem_hf;
	}

	idx = txc->echo_id;

	if (idx >= GS_MAX_TX_URBS) {
		netdev_err(netdev, "Invalid tx context %u\n", idx);
		goto badidx;
	}

	hf->echo_id = idx;
	hf->channel = dev->channel;
	hf->flags = 0;
	hf->reserved = 0;

	if (can_is_canfd_skb(skb)) {
		cfd = (struct canfd_frame *)skb->data;

		hf->can_id = cpu_to_le32(cfd->can_id);
		hf->can_dlc = can_fd_len2dlc(cfd->len);
		hf->flags |= GS_CAN_FLAG_FD;
		if (cfd->flags & CANFD_BRS)
			hf->flags |= GS_CAN_FLAG_BRS;
		if (cfd->flags & CANFD_ESI)
			hf->flags |= GS_CAN_FLAG_ESI;

		memcpy(hf->canfd->data, cfd->data, cfd->len);
	} else {
		cf = (struct can_frame *)skb->data;

		hf->can_id = cpu_to_le32(cf->can_id);
		hf->can_dlc = can_get_cc_dlc(cf, dev->can.ctrlmode);

		memcpy(hf->classic_can->data, cf->data, cf->len);
	}

	usb_fill_bulk_urb(urb, dev->udev,
			  usb_sndbulkpipe(dev->udev, GS_USB_ENDPOINT_OUT),
			  hf, dev->hf_size_tx,
			  gs_usb_xmit_callback, txc);

	urb->transfer_flags |= URB_FREE_BUFFER;
	usb_anchor_urb(urb, &dev->tx_submitted);

	can_put_echo_skb(skb, netdev, idx, 0);

	atomic_inc(&dev->active_tx_urbs);

	rc = usb_submit_urb(urb, GFP_ATOMIC);
	if (unlikely(rc)) {			/* usb send failed */
		atomic_dec(&dev->active_tx_urbs);

		can_free_echo_skb(netdev, idx, NULL);
		gs_free_tx_context(txc);

		usb_unanchor_urb(urb);

		if (rc == -ENODEV) {
			netif_device_detach(netdev);
		} else {
			netdev_err(netdev, "usb_submit failed (err=%d)\n", rc);
			stats->tx_dropped++;
		}
	} else {
		/* Slow down tx path */
		if (atomic_read(&dev->active_tx_urbs) >= GS_MAX_TX_URBS)
			netif_stop_queue(netdev);
	}

	/* let usb core take care of this urb */
	usb_free_urb(urb);

	return NETDEV_TX_OK;

 badidx:
	kfree(hf);
 nomem_hf:
	usb_free_urb(urb);

 nomem_urb:
	gs_free_tx_context(txc);
	dev_kfree_skb(skb);
	stats->tx_dropped++;
	return NETDEV_TX_OK;
}

static int gs_can_open(struct net_device *netdev)
{
	struct gs_can *dev = netdev_priv(netdev);
	struct gs_usb *parent = dev->parent;
	struct gs_device_mode dm = {
		.mode = cpu_to_le32(GS_CAN_MODE_START),
	};
	struct gs_host_frame *hf;
	u32 ctrlmode;
	u32 flags = 0;
	int rc, i;

	rc = open_candev(netdev);
	if (rc)
		return rc;

	ctrlmode = dev->can.ctrlmode;
	if (ctrlmode & CAN_CTRLMODE_FD) {
		flags |= GS_CAN_MODE_FD;

		if (dev->feature & GS_CAN_FEATURE_REQ_USB_QUIRK_LPC546XX)
			dev->hf_size_tx = struct_size(hf, canfd_quirk, 1);
		else
			dev->hf_size_tx = struct_size(hf, canfd, 1);
	} else {
		if (dev->feature & GS_CAN_FEATURE_REQ_USB_QUIRK_LPC546XX)
			dev->hf_size_tx = struct_size(hf, classic_can_quirk, 1);
		else
			dev->hf_size_tx = struct_size(hf, classic_can, 1);
	}

	if (!parent->active_channels) {
		for (i = 0; i < GS_MAX_RX_URBS; i++) {
			struct urb *urb;
			u8 *buf;
			dma_addr_t buf_dma;

			/* alloc rx urb */
			urb = usb_alloc_urb(0, GFP_KERNEL);
			if (!urb)
				return -ENOMEM;

			/* alloc rx buffer */
<<<<<<< HEAD
			buf = usb_alloc_coherent(dev->udev,
						 dev->parent->hf_size_rx,
						 GFP_KERNEL,
						 &buf_dma);
=======
			buf = kmalloc(dev->parent->hf_size_rx,
				      GFP_KERNEL);
>>>>>>> 7365df19
			if (!buf) {
				netdev_err(netdev,
					   "No memory left for USB buffer\n");
				usb_free_urb(urb);
				return -ENOMEM;
			}

			urb->transfer_dma = buf_dma;

			/* fill, anchor, and submit rx urb */
			usb_fill_bulk_urb(urb,
					  dev->udev,
					  usb_rcvbulkpipe(dev->udev,
							  GS_USB_ENDPOINT_IN),
					  buf,
					  dev->parent->hf_size_rx,
					  gs_usb_receive_bulk_callback, parent);
			urb->transfer_flags |= URB_FREE_BUFFER;

			usb_anchor_urb(urb, &parent->rx_submitted);

			rc = usb_submit_urb(urb, GFP_KERNEL);
			if (rc) {
				if (rc == -ENODEV)
					netif_device_detach(dev->netdev);

				netdev_err(netdev,
					   "usb_submit failed (err=%d)\n", rc);

				usb_unanchor_urb(urb);
				usb_free_coherent(dev->udev,
						  sizeof(struct gs_host_frame),
						  buf,
						  buf_dma);
				usb_free_urb(urb);
				break;
			}

			dev->rxbuf[i] = buf;
			dev->rxbuf_dma[i] = buf_dma;

			/* Drop reference,
			 * USB core will take care of freeing it
			 */
			usb_free_urb(urb);
		}
	}

	/* flags */
	if (ctrlmode & CAN_CTRLMODE_LOOPBACK)
		flags |= GS_CAN_MODE_LOOP_BACK;
	else if (ctrlmode & CAN_CTRLMODE_LISTENONLY)
		flags |= GS_CAN_MODE_LISTEN_ONLY;

	/* Controller is not allowed to retry TX
	 * this mode is unavailable on atmels uc3c hardware
	 */
	if (ctrlmode & CAN_CTRLMODE_ONE_SHOT)
		flags |= GS_CAN_MODE_ONE_SHOT;

	if (ctrlmode & CAN_CTRLMODE_3_SAMPLES)
		flags |= GS_CAN_MODE_TRIPLE_SAMPLE;

	/* if hardware supports timestamps, enable it */
	if (dev->feature & GS_CAN_FEATURE_HW_TIMESTAMP)
		flags |= GS_CAN_MODE_HW_TIMESTAMP;

	/* start polling timestamp */
	if (dev->feature & GS_CAN_FEATURE_HW_TIMESTAMP)
		gs_usb_timestamp_init(dev);

	/* finally start device */
	dev->can.state = CAN_STATE_ERROR_ACTIVE;
	dm.flags = cpu_to_le32(flags);
	rc = usb_control_msg_send(interface_to_usbdev(dev->iface), 0,
				  GS_USB_BREQ_MODE,
				  USB_DIR_OUT | USB_TYPE_VENDOR | USB_RECIP_INTERFACE,
				  dev->channel, 0, &dm, sizeof(dm), 1000,
				  GFP_KERNEL);
	if (rc) {
		netdev_err(netdev, "Couldn't start device (err=%d)\n", rc);
		if (dev->feature & GS_CAN_FEATURE_HW_TIMESTAMP)
			gs_usb_timestamp_stop(dev);
		dev->can.state = CAN_STATE_STOPPED;
		return rc;
	}

	parent->active_channels++;
	if (!(dev->can.ctrlmode & CAN_CTRLMODE_LISTENONLY))
		netif_start_queue(netdev);

	return 0;
}

static int gs_can_close(struct net_device *netdev)
{
	int rc;
	struct gs_can *dev = netdev_priv(netdev);
	struct gs_usb *parent = dev->parent;
	unsigned int i;

	netif_stop_queue(netdev);

	/* stop polling timestamp */
	if (dev->feature & GS_CAN_FEATURE_HW_TIMESTAMP)
		gs_usb_timestamp_stop(dev);

	/* Stop polling */
	parent->active_channels--;
	if (!parent->active_channels) {
		usb_kill_anchored_urbs(&parent->rx_submitted);
<<<<<<< HEAD
		for (i = 0; i < GS_MAX_RX_URBS; i++)
			usb_free_coherent(dev->udev,
					  sizeof(struct gs_host_frame),
					  dev->rxbuf[i],
					  dev->rxbuf_dma[i]);
=======
>>>>>>> 7365df19
	}

	/* Stop sending URBs */
	usb_kill_anchored_urbs(&dev->tx_submitted);
	atomic_set(&dev->active_tx_urbs, 0);

	/* reset the device */
	rc = gs_cmd_reset(dev);
	if (rc < 0)
		netdev_warn(netdev, "Couldn't shutdown device (err=%d)", rc);

	/* reset tx contexts */
	for (rc = 0; rc < GS_MAX_TX_URBS; rc++) {
		dev->tx_context[rc].dev = dev;
		dev->tx_context[rc].echo_id = GS_MAX_TX_URBS;
	}

	/* close the netdev */
	close_candev(netdev);

	return 0;
}

static int gs_can_eth_ioctl(struct net_device *netdev, struct ifreq *ifr, int cmd)
{
	const struct gs_can *dev = netdev_priv(netdev);

	if (dev->feature & GS_CAN_FEATURE_HW_TIMESTAMP)
		return can_eth_ioctl_hwts(netdev, ifr, cmd);

	return -EOPNOTSUPP;
}

static const struct net_device_ops gs_usb_netdev_ops = {
	.ndo_open = gs_can_open,
	.ndo_stop = gs_can_close,
	.ndo_start_xmit = gs_can_start_xmit,
	.ndo_change_mtu = can_change_mtu,
	.ndo_eth_ioctl = gs_can_eth_ioctl,
};

static int gs_usb_set_identify(struct net_device *netdev, bool do_identify)
{
	struct gs_can *dev = netdev_priv(netdev);
	struct gs_identify_mode imode;

	if (do_identify)
		imode.mode = cpu_to_le32(GS_CAN_IDENTIFY_ON);
	else
		imode.mode = cpu_to_le32(GS_CAN_IDENTIFY_OFF);

	return usb_control_msg_send(interface_to_usbdev(dev->iface), 0,
				    GS_USB_BREQ_IDENTIFY,
				    USB_DIR_OUT | USB_TYPE_VENDOR | USB_RECIP_INTERFACE,
				    dev->channel, 0, &imode, sizeof(imode), 100,
				    GFP_KERNEL);
}

/* blink LED's for finding the this interface */
static int gs_usb_set_phys_id(struct net_device *netdev,
			      enum ethtool_phys_id_state state)
{
	const struct gs_can *dev = netdev_priv(netdev);
	int rc = 0;

	if (!(dev->feature & GS_CAN_FEATURE_IDENTIFY))
		return -EOPNOTSUPP;

	switch (state) {
	case ETHTOOL_ID_ACTIVE:
		rc = gs_usb_set_identify(netdev, GS_CAN_IDENTIFY_ON);
		break;
	case ETHTOOL_ID_INACTIVE:
		rc = gs_usb_set_identify(netdev, GS_CAN_IDENTIFY_OFF);
		break;
	default:
		break;
	}

	return rc;
}

static int gs_usb_get_ts_info(struct net_device *netdev,
			      struct ethtool_ts_info *info)
{
	struct gs_can *dev = netdev_priv(netdev);

	/* report if device supports HW timestamps */
	if (dev->feature & GS_CAN_FEATURE_HW_TIMESTAMP)
		return can_ethtool_op_get_ts_info_hwts(netdev, info);

	return ethtool_op_get_ts_info(netdev, info);
}

static const struct ethtool_ops gs_usb_ethtool_ops = {
	.set_phys_id = gs_usb_set_phys_id,
<<<<<<< HEAD
	.get_ts_info = ethtool_op_get_ts_info,
=======
	.get_ts_info = gs_usb_get_ts_info,
};

static int gs_usb_get_termination(struct net_device *netdev, u16 *term)
{
	struct gs_can *dev = netdev_priv(netdev);
	struct gs_device_termination_state term_state;
	int rc;

	rc = usb_control_msg_recv(interface_to_usbdev(dev->iface), 0,
				  GS_USB_BREQ_GET_TERMINATION,
				  USB_DIR_IN | USB_TYPE_VENDOR | USB_RECIP_INTERFACE,
				  dev->channel, 0,
				  &term_state, sizeof(term_state), 1000,
				  GFP_KERNEL);
	if (rc)
		return rc;

	if (term_state.state == cpu_to_le32(GS_CAN_TERMINATION_STATE_ON))
		*term = GS_USB_TERMINATION_ENABLED;
	else
		*term = GS_USB_TERMINATION_DISABLED;

	return 0;
}

static int gs_usb_set_termination(struct net_device *netdev, u16 term)
{
	struct gs_can *dev = netdev_priv(netdev);
	struct gs_device_termination_state term_state;

	if (term == GS_USB_TERMINATION_ENABLED)
		term_state.state = cpu_to_le32(GS_CAN_TERMINATION_STATE_ON);
	else
		term_state.state = cpu_to_le32(GS_CAN_TERMINATION_STATE_OFF);

	return usb_control_msg_send(interface_to_usbdev(dev->iface), 0,
				    GS_USB_BREQ_SET_TERMINATION,
				    USB_DIR_OUT | USB_TYPE_VENDOR | USB_RECIP_INTERFACE,
				    dev->channel, 0,
				    &term_state, sizeof(term_state), 1000,
				    GFP_KERNEL);
}

static const u16 gs_usb_termination_const[] = {
	GS_USB_TERMINATION_DISABLED,
	GS_USB_TERMINATION_ENABLED
>>>>>>> 7365df19
};

static struct gs_can *gs_make_candev(unsigned int channel,
				     struct usb_interface *intf,
				     struct gs_device_config *dconf)
{
	struct gs_can *dev;
	struct net_device *netdev;
	int rc;
	struct gs_device_bt_const_extended bt_const_extended;
	struct gs_device_bt_const bt_const;
	u32 feature;

	/* fetch bit timing constants */
	rc = usb_control_msg_recv(interface_to_usbdev(intf), 0,
				  GS_USB_BREQ_BT_CONST,
				  USB_DIR_IN | USB_TYPE_VENDOR | USB_RECIP_INTERFACE,
				  channel, 0, &bt_const, sizeof(bt_const), 1000,
				  GFP_KERNEL);

	if (rc) {
		dev_err(&intf->dev,
			"Couldn't get bit timing const for channel %d (%pe)\n",
			channel, ERR_PTR(rc));
		return ERR_PTR(rc);
	}

	/* create netdev */
	netdev = alloc_candev(sizeof(struct gs_can), GS_MAX_TX_URBS);
	if (!netdev) {
		dev_err(&intf->dev, "Couldn't allocate candev\n");
		return ERR_PTR(-ENOMEM);
	}

	dev = netdev_priv(netdev);

	netdev->netdev_ops = &gs_usb_netdev_ops;
	netdev->ethtool_ops = &gs_usb_ethtool_ops;

	netdev->flags |= IFF_ECHO; /* we support full roundtrip echo */

	/* dev setup */
	strcpy(dev->bt_const.name, KBUILD_MODNAME);
<<<<<<< HEAD
	dev->bt_const.tseg1_min = le32_to_cpu(bt_const->tseg1_min);
	dev->bt_const.tseg1_max = le32_to_cpu(bt_const->tseg1_max);
	dev->bt_const.tseg2_min = le32_to_cpu(bt_const->tseg2_min);
	dev->bt_const.tseg2_max = le32_to_cpu(bt_const->tseg2_max);
	dev->bt_const.sjw_max = le32_to_cpu(bt_const->sjw_max);
	dev->bt_const.brp_min = le32_to_cpu(bt_const->brp_min);
	dev->bt_const.brp_max = le32_to_cpu(bt_const->brp_max);
	dev->bt_const.brp_inc = le32_to_cpu(bt_const->brp_inc);
=======
	dev->bt_const.tseg1_min = le32_to_cpu(bt_const.tseg1_min);
	dev->bt_const.tseg1_max = le32_to_cpu(bt_const.tseg1_max);
	dev->bt_const.tseg2_min = le32_to_cpu(bt_const.tseg2_min);
	dev->bt_const.tseg2_max = le32_to_cpu(bt_const.tseg2_max);
	dev->bt_const.sjw_max = le32_to_cpu(bt_const.sjw_max);
	dev->bt_const.brp_min = le32_to_cpu(bt_const.brp_min);
	dev->bt_const.brp_max = le32_to_cpu(bt_const.brp_max);
	dev->bt_const.brp_inc = le32_to_cpu(bt_const.brp_inc);
>>>>>>> 7365df19

	dev->udev = interface_to_usbdev(intf);
	dev->iface = intf;
	dev->netdev = netdev;
	dev->channel = channel;

	init_usb_anchor(&dev->tx_submitted);
	atomic_set(&dev->active_tx_urbs, 0);
	spin_lock_init(&dev->tx_ctx_lock);
	for (rc = 0; rc < GS_MAX_TX_URBS; rc++) {
		dev->tx_context[rc].dev = dev;
		dev->tx_context[rc].echo_id = GS_MAX_TX_URBS;
	}

	/* can setup */
	dev->can.state = CAN_STATE_STOPPED;
	dev->can.clock.freq = le32_to_cpu(bt_const.fclk_can);
	dev->can.bittiming_const = &dev->bt_const;
	dev->can.do_set_bittiming = gs_usb_set_bittiming;

	dev->can.ctrlmode_supported = CAN_CTRLMODE_CC_LEN8_DLC;

	feature = le32_to_cpu(bt_const.feature);
	dev->feature = FIELD_GET(GS_CAN_FEATURE_MASK, feature);
	if (feature & GS_CAN_FEATURE_LISTEN_ONLY)
		dev->can.ctrlmode_supported |= CAN_CTRLMODE_LISTENONLY;

	if (feature & GS_CAN_FEATURE_LOOP_BACK)
		dev->can.ctrlmode_supported |= CAN_CTRLMODE_LOOPBACK;

	if (feature & GS_CAN_FEATURE_TRIPLE_SAMPLE)
		dev->can.ctrlmode_supported |= CAN_CTRLMODE_3_SAMPLES;

	if (feature & GS_CAN_FEATURE_ONE_SHOT)
		dev->can.ctrlmode_supported |= CAN_CTRLMODE_ONE_SHOT;

	if (feature & GS_CAN_FEATURE_FD) {
		dev->can.ctrlmode_supported |= CAN_CTRLMODE_FD;
		/* The data bit timing will be overwritten, if
		 * GS_CAN_FEATURE_BT_CONST_EXT is set.
		 */
		dev->can.data_bittiming_const = &dev->bt_const;
		dev->can.do_set_data_bittiming = gs_usb_set_data_bittiming;
	}

	if (feature & GS_CAN_FEATURE_TERMINATION) {
		rc = gs_usb_get_termination(netdev, &dev->can.termination);
		if (rc) {
			dev->feature &= ~GS_CAN_FEATURE_TERMINATION;

			dev_info(&intf->dev,
				 "Disabling termination support for channel %d (%pe)\n",
				 channel, ERR_PTR(rc));
		} else {
			dev->can.termination_const = gs_usb_termination_const;
			dev->can.termination_const_cnt = ARRAY_SIZE(gs_usb_termination_const);
			dev->can.do_set_termination = gs_usb_set_termination;
		}
	}

	/* The CANtact Pro from LinkLayer Labs is based on the
	 * LPC54616 µC, which is affected by the NXP LPC USB transfer
	 * erratum. However, the current firmware (version 2) doesn't
	 * set the GS_CAN_FEATURE_REQ_USB_QUIRK_LPC546XX bit. Set the
	 * feature GS_CAN_FEATURE_REQ_USB_QUIRK_LPC546XX to workaround
	 * this issue.
	 *
	 * For the GS_USB_BREQ_DATA_BITTIMING USB control message the
	 * CANtact Pro firmware uses a request value, which is already
	 * used by the candleLight firmware for a different purpose
	 * (GS_USB_BREQ_GET_USER_ID). Set the feature
	 * GS_CAN_FEATURE_QUIRK_BREQ_CANTACT_PRO to workaround this
	 * issue.
	 */
	if (dev->udev->descriptor.idVendor == cpu_to_le16(USB_GS_USB_1_VENDOR_ID) &&
	    dev->udev->descriptor.idProduct == cpu_to_le16(USB_GS_USB_1_PRODUCT_ID) &&
	    dev->udev->manufacturer && dev->udev->product &&
	    !strcmp(dev->udev->manufacturer, "LinkLayer Labs") &&
	    !strcmp(dev->udev->product, "CANtact Pro") &&
	    (le32_to_cpu(dconf->sw_version) <= 2))
		dev->feature |= GS_CAN_FEATURE_REQ_USB_QUIRK_LPC546XX |
			GS_CAN_FEATURE_QUIRK_BREQ_CANTACT_PRO;

	/* GS_CAN_FEATURE_IDENTIFY is only supported for sw_version > 1 */
	if (!(le32_to_cpu(dconf->sw_version) > 1 &&
	      feature & GS_CAN_FEATURE_IDENTIFY))
		dev->feature &= ~GS_CAN_FEATURE_IDENTIFY;

	/* fetch extended bit timing constants if device has feature
	 * GS_CAN_FEATURE_FD and GS_CAN_FEATURE_BT_CONST_EXT
	 */
	if (feature & GS_CAN_FEATURE_FD &&
	    feature & GS_CAN_FEATURE_BT_CONST_EXT) {
		rc = usb_control_msg_recv(interface_to_usbdev(intf), 0,
					  GS_USB_BREQ_BT_CONST_EXT,
					  USB_DIR_IN | USB_TYPE_VENDOR | USB_RECIP_INTERFACE,
					  channel, 0, &bt_const_extended,
					  sizeof(bt_const_extended),
					  1000, GFP_KERNEL);
		if (rc) {
			dev_err(&intf->dev,
				"Couldn't get extended bit timing const for channel %d (%pe)\n",
				channel, ERR_PTR(rc));
			goto out_free_candev;
		}

		strcpy(dev->data_bt_const.name, KBUILD_MODNAME);
<<<<<<< HEAD
		dev->data_bt_const.tseg1_min = le32_to_cpu(bt_const_extended->dtseg1_min);
		dev->data_bt_const.tseg1_max = le32_to_cpu(bt_const_extended->dtseg1_max);
		dev->data_bt_const.tseg2_min = le32_to_cpu(bt_const_extended->dtseg2_min);
		dev->data_bt_const.tseg2_max = le32_to_cpu(bt_const_extended->dtseg2_max);
		dev->data_bt_const.sjw_max = le32_to_cpu(bt_const_extended->dsjw_max);
		dev->data_bt_const.brp_min = le32_to_cpu(bt_const_extended->dbrp_min);
		dev->data_bt_const.brp_max = le32_to_cpu(bt_const_extended->dbrp_max);
		dev->data_bt_const.brp_inc = le32_to_cpu(bt_const_extended->dbrp_inc);
=======
		dev->data_bt_const.tseg1_min = le32_to_cpu(bt_const_extended.dtseg1_min);
		dev->data_bt_const.tseg1_max = le32_to_cpu(bt_const_extended.dtseg1_max);
		dev->data_bt_const.tseg2_min = le32_to_cpu(bt_const_extended.dtseg2_min);
		dev->data_bt_const.tseg2_max = le32_to_cpu(bt_const_extended.dtseg2_max);
		dev->data_bt_const.sjw_max = le32_to_cpu(bt_const_extended.dsjw_max);
		dev->data_bt_const.brp_min = le32_to_cpu(bt_const_extended.dbrp_min);
		dev->data_bt_const.brp_max = le32_to_cpu(bt_const_extended.dbrp_max);
		dev->data_bt_const.brp_inc = le32_to_cpu(bt_const_extended.dbrp_inc);
>>>>>>> 7365df19

		dev->can.data_bittiming_const = &dev->data_bt_const;
	}

	SET_NETDEV_DEV(netdev, &intf->dev);

	rc = register_candev(dev->netdev);
	if (rc) {
		dev_err(&intf->dev,
			"Couldn't register candev for channel %d (%pe)\n",
			channel, ERR_PTR(rc));
		goto out_free_candev;
	}

	return dev;

 out_free_candev:
	free_candev(dev->netdev);
	return ERR_PTR(rc);
}

static void gs_destroy_candev(struct gs_can *dev)
{
	unregister_candev(dev->netdev);
	usb_kill_anchored_urbs(&dev->tx_submitted);
	free_candev(dev->netdev);
}

static int gs_usb_probe(struct usb_interface *intf,
			const struct usb_device_id *id)
{
	struct usb_device *udev = interface_to_usbdev(intf);
	struct gs_host_frame *hf;
	struct gs_usb *dev;
	struct gs_host_config hconf = {
		.byte_order = cpu_to_le32(0x0000beef),
	};
	struct gs_device_config dconf;
	unsigned int icount, i;
	int rc;

	/* send host config */
	rc = usb_control_msg_send(udev, 0,
				  GS_USB_BREQ_HOST_FORMAT,
				  USB_DIR_OUT | USB_TYPE_VENDOR | USB_RECIP_INTERFACE,
				  1, intf->cur_altsetting->desc.bInterfaceNumber,
				  &hconf, sizeof(hconf), 1000,
				  GFP_KERNEL);
	if (rc) {
		dev_err(&intf->dev, "Couldn't send data format (err=%d)\n", rc);
		return rc;
	}

	/* read device config */
	rc = usb_control_msg_recv(udev, 0,
				  GS_USB_BREQ_DEVICE_CONFIG,
				  USB_DIR_IN | USB_TYPE_VENDOR | USB_RECIP_INTERFACE,
				  1, intf->cur_altsetting->desc.bInterfaceNumber,
				  &dconf, sizeof(dconf), 1000,
				  GFP_KERNEL);
	if (rc) {
		dev_err(&intf->dev, "Couldn't get device config: (err=%d)\n",
			rc);
		return rc;
	}

	icount = dconf.icount + 1;
	dev_info(&intf->dev, "Configuring for %u interfaces\n", icount);

	if (icount > GS_MAX_INTF) {
		dev_err(&intf->dev,
			"Driver cannot handle more that %u CAN interfaces\n",
			GS_MAX_INTF);
		return -EINVAL;
	}

	dev = kzalloc(sizeof(*dev), GFP_KERNEL);
	if (!dev)
		return -ENOMEM;

	init_usb_anchor(&dev->rx_submitted);

	usb_set_intfdata(intf, dev);
	dev->udev = udev;

	for (i = 0; i < icount; i++) {
		unsigned int hf_size_rx = 0;

		dev->canch[i] = gs_make_candev(i, intf, &dconf);
		if (IS_ERR_OR_NULL(dev->canch[i])) {
			/* save error code to return later */
			rc = PTR_ERR(dev->canch[i]);

			/* on failure destroy previously created candevs */
			icount = i;
			for (i = 0; i < icount; i++)
				gs_destroy_candev(dev->canch[i]);

			usb_kill_anchored_urbs(&dev->rx_submitted);
			kfree(dev);
			return rc;
		}
		dev->canch[i]->parent = dev;

		/* set RX packet size based on FD and if hardware
                * timestamps are supported.
		*/
		if (dev->canch[i]->can.ctrlmode_supported & CAN_CTRLMODE_FD) {
			if (dev->canch[i]->feature & GS_CAN_FEATURE_HW_TIMESTAMP)
				hf_size_rx = struct_size(hf, canfd_ts, 1);
			else
				hf_size_rx = struct_size(hf, canfd, 1);
		} else {
			if (dev->canch[i]->feature & GS_CAN_FEATURE_HW_TIMESTAMP)
				hf_size_rx = struct_size(hf, classic_can_ts, 1);
			else
				hf_size_rx = struct_size(hf, classic_can, 1);
		}
		dev->hf_size_rx = max(dev->hf_size_rx, hf_size_rx);
	}

	return 0;
}

static void gs_usb_disconnect(struct usb_interface *intf)
{
	struct gs_usb *dev = usb_get_intfdata(intf);
	unsigned int i;

	usb_set_intfdata(intf, NULL);

	if (!dev) {
		dev_err(&intf->dev, "Disconnect (nodata)\n");
		return;
	}

	for (i = 0; i < GS_MAX_INTF; i++)
		if (dev->canch[i])
			gs_destroy_candev(dev->canch[i]);

	usb_kill_anchored_urbs(&dev->rx_submitted);
	kfree(dev);
}

static const struct usb_device_id gs_usb_table[] = {
	{ USB_DEVICE_INTERFACE_NUMBER(USB_GS_USB_1_VENDOR_ID,
				      USB_GS_USB_1_PRODUCT_ID, 0) },
	{ USB_DEVICE_INTERFACE_NUMBER(USB_CANDLELIGHT_VENDOR_ID,
				      USB_CANDLELIGHT_PRODUCT_ID, 0) },
	{ USB_DEVICE_INTERFACE_NUMBER(USB_CES_CANEXT_FD_VENDOR_ID,
				      USB_CES_CANEXT_FD_PRODUCT_ID, 0) },
	{ USB_DEVICE_INTERFACE_NUMBER(USB_ABE_CANDEBUGGER_FD_VENDOR_ID,
				      USB_ABE_CANDEBUGGER_FD_PRODUCT_ID, 0) },
	{} /* Terminating entry */
};

MODULE_DEVICE_TABLE(usb, gs_usb_table);

static struct usb_driver gs_usb_driver = {
	.name = KBUILD_MODNAME,
	.probe = gs_usb_probe,
	.disconnect = gs_usb_disconnect,
	.id_table = gs_usb_table,
};

module_usb_driver(gs_usb_driver);

MODULE_AUTHOR("Maximilian Schneider <mws@schneidersoft.net>");
MODULE_DESCRIPTION(
"Socket CAN device driver for Geschwister Schneider Technologie-, "
"Entwicklungs- und Vertriebs UG. USB2.0 to CAN interfaces\n"
"and bytewerk.org candleLight USB CAN interfaces.");
MODULE_LICENSE("GPL v2");<|MERGE_RESOLUTION|>--- conflicted
+++ resolved
@@ -314,8 +314,6 @@
 
 	struct usb_anchor tx_submitted;
 	atomic_t active_tx_urbs;
-	void *rxbuf[GS_MAX_RX_URBS];
-	dma_addr_t rxbuf_dma[GS_MAX_RX_URBS];
 };
 
 /* usb interface struct */
@@ -862,7 +860,6 @@
 		for (i = 0; i < GS_MAX_RX_URBS; i++) {
 			struct urb *urb;
 			u8 *buf;
-			dma_addr_t buf_dma;
 
 			/* alloc rx urb */
 			urb = usb_alloc_urb(0, GFP_KERNEL);
@@ -870,23 +867,14 @@
 				return -ENOMEM;
 
 			/* alloc rx buffer */
-<<<<<<< HEAD
-			buf = usb_alloc_coherent(dev->udev,
-						 dev->parent->hf_size_rx,
-						 GFP_KERNEL,
-						 &buf_dma);
-=======
 			buf = kmalloc(dev->parent->hf_size_rx,
 				      GFP_KERNEL);
->>>>>>> 7365df19
 			if (!buf) {
 				netdev_err(netdev,
 					   "No memory left for USB buffer\n");
 				usb_free_urb(urb);
 				return -ENOMEM;
 			}
-
-			urb->transfer_dma = buf_dma;
 
 			/* fill, anchor, and submit rx urb */
 			usb_fill_bulk_urb(urb,
@@ -909,16 +897,9 @@
 					   "usb_submit failed (err=%d)\n", rc);
 
 				usb_unanchor_urb(urb);
-				usb_free_coherent(dev->udev,
-						  sizeof(struct gs_host_frame),
-						  buf,
-						  buf_dma);
 				usb_free_urb(urb);
 				break;
 			}
-
-			dev->rxbuf[i] = buf;
-			dev->rxbuf_dma[i] = buf_dma;
 
 			/* Drop reference,
 			 * USB core will take care of freeing it
@@ -978,7 +959,6 @@
 	int rc;
 	struct gs_can *dev = netdev_priv(netdev);
 	struct gs_usb *parent = dev->parent;
-	unsigned int i;
 
 	netif_stop_queue(netdev);
 
@@ -990,14 +970,6 @@
 	parent->active_channels--;
 	if (!parent->active_channels) {
 		usb_kill_anchored_urbs(&parent->rx_submitted);
-<<<<<<< HEAD
-		for (i = 0; i < GS_MAX_RX_URBS; i++)
-			usb_free_coherent(dev->udev,
-					  sizeof(struct gs_host_frame),
-					  dev->rxbuf[i],
-					  dev->rxbuf_dma[i]);
-=======
->>>>>>> 7365df19
 	}
 
 	/* Stop sending URBs */
@@ -1094,9 +1066,6 @@
 
 static const struct ethtool_ops gs_usb_ethtool_ops = {
 	.set_phys_id = gs_usb_set_phys_id,
-<<<<<<< HEAD
-	.get_ts_info = ethtool_op_get_ts_info,
-=======
 	.get_ts_info = gs_usb_get_ts_info,
 };
 
@@ -1144,7 +1113,6 @@
 static const u16 gs_usb_termination_const[] = {
 	GS_USB_TERMINATION_DISABLED,
 	GS_USB_TERMINATION_ENABLED
->>>>>>> 7365df19
 };
 
 static struct gs_can *gs_make_candev(unsigned int channel,
@@ -1188,16 +1156,6 @@
 
 	/* dev setup */
 	strcpy(dev->bt_const.name, KBUILD_MODNAME);
-<<<<<<< HEAD
-	dev->bt_const.tseg1_min = le32_to_cpu(bt_const->tseg1_min);
-	dev->bt_const.tseg1_max = le32_to_cpu(bt_const->tseg1_max);
-	dev->bt_const.tseg2_min = le32_to_cpu(bt_const->tseg2_min);
-	dev->bt_const.tseg2_max = le32_to_cpu(bt_const->tseg2_max);
-	dev->bt_const.sjw_max = le32_to_cpu(bt_const->sjw_max);
-	dev->bt_const.brp_min = le32_to_cpu(bt_const->brp_min);
-	dev->bt_const.brp_max = le32_to_cpu(bt_const->brp_max);
-	dev->bt_const.brp_inc = le32_to_cpu(bt_const->brp_inc);
-=======
 	dev->bt_const.tseg1_min = le32_to_cpu(bt_const.tseg1_min);
 	dev->bt_const.tseg1_max = le32_to_cpu(bt_const.tseg1_max);
 	dev->bt_const.tseg2_min = le32_to_cpu(bt_const.tseg2_min);
@@ -1206,7 +1164,6 @@
 	dev->bt_const.brp_min = le32_to_cpu(bt_const.brp_min);
 	dev->bt_const.brp_max = le32_to_cpu(bt_const.brp_max);
 	dev->bt_const.brp_inc = le32_to_cpu(bt_const.brp_inc);
->>>>>>> 7365df19
 
 	dev->udev = interface_to_usbdev(intf);
 	dev->iface = intf;
@@ -1314,16 +1271,6 @@
 		}
 
 		strcpy(dev->data_bt_const.name, KBUILD_MODNAME);
-<<<<<<< HEAD
-		dev->data_bt_const.tseg1_min = le32_to_cpu(bt_const_extended->dtseg1_min);
-		dev->data_bt_const.tseg1_max = le32_to_cpu(bt_const_extended->dtseg1_max);
-		dev->data_bt_const.tseg2_min = le32_to_cpu(bt_const_extended->dtseg2_min);
-		dev->data_bt_const.tseg2_max = le32_to_cpu(bt_const_extended->dtseg2_max);
-		dev->data_bt_const.sjw_max = le32_to_cpu(bt_const_extended->dsjw_max);
-		dev->data_bt_const.brp_min = le32_to_cpu(bt_const_extended->dbrp_min);
-		dev->data_bt_const.brp_max = le32_to_cpu(bt_const_extended->dbrp_max);
-		dev->data_bt_const.brp_inc = le32_to_cpu(bt_const_extended->dbrp_inc);
-=======
 		dev->data_bt_const.tseg1_min = le32_to_cpu(bt_const_extended.dtseg1_min);
 		dev->data_bt_const.tseg1_max = le32_to_cpu(bt_const_extended.dtseg1_max);
 		dev->data_bt_const.tseg2_min = le32_to_cpu(bt_const_extended.dtseg2_min);
@@ -1332,7 +1279,6 @@
 		dev->data_bt_const.brp_min = le32_to_cpu(bt_const_extended.dbrp_min);
 		dev->data_bt_const.brp_max = le32_to_cpu(bt_const_extended.dbrp_max);
 		dev->data_bt_const.brp_inc = le32_to_cpu(bt_const_extended.dbrp_inc);
->>>>>>> 7365df19
 
 		dev->can.data_bittiming_const = &dev->data_bt_const;
 	}
