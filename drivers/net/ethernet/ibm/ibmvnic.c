/**************************************************************************/
/*                                                                        */
/*  IBM System i and System p Virtual NIC Device Driver                   */
/*  Copyright (C) 2014 IBM Corp.                                          */
/*  Santiago Leon (santi_leon@yahoo.com)                                  */
/*  Thomas Falcon (tlfalcon@linux.vnet.ibm.com)                           */
/*  John Allen (jallen@linux.vnet.ibm.com)                                */
/*                                                                        */
/*  This program is free software; you can redistribute it and/or modify  */
/*  it under the terms of the GNU General Public License as published by  */
/*  the Free Software Foundation; either version 2 of the License, or     */
/*  (at your option) any later version.                                   */
/*                                                                        */
/*  This program is distributed in the hope that it will be useful,       */
/*  but WITHOUT ANY WARRANTY; without even the implied warranty of        */
/*  MERCHANTABILITY or FITNESS FOR A PARTICULAR PURPOSE.  See the         */
/*  GNU General Public License for more details.                          */
/*                                                                        */
/*  You should have received a copy of the GNU General Public License     */
/*  along with this program.                                              */
/*                                                                        */
/* This module contains the implementation of a virtual ethernet device   */
/* for use with IBM i/p Series LPAR Linux. It utilizes the logical LAN    */
/* option of the RS/6000 Platform Architecture to interface with virtual  */
/* ethernet NICs that are presented to the partition by the hypervisor.   */
/*									   */
/* Messages are passed between the VNIC driver and the VNIC server using  */
/* Command/Response Queues (CRQs) and sub CRQs (sCRQs). CRQs are used to  */
/* issue and receive commands that initiate communication with the server */
/* on driver initialization. Sub CRQs (sCRQs) are similar to CRQs, but    */
/* are used by the driver to notify the server that a packet is           */
/* ready for transmission or that a buffer has been added to receive a    */
/* packet. Subsequently, sCRQs are used by the server to notify the       */
/* driver that a packet transmission has been completed or that a packet  */
/* has been received and placed in a waiting buffer.                      */
/*                                                                        */
/* In lieu of a more conventional "on-the-fly" DMA mapping strategy in    */
/* which skbs are DMA mapped and immediately unmapped when the transmit   */
/* or receive has been completed, the VNIC driver is required to use      */
/* "long term mapping". This entails that large, continuous DMA mapped    */
/* buffers are allocated on driver initialization and these buffers are   */
/* then continuously reused to pass skbs to and from the VNIC server.     */
/*                                                                        */
/**************************************************************************/

#include <linux/module.h>
#include <linux/moduleparam.h>
#include <linux/types.h>
#include <linux/errno.h>
#include <linux/completion.h>
#include <linux/ioport.h>
#include <linux/dma-mapping.h>
#include <linux/kernel.h>
#include <linux/netdevice.h>
#include <linux/etherdevice.h>
#include <linux/skbuff.h>
#include <linux/init.h>
#include <linux/delay.h>
#include <linux/mm.h>
#include <linux/ethtool.h>
#include <linux/proc_fs.h>
#include <linux/in.h>
#include <linux/ip.h>
#include <linux/ipv6.h>
#include <linux/irq.h>
#include <linux/kthread.h>
#include <linux/seq_file.h>
#include <linux/debugfs.h>
#include <linux/interrupt.h>
#include <net/net_namespace.h>
#include <asm/hvcall.h>
#include <linux/atomic.h>
#include <asm/vio.h>
#include <asm/iommu.h>
#include <linux/uaccess.h>
#include <asm/firmware.h>
#include <linux/workqueue.h>

#include "ibmvnic.h"

static const char ibmvnic_driver_name[] = "ibmvnic";
static const char ibmvnic_driver_string[] = "IBM System i/p Virtual NIC Driver";

MODULE_AUTHOR("Santiago Leon <santi_leon@yahoo.com>");
MODULE_DESCRIPTION("IBM System i/p Virtual NIC Driver");
MODULE_LICENSE("GPL");
MODULE_VERSION(IBMVNIC_DRIVER_VERSION);

static int ibmvnic_version = IBMVNIC_INITIAL_VERSION;
static int ibmvnic_remove(struct vio_dev *);
static void release_sub_crqs(struct ibmvnic_adapter *);
static void release_sub_crqs_no_irqs(struct ibmvnic_adapter *);
static int ibmvnic_reset_crq(struct ibmvnic_adapter *);
static int ibmvnic_send_crq_init(struct ibmvnic_adapter *);
static int ibmvnic_reenable_crq_queue(struct ibmvnic_adapter *);
static int ibmvnic_send_crq(struct ibmvnic_adapter *, union ibmvnic_crq *);
static int send_subcrq(struct ibmvnic_adapter *adapter, u64 remote_handle,
		       union sub_crq *sub_crq);
static int send_subcrq_indirect(struct ibmvnic_adapter *, u64, u64, u64);
static irqreturn_t ibmvnic_interrupt_rx(int irq, void *instance);
static int enable_scrq_irq(struct ibmvnic_adapter *,
			   struct ibmvnic_sub_crq_queue *);
static int disable_scrq_irq(struct ibmvnic_adapter *,
			    struct ibmvnic_sub_crq_queue *);
static int pending_scrq(struct ibmvnic_adapter *,
			struct ibmvnic_sub_crq_queue *);
static union sub_crq *ibmvnic_next_scrq(struct ibmvnic_adapter *,
					struct ibmvnic_sub_crq_queue *);
static int ibmvnic_poll(struct napi_struct *napi, int data);
static void send_map_query(struct ibmvnic_adapter *adapter);
static void send_request_map(struct ibmvnic_adapter *, dma_addr_t, __be32, u8);
static void send_request_unmap(struct ibmvnic_adapter *, u8);

struct ibmvnic_stat {
	char name[ETH_GSTRING_LEN];
	int offset;
};

#define IBMVNIC_STAT_OFF(stat) (offsetof(struct ibmvnic_adapter, stats) + \
			     offsetof(struct ibmvnic_statistics, stat))
#define IBMVNIC_GET_STAT(a, off) (*((u64 *)(((unsigned long)(a)) + off)))

static const struct ibmvnic_stat ibmvnic_stats[] = {
	{"rx_packets", IBMVNIC_STAT_OFF(rx_packets)},
	{"rx_bytes", IBMVNIC_STAT_OFF(rx_bytes)},
	{"tx_packets", IBMVNIC_STAT_OFF(tx_packets)},
	{"tx_bytes", IBMVNIC_STAT_OFF(tx_bytes)},
	{"ucast_tx_packets", IBMVNIC_STAT_OFF(ucast_tx_packets)},
	{"ucast_rx_packets", IBMVNIC_STAT_OFF(ucast_rx_packets)},
	{"mcast_tx_packets", IBMVNIC_STAT_OFF(mcast_tx_packets)},
	{"mcast_rx_packets", IBMVNIC_STAT_OFF(mcast_rx_packets)},
	{"bcast_tx_packets", IBMVNIC_STAT_OFF(bcast_tx_packets)},
	{"bcast_rx_packets", IBMVNIC_STAT_OFF(bcast_rx_packets)},
	{"align_errors", IBMVNIC_STAT_OFF(align_errors)},
	{"fcs_errors", IBMVNIC_STAT_OFF(fcs_errors)},
	{"single_collision_frames", IBMVNIC_STAT_OFF(single_collision_frames)},
	{"multi_collision_frames", IBMVNIC_STAT_OFF(multi_collision_frames)},
	{"sqe_test_errors", IBMVNIC_STAT_OFF(sqe_test_errors)},
	{"deferred_tx", IBMVNIC_STAT_OFF(deferred_tx)},
	{"late_collisions", IBMVNIC_STAT_OFF(late_collisions)},
	{"excess_collisions", IBMVNIC_STAT_OFF(excess_collisions)},
	{"internal_mac_tx_errors", IBMVNIC_STAT_OFF(internal_mac_tx_errors)},
	{"carrier_sense", IBMVNIC_STAT_OFF(carrier_sense)},
	{"too_long_frames", IBMVNIC_STAT_OFF(too_long_frames)},
	{"internal_mac_rx_errors", IBMVNIC_STAT_OFF(internal_mac_rx_errors)},
};

static long h_reg_sub_crq(unsigned long unit_address, unsigned long token,
			  unsigned long length, unsigned long *number,
			  unsigned long *irq)
{
	unsigned long retbuf[PLPAR_HCALL_BUFSIZE];
	long rc;

	rc = plpar_hcall(H_REG_SUB_CRQ, retbuf, unit_address, token, length);
	*number = retbuf[0];
	*irq = retbuf[1];

	return rc;
}

/* net_device_ops functions */

static void init_rx_pool(struct ibmvnic_adapter *adapter,
			 struct ibmvnic_rx_pool *rx_pool, int num, int index,
			 int buff_size, int active)
{
	netdev_dbg(adapter->netdev,
		   "Initializing rx_pool %d, %d buffs, %d bytes each\n",
		   index, num, buff_size);
	rx_pool->size = num;
	rx_pool->index = index;
	rx_pool->buff_size = buff_size;
	rx_pool->active = active;
}

static int alloc_long_term_buff(struct ibmvnic_adapter *adapter,
				struct ibmvnic_long_term_buff *ltb, int size)
{
	struct device *dev = &adapter->vdev->dev;

	ltb->size = size;
	ltb->buff = dma_alloc_coherent(dev, ltb->size, &ltb->addr,
				       GFP_KERNEL);

	if (!ltb->buff) {
		dev_err(dev, "Couldn't alloc long term buffer\n");
		return -ENOMEM;
	}
	ltb->map_id = adapter->map_id;
	adapter->map_id++;

	init_completion(&adapter->fw_done);
	send_request_map(adapter, ltb->addr,
			 ltb->size, ltb->map_id);
	wait_for_completion(&adapter->fw_done);
	return 0;
}

static void free_long_term_buff(struct ibmvnic_adapter *adapter,
				struct ibmvnic_long_term_buff *ltb)
{
	struct device *dev = &adapter->vdev->dev;

	dma_free_coherent(dev, ltb->size, ltb->buff, ltb->addr);
	if (!adapter->failover)
		send_request_unmap(adapter, ltb->map_id);
}

static int alloc_rx_pool(struct ibmvnic_adapter *adapter,
			 struct ibmvnic_rx_pool *pool)
{
	struct device *dev = &adapter->vdev->dev;
	int i;

	pool->free_map = kcalloc(pool->size, sizeof(int), GFP_KERNEL);
	if (!pool->free_map)
		return -ENOMEM;

	pool->rx_buff = kcalloc(pool->size, sizeof(struct ibmvnic_rx_buff),
				GFP_KERNEL);

	if (!pool->rx_buff) {
		dev_err(dev, "Couldn't alloc rx buffers\n");
		kfree(pool->free_map);
		return -ENOMEM;
	}

	if (alloc_long_term_buff(adapter, &pool->long_term_buff,
				 pool->size * pool->buff_size)) {
		kfree(pool->free_map);
		kfree(pool->rx_buff);
		return -ENOMEM;
	}

	for (i = 0; i < pool->size; ++i)
		pool->free_map[i] = i;

	atomic_set(&pool->available, 0);
	pool->next_alloc = 0;
	pool->next_free = 0;

	return 0;
}

static void replenish_rx_pool(struct ibmvnic_adapter *adapter,
			      struct ibmvnic_rx_pool *pool)
{
	int count = pool->size - atomic_read(&pool->available);
	struct device *dev = &adapter->vdev->dev;
	int buffers_added = 0;
	unsigned long lpar_rc;
	union sub_crq sub_crq;
	struct sk_buff *skb;
	unsigned int offset;
	dma_addr_t dma_addr;
	unsigned char *dst;
	u64 *handle_array;
	int shift = 0;
	int index;
	int i;

	handle_array = (u64 *)((u8 *)(adapter->login_rsp_buf) +
				      be32_to_cpu(adapter->login_rsp_buf->
				      off_rxadd_subcrqs));

	for (i = 0; i < count; ++i) {
		skb = alloc_skb(pool->buff_size, GFP_ATOMIC);
		if (!skb) {
			dev_err(dev, "Couldn't replenish rx buff\n");
			adapter->replenish_no_mem++;
			break;
		}

		index = pool->free_map[pool->next_free];

		if (pool->rx_buff[index].skb)
			dev_err(dev, "Inconsistent free_map!\n");

		/* Copy the skb to the long term mapped DMA buffer */
		offset = index * pool->buff_size;
		dst = pool->long_term_buff.buff + offset;
		memset(dst, 0, pool->buff_size);
		dma_addr = pool->long_term_buff.addr + offset;
		pool->rx_buff[index].data = dst;

		pool->free_map[pool->next_free] = IBMVNIC_INVALID_MAP;
		pool->rx_buff[index].dma = dma_addr;
		pool->rx_buff[index].skb = skb;
		pool->rx_buff[index].pool_index = pool->index;
		pool->rx_buff[index].size = pool->buff_size;

		memset(&sub_crq, 0, sizeof(sub_crq));
		sub_crq.rx_add.first = IBMVNIC_CRQ_CMD;
		sub_crq.rx_add.correlator =
		    cpu_to_be64((u64)&pool->rx_buff[index]);
		sub_crq.rx_add.ioba = cpu_to_be32(dma_addr);
		sub_crq.rx_add.map_id = pool->long_term_buff.map_id;

		/* The length field of the sCRQ is defined to be 24 bits so the
		 * buffer size needs to be left shifted by a byte before it is
		 * converted to big endian to prevent the last byte from being
		 * truncated.
		 */
#ifdef __LITTLE_ENDIAN__
		shift = 8;
#endif
		sub_crq.rx_add.len = cpu_to_be32(pool->buff_size << shift);

		lpar_rc = send_subcrq(adapter, handle_array[pool->index],
				      &sub_crq);
		if (lpar_rc != H_SUCCESS)
			goto failure;

		buffers_added++;
		adapter->replenish_add_buff_success++;
		pool->next_free = (pool->next_free + 1) % pool->size;
	}
	atomic_add(buffers_added, &pool->available);
	return;

failure:
	dev_info(dev, "replenish pools failure\n");
	pool->free_map[pool->next_free] = index;
	pool->rx_buff[index].skb = NULL;
	if (!dma_mapping_error(dev, dma_addr))
		dma_unmap_single(dev, dma_addr, pool->buff_size,
				 DMA_FROM_DEVICE);

	dev_kfree_skb_any(skb);
	adapter->replenish_add_buff_failure++;
	atomic_add(buffers_added, &pool->available);
}

static void replenish_pools(struct ibmvnic_adapter *adapter)
{
	int i;

	if (adapter->migrated)
		return;

	adapter->replenish_task_cycles++;
	for (i = 0; i < be32_to_cpu(adapter->login_rsp_buf->num_rxadd_subcrqs);
	     i++) {
		if (adapter->rx_pool[i].active)
			replenish_rx_pool(adapter, &adapter->rx_pool[i]);
	}
}

static void free_rx_pool(struct ibmvnic_adapter *adapter,
			 struct ibmvnic_rx_pool *pool)
{
	int i;

	kfree(pool->free_map);
	pool->free_map = NULL;

	if (!pool->rx_buff)
		return;

	for (i = 0; i < pool->size; i++) {
		if (pool->rx_buff[i].skb) {
			dev_kfree_skb_any(pool->rx_buff[i].skb);
			pool->rx_buff[i].skb = NULL;
		}
	}
	kfree(pool->rx_buff);
	pool->rx_buff = NULL;
}

static int ibmvnic_open(struct net_device *netdev)
{
	struct ibmvnic_adapter *adapter = netdev_priv(netdev);
	struct device *dev = &adapter->vdev->dev;
	struct ibmvnic_tx_pool *tx_pool;
	union ibmvnic_crq crq;
	int rxadd_subcrqs;
	u64 *size_array;
	int tx_subcrqs;
	int i, j;

	rxadd_subcrqs =
	    be32_to_cpu(adapter->login_rsp_buf->num_rxadd_subcrqs);
	tx_subcrqs =
	    be32_to_cpu(adapter->login_rsp_buf->num_txsubm_subcrqs);
	size_array = (u64 *)((u8 *)(adapter->login_rsp_buf) +
				  be32_to_cpu(adapter->login_rsp_buf->
					      off_rxadd_buff_size));
	adapter->map_id = 1;
	adapter->napi = kcalloc(adapter->req_rx_queues,
				sizeof(struct napi_struct), GFP_KERNEL);
	if (!adapter->napi)
		goto alloc_napi_failed;
	for (i = 0; i < adapter->req_rx_queues; i++) {
		netif_napi_add(netdev, &adapter->napi[i], ibmvnic_poll,
			       NAPI_POLL_WEIGHT);
		napi_enable(&adapter->napi[i]);
	}
	adapter->rx_pool =
	    kcalloc(rxadd_subcrqs, sizeof(struct ibmvnic_rx_pool), GFP_KERNEL);

	if (!adapter->rx_pool)
		goto rx_pool_arr_alloc_failed;
	send_map_query(adapter);
	for (i = 0; i < rxadd_subcrqs; i++) {
		init_rx_pool(adapter, &adapter->rx_pool[i],
			     IBMVNIC_BUFFS_PER_POOL, i,
			     be64_to_cpu(size_array[i]), 1);
		if (alloc_rx_pool(adapter, &adapter->rx_pool[i])) {
			dev_err(dev, "Couldn't alloc rx pool\n");
			goto rx_pool_alloc_failed;
		}
	}
	adapter->tx_pool =
	    kcalloc(tx_subcrqs, sizeof(struct ibmvnic_tx_pool), GFP_KERNEL);

	if (!adapter->tx_pool)
		goto tx_pool_arr_alloc_failed;
	for (i = 0; i < tx_subcrqs; i++) {
		tx_pool = &adapter->tx_pool[i];
		tx_pool->tx_buff =
		    kcalloc(adapter->max_tx_entries_per_subcrq,
			    sizeof(struct ibmvnic_tx_buff), GFP_KERNEL);
		if (!tx_pool->tx_buff)
			goto tx_pool_alloc_failed;

		if (alloc_long_term_buff(adapter, &tx_pool->long_term_buff,
					 adapter->max_tx_entries_per_subcrq *
					 adapter->req_mtu))
			goto tx_ltb_alloc_failed;

		tx_pool->free_map =
		    kcalloc(adapter->max_tx_entries_per_subcrq,
			    sizeof(int), GFP_KERNEL);
		if (!tx_pool->free_map)
			goto tx_fm_alloc_failed;

		for (j = 0; j < adapter->max_tx_entries_per_subcrq; j++)
			tx_pool->free_map[j] = j;

		tx_pool->consumer_index = 0;
		tx_pool->producer_index = 0;
	}
	adapter->bounce_buffer_size =
	    (netdev->mtu + ETH_HLEN - 1) / PAGE_SIZE + 1;
	adapter->bounce_buffer = kmalloc(adapter->bounce_buffer_size,
					 GFP_KERNEL);
	if (!adapter->bounce_buffer)
		goto bounce_alloc_failed;

	adapter->bounce_buffer_dma = dma_map_single(dev, adapter->bounce_buffer,
						    adapter->bounce_buffer_size,
						    DMA_TO_DEVICE);
	if (dma_mapping_error(dev, adapter->bounce_buffer_dma)) {
		dev_err(dev, "Couldn't map tx bounce buffer\n");
		goto bounce_map_failed;
	}
	replenish_pools(adapter);

	/* We're ready to receive frames, enable the sub-crq interrupts and
	 * set the logical link state to up
	 */
	for (i = 0; i < adapter->req_rx_queues; i++)
		enable_scrq_irq(adapter, adapter->rx_scrq[i]);

	for (i = 0; i < adapter->req_tx_queues; i++)
		enable_scrq_irq(adapter, adapter->tx_scrq[i]);

	memset(&crq, 0, sizeof(crq));
	crq.logical_link_state.first = IBMVNIC_CRQ_CMD;
	crq.logical_link_state.cmd = LOGICAL_LINK_STATE;
	crq.logical_link_state.link_state = IBMVNIC_LOGICAL_LNK_UP;
	ibmvnic_send_crq(adapter, &crq);

	netif_tx_start_all_queues(netdev);

	return 0;

bounce_map_failed:
	kfree(adapter->bounce_buffer);
bounce_alloc_failed:
	i = tx_subcrqs - 1;
	kfree(adapter->tx_pool[i].free_map);
tx_fm_alloc_failed:
	free_long_term_buff(adapter, &adapter->tx_pool[i].long_term_buff);
tx_ltb_alloc_failed:
	kfree(adapter->tx_pool[i].tx_buff);
tx_pool_alloc_failed:
	for (j = 0; j < i; j++) {
		kfree(adapter->tx_pool[j].tx_buff);
		free_long_term_buff(adapter,
				    &adapter->tx_pool[j].long_term_buff);
		kfree(adapter->tx_pool[j].free_map);
	}
	kfree(adapter->tx_pool);
	adapter->tx_pool = NULL;
tx_pool_arr_alloc_failed:
	i = rxadd_subcrqs;
rx_pool_alloc_failed:
	for (j = 0; j < i; j++) {
		free_rx_pool(adapter, &adapter->rx_pool[j]);
		free_long_term_buff(adapter,
				    &adapter->rx_pool[j].long_term_buff);
	}
	kfree(adapter->rx_pool);
	adapter->rx_pool = NULL;
rx_pool_arr_alloc_failed:
	for (i = 0; i < adapter->req_rx_queues; i++)
		napi_disable(&adapter->napi[i]);
alloc_napi_failed:
	return -ENOMEM;
}

static int ibmvnic_close(struct net_device *netdev)
{
	struct ibmvnic_adapter *adapter = netdev_priv(netdev);
	struct device *dev = &adapter->vdev->dev;
	union ibmvnic_crq crq;
	int i;

	adapter->closing = true;

	for (i = 0; i < adapter->req_rx_queues; i++)
		napi_disable(&adapter->napi[i]);

	if (!adapter->failover)
		netif_tx_stop_all_queues(netdev);

	if (adapter->bounce_buffer) {
		if (!dma_mapping_error(dev, adapter->bounce_buffer_dma)) {
			dma_unmap_single(&adapter->vdev->dev,
					 adapter->bounce_buffer_dma,
					 adapter->bounce_buffer_size,
					 DMA_BIDIRECTIONAL);
			adapter->bounce_buffer_dma = DMA_ERROR_CODE;
		}
		kfree(adapter->bounce_buffer);
		adapter->bounce_buffer = NULL;
	}

	memset(&crq, 0, sizeof(crq));
	crq.logical_link_state.first = IBMVNIC_CRQ_CMD;
	crq.logical_link_state.cmd = LOGICAL_LINK_STATE;
	crq.logical_link_state.link_state = IBMVNIC_LOGICAL_LNK_DN;
	ibmvnic_send_crq(adapter, &crq);

	for (i = 0; i < be32_to_cpu(adapter->login_rsp_buf->num_txsubm_subcrqs);
	     i++) {
		kfree(adapter->tx_pool[i].tx_buff);
		free_long_term_buff(adapter,
				    &adapter->tx_pool[i].long_term_buff);
		kfree(adapter->tx_pool[i].free_map);
	}
	kfree(adapter->tx_pool);
	adapter->tx_pool = NULL;

	for (i = 0; i < be32_to_cpu(adapter->login_rsp_buf->num_rxadd_subcrqs);
	     i++) {
		free_rx_pool(adapter, &adapter->rx_pool[i]);
		free_long_term_buff(adapter,
				    &adapter->rx_pool[i].long_term_buff);
	}
	kfree(adapter->rx_pool);
	adapter->rx_pool = NULL;

	adapter->closing = false;

	return 0;
}

/**
 * build_hdr_data - creates L2/L3/L4 header data buffer
 * @hdr_field - bitfield determining needed headers
 * @skb - socket buffer
 * @hdr_len - array of header lengths
 * @tot_len - total length of data
 *
 * Reads hdr_field to determine which headers are needed by firmware.
 * Builds a buffer containing these headers.  Saves individual header
 * lengths and total buffer length to be used to build descriptors.
 */
static int build_hdr_data(u8 hdr_field, struct sk_buff *skb,
			  int *hdr_len, u8 *hdr_data)
{
	int len = 0;
	u8 *hdr;

	hdr_len[0] = sizeof(struct ethhdr);

	if (skb->protocol == htons(ETH_P_IP)) {
		hdr_len[1] = ip_hdr(skb)->ihl * 4;
		if (ip_hdr(skb)->protocol == IPPROTO_TCP)
			hdr_len[2] = tcp_hdrlen(skb);
		else if (ip_hdr(skb)->protocol == IPPROTO_UDP)
			hdr_len[2] = sizeof(struct udphdr);
	} else if (skb->protocol == htons(ETH_P_IPV6)) {
		hdr_len[1] = sizeof(struct ipv6hdr);
		if (ipv6_hdr(skb)->nexthdr == IPPROTO_TCP)
			hdr_len[2] = tcp_hdrlen(skb);
		else if (ipv6_hdr(skb)->nexthdr == IPPROTO_UDP)
			hdr_len[2] = sizeof(struct udphdr);
	}

	memset(hdr_data, 0, 120);
	if ((hdr_field >> 6) & 1) {
		hdr = skb_mac_header(skb);
		memcpy(hdr_data, hdr, hdr_len[0]);
		len += hdr_len[0];
	}

	if ((hdr_field >> 5) & 1) {
		hdr = skb_network_header(skb);
		memcpy(hdr_data + len, hdr, hdr_len[1]);
		len += hdr_len[1];
	}

	if ((hdr_field >> 4) & 1) {
		hdr = skb_transport_header(skb);
		memcpy(hdr_data + len, hdr, hdr_len[2]);
		len += hdr_len[2];
	}
	return len;
}

/**
 * create_hdr_descs - create header and header extension descriptors
 * @hdr_field - bitfield determining needed headers
 * @data - buffer containing header data
 * @len - length of data buffer
 * @hdr_len - array of individual header lengths
 * @scrq_arr - descriptor array
 *
 * Creates header and, if needed, header extension descriptors and
 * places them in a descriptor array, scrq_arr
 */

static void create_hdr_descs(u8 hdr_field, u8 *hdr_data, int len, int *hdr_len,
			     union sub_crq *scrq_arr)
{
	union sub_crq hdr_desc;
	int tmp_len = len;
	u8 *data, *cur;
	int tmp;

	while (tmp_len > 0) {
		cur = hdr_data + len - tmp_len;

		memset(&hdr_desc, 0, sizeof(hdr_desc));
		if (cur != hdr_data) {
			data = hdr_desc.hdr_ext.data;
			tmp = tmp_len > 29 ? 29 : tmp_len;
			hdr_desc.hdr_ext.first = IBMVNIC_CRQ_CMD;
			hdr_desc.hdr_ext.type = IBMVNIC_HDR_EXT_DESC;
			hdr_desc.hdr_ext.len = tmp;
		} else {
			data = hdr_desc.hdr.data;
			tmp = tmp_len > 24 ? 24 : tmp_len;
			hdr_desc.hdr.first = IBMVNIC_CRQ_CMD;
			hdr_desc.hdr.type = IBMVNIC_HDR_DESC;
			hdr_desc.hdr.len = tmp;
			hdr_desc.hdr.l2_len = (u8)hdr_len[0];
			hdr_desc.hdr.l3_len = cpu_to_be16((u16)hdr_len[1]);
			hdr_desc.hdr.l4_len = (u8)hdr_len[2];
			hdr_desc.hdr.flag = hdr_field << 1;
		}
		memcpy(data, cur, tmp);
		tmp_len -= tmp;
		*scrq_arr = hdr_desc;
		scrq_arr++;
	}
}

/**
 * build_hdr_descs_arr - build a header descriptor array
 * @skb - socket buffer
 * @num_entries - number of descriptors to be sent
 * @subcrq - first TX descriptor
 * @hdr_field - bit field determining which headers will be sent
 *
 * This function will build a TX descriptor array with applicable
 * L2/L3/L4 packet header descriptors to be sent by send_subcrq_indirect.
 */

static void build_hdr_descs_arr(struct ibmvnic_tx_buff *txbuff,
				int *num_entries, u8 hdr_field)
{
	int hdr_len[3] = {0, 0, 0};
	int tot_len, len;
	u8 *hdr_data = txbuff->hdr_data;

	tot_len = build_hdr_data(hdr_field, txbuff->skb, hdr_len,
				 txbuff->hdr_data);
	len = tot_len;
	len -= 24;
	if (len > 0)
		num_entries += len % 29 ? len / 29 + 1 : len / 29;
	create_hdr_descs(hdr_field, hdr_data, tot_len, hdr_len,
			 txbuff->indir_arr + 1);
}

static int ibmvnic_xmit(struct sk_buff *skb, struct net_device *netdev)
{
	struct ibmvnic_adapter *adapter = netdev_priv(netdev);
	int queue_num = skb_get_queue_mapping(skb);
	u8 *hdrs = (u8 *)&adapter->tx_rx_desc_req;
	struct device *dev = &adapter->vdev->dev;
	struct ibmvnic_tx_buff *tx_buff = NULL;
	struct ibmvnic_tx_pool *tx_pool;
	unsigned int tx_send_failed = 0;
	unsigned int tx_map_failed = 0;
	unsigned int tx_dropped = 0;
	unsigned int tx_packets = 0;
	unsigned int tx_bytes = 0;
	dma_addr_t data_dma_addr;
	struct netdev_queue *txq;
	bool used_bounce = false;
	unsigned long lpar_rc;
	union sub_crq tx_crq;
	unsigned int offset;
	int num_entries = 1;
	unsigned char *dst;
	u64 *handle_array;
	int index = 0;
	int ret = 0;

	tx_pool = &adapter->tx_pool[queue_num];
	txq = netdev_get_tx_queue(netdev, skb_get_queue_mapping(skb));
	handle_array = (u64 *)((u8 *)(adapter->login_rsp_buf) +
				   be32_to_cpu(adapter->login_rsp_buf->
					       off_txsubm_subcrqs));
	if (adapter->migrated) {
		tx_send_failed++;
		tx_dropped++;
		ret = NETDEV_TX_BUSY;
		goto out;
	}

	index = tx_pool->free_map[tx_pool->consumer_index];
	offset = index * adapter->req_mtu;
	dst = tx_pool->long_term_buff.buff + offset;
	memset(dst, 0, adapter->req_mtu);
	skb_copy_from_linear_data(skb, dst, skb->len);
	data_dma_addr = tx_pool->long_term_buff.addr + offset;

	tx_pool->consumer_index =
	    (tx_pool->consumer_index + 1) %
		adapter->max_tx_entries_per_subcrq;

	tx_buff = &tx_pool->tx_buff[index];
	tx_buff->skb = skb;
	tx_buff->data_dma[0] = data_dma_addr;
	tx_buff->data_len[0] = skb->len;
	tx_buff->index = index;
	tx_buff->pool_index = queue_num;
	tx_buff->last_frag = true;
	tx_buff->used_bounce = used_bounce;

	memset(&tx_crq, 0, sizeof(tx_crq));
	tx_crq.v1.first = IBMVNIC_CRQ_CMD;
	tx_crq.v1.type = IBMVNIC_TX_DESC;
	tx_crq.v1.n_crq_elem = 1;
	tx_crq.v1.n_sge = 1;
	tx_crq.v1.flags1 = IBMVNIC_TX_COMP_NEEDED;
	tx_crq.v1.correlator = cpu_to_be32(index);
	tx_crq.v1.dma_reg = cpu_to_be16(tx_pool->long_term_buff.map_id);
	tx_crq.v1.sge_len = cpu_to_be32(skb->len);
	tx_crq.v1.ioba = cpu_to_be64(data_dma_addr);

	if (adapter->vlan_header_insertion) {
		tx_crq.v1.flags2 |= IBMVNIC_TX_VLAN_INSERT;
		tx_crq.v1.vlan_id = cpu_to_be16(skb->vlan_tci);
	}

	if (skb->protocol == htons(ETH_P_IP)) {
		if (ip_hdr(skb)->version == 4)
			tx_crq.v1.flags1 |= IBMVNIC_TX_PROT_IPV4;
		else if (ip_hdr(skb)->version == 6)
			tx_crq.v1.flags1 |= IBMVNIC_TX_PROT_IPV6;

		if (ip_hdr(skb)->protocol == IPPROTO_TCP)
			tx_crq.v1.flags1 |= IBMVNIC_TX_PROT_TCP;
		else if (ip_hdr(skb)->protocol != IPPROTO_TCP)
			tx_crq.v1.flags1 |= IBMVNIC_TX_PROT_UDP;
	}

	if (skb->ip_summed == CHECKSUM_PARTIAL) {
		tx_crq.v1.flags1 |= IBMVNIC_TX_CHKSUM_OFFLOAD;
		hdrs += 2;
	}
	/* determine if l2/3/4 headers are sent to firmware */
	if ((*hdrs >> 7) & 1 &&
	    (skb->protocol == htons(ETH_P_IP) ||
	     skb->protocol == htons(ETH_P_IPV6))) {
		build_hdr_descs_arr(tx_buff, &num_entries, *hdrs);
		tx_crq.v1.n_crq_elem = num_entries;
		tx_buff->indir_arr[0] = tx_crq;
		tx_buff->indir_dma = dma_map_single(dev, tx_buff->indir_arr,
						    sizeof(tx_buff->indir_arr),
						    DMA_TO_DEVICE);
		if (dma_mapping_error(dev, tx_buff->indir_dma)) {
			if (!firmware_has_feature(FW_FEATURE_CMO))
				dev_err(dev, "tx: unable to map descriptor array\n");
			tx_map_failed++;
			tx_dropped++;
			ret = NETDEV_TX_BUSY;
			goto out;
		}
		lpar_rc = send_subcrq_indirect(adapter, handle_array[queue_num],
					       (u64)tx_buff->indir_dma,
					       (u64)num_entries);
	} else {
		lpar_rc = send_subcrq(adapter, handle_array[queue_num],
				      &tx_crq);
	}
	if (lpar_rc != H_SUCCESS) {
		dev_err(dev, "tx failed with code %ld\n", lpar_rc);

		if (tx_pool->consumer_index == 0)
			tx_pool->consumer_index =
				adapter->max_tx_entries_per_subcrq - 1;
		else
			tx_pool->consumer_index--;

		tx_send_failed++;
		tx_dropped++;
		ret = NETDEV_TX_BUSY;
		goto out;
	}
	tx_packets++;
	tx_bytes += skb->len;
	txq->trans_start = jiffies;
	ret = NETDEV_TX_OK;

out:
	netdev->stats.tx_dropped += tx_dropped;
	netdev->stats.tx_bytes += tx_bytes;
	netdev->stats.tx_packets += tx_packets;
	adapter->tx_send_failed += tx_send_failed;
	adapter->tx_map_failed += tx_map_failed;

	return ret;
}

static void ibmvnic_set_multi(struct net_device *netdev)
{
	struct ibmvnic_adapter *adapter = netdev_priv(netdev);
	struct netdev_hw_addr *ha;
	union ibmvnic_crq crq;

	memset(&crq, 0, sizeof(crq));
	crq.request_capability.first = IBMVNIC_CRQ_CMD;
	crq.request_capability.cmd = REQUEST_CAPABILITY;

	if (netdev->flags & IFF_PROMISC) {
		if (!adapter->promisc_supported)
			return;
	} else {
		if (netdev->flags & IFF_ALLMULTI) {
			/* Accept all multicast */
			memset(&crq, 0, sizeof(crq));
			crq.multicast_ctrl.first = IBMVNIC_CRQ_CMD;
			crq.multicast_ctrl.cmd = MULTICAST_CTRL;
			crq.multicast_ctrl.flags = IBMVNIC_ENABLE_ALL;
			ibmvnic_send_crq(adapter, &crq);
		} else if (netdev_mc_empty(netdev)) {
			/* Reject all multicast */
			memset(&crq, 0, sizeof(crq));
			crq.multicast_ctrl.first = IBMVNIC_CRQ_CMD;
			crq.multicast_ctrl.cmd = MULTICAST_CTRL;
			crq.multicast_ctrl.flags = IBMVNIC_DISABLE_ALL;
			ibmvnic_send_crq(adapter, &crq);
		} else {
			/* Accept one or more multicast(s) */
			netdev_for_each_mc_addr(ha, netdev) {
				memset(&crq, 0, sizeof(crq));
				crq.multicast_ctrl.first = IBMVNIC_CRQ_CMD;
				crq.multicast_ctrl.cmd = MULTICAST_CTRL;
				crq.multicast_ctrl.flags = IBMVNIC_ENABLE_MC;
				ether_addr_copy(&crq.multicast_ctrl.mac_addr[0],
						ha->addr);
				ibmvnic_send_crq(adapter, &crq);
			}
		}
	}
}

static int ibmvnic_set_mac(struct net_device *netdev, void *p)
{
	struct ibmvnic_adapter *adapter = netdev_priv(netdev);
	struct sockaddr *addr = p;
	union ibmvnic_crq crq;

	if (!is_valid_ether_addr(addr->sa_data))
		return -EADDRNOTAVAIL;

	memset(&crq, 0, sizeof(crq));
	crq.change_mac_addr.first = IBMVNIC_CRQ_CMD;
	crq.change_mac_addr.cmd = CHANGE_MAC_ADDR;
	ether_addr_copy(&crq.change_mac_addr.mac_addr[0], addr->sa_data);
	ibmvnic_send_crq(adapter, &crq);
	/* netdev->dev_addr is changed in handle_change_mac_rsp function */
	return 0;
}

static void ibmvnic_tx_timeout(struct net_device *dev)
{
	struct ibmvnic_adapter *adapter = netdev_priv(dev);
	int rc;

	/* Adapter timed out, resetting it */
	release_sub_crqs(adapter);
	rc = ibmvnic_reset_crq(adapter);
	if (rc)
		dev_err(&adapter->vdev->dev, "Adapter timeout, reset failed\n");
	else
		ibmvnic_send_crq_init(adapter);
}

static void remove_buff_from_pool(struct ibmvnic_adapter *adapter,
				  struct ibmvnic_rx_buff *rx_buff)
{
	struct ibmvnic_rx_pool *pool = &adapter->rx_pool[rx_buff->pool_index];

	rx_buff->skb = NULL;

	pool->free_map[pool->next_alloc] = (int)(rx_buff - pool->rx_buff);
	pool->next_alloc = (pool->next_alloc + 1) % pool->size;

	atomic_dec(&pool->available);
}

static int ibmvnic_poll(struct napi_struct *napi, int budget)
{
	struct net_device *netdev = napi->dev;
	struct ibmvnic_adapter *adapter = netdev_priv(netdev);
	int scrq_num = (int)(napi - adapter->napi);
	int frames_processed = 0;
restart_poll:
	while (frames_processed < budget) {
		struct sk_buff *skb;
		struct ibmvnic_rx_buff *rx_buff;
		union sub_crq *next;
		u32 length;
		u16 offset;
		u8 flags = 0;

		if (!pending_scrq(adapter, adapter->rx_scrq[scrq_num]))
			break;
		next = ibmvnic_next_scrq(adapter, adapter->rx_scrq[scrq_num]);
		rx_buff =
		    (struct ibmvnic_rx_buff *)be64_to_cpu(next->
							  rx_comp.correlator);
		/* do error checking */
		if (next->rx_comp.rc) {
			netdev_err(netdev, "rx error %x\n", next->rx_comp.rc);
			/* free the entry */
			next->rx_comp.first = 0;
			remove_buff_from_pool(adapter, rx_buff);
			break;
		}

		length = be32_to_cpu(next->rx_comp.len);
		offset = be16_to_cpu(next->rx_comp.off_frame_data);
		flags = next->rx_comp.flags;
		skb = rx_buff->skb;
		skb_copy_to_linear_data(skb, rx_buff->data + offset,
					length);
		skb->vlan_tci = be16_to_cpu(next->rx_comp.vlan_tci);
		/* free the entry */
		next->rx_comp.first = 0;
		remove_buff_from_pool(adapter, rx_buff);

		skb_put(skb, length);
		skb->protocol = eth_type_trans(skb, netdev);

		if (flags & IBMVNIC_IP_CHKSUM_GOOD &&
		    flags & IBMVNIC_TCP_UDP_CHKSUM_GOOD) {
			skb->ip_summed = CHECKSUM_UNNECESSARY;
		}

		length = skb->len;
		napi_gro_receive(napi, skb); /* send it up */
		netdev->stats.rx_packets++;
		netdev->stats.rx_bytes += length;
		frames_processed++;
	}
	replenish_rx_pool(adapter, &adapter->rx_pool[scrq_num]);

	if (frames_processed < budget) {
		enable_scrq_irq(adapter, adapter->rx_scrq[scrq_num]);
		napi_complete(napi);
		if (pending_scrq(adapter, adapter->rx_scrq[scrq_num]) &&
		    napi_reschedule(napi)) {
			disable_scrq_irq(adapter, adapter->rx_scrq[scrq_num]);
			goto restart_poll;
		}
	}
	return frames_processed;
}

#ifdef CONFIG_NET_POLL_CONTROLLER
static void ibmvnic_netpoll_controller(struct net_device *dev)
{
	struct ibmvnic_adapter *adapter = netdev_priv(dev);
	int i;

	replenish_pools(netdev_priv(dev));
	for (i = 0; i < adapter->req_rx_queues; i++)
		ibmvnic_interrupt_rx(adapter->rx_scrq[i]->irq,
				     adapter->rx_scrq[i]);
}
#endif

static const struct net_device_ops ibmvnic_netdev_ops = {
	.ndo_open		= ibmvnic_open,
	.ndo_stop		= ibmvnic_close,
	.ndo_start_xmit		= ibmvnic_xmit,
	.ndo_set_rx_mode	= ibmvnic_set_multi,
	.ndo_set_mac_address	= ibmvnic_set_mac,
	.ndo_validate_addr	= eth_validate_addr,
	.ndo_tx_timeout		= ibmvnic_tx_timeout,
#ifdef CONFIG_NET_POLL_CONTROLLER
	.ndo_poll_controller	= ibmvnic_netpoll_controller,
#endif
};

/* ethtool functions */

static int ibmvnic_get_settings(struct net_device *netdev,
				struct ethtool_cmd *cmd)
{
	cmd->supported = (SUPPORTED_1000baseT_Full | SUPPORTED_Autoneg |
			  SUPPORTED_FIBRE);
	cmd->advertising = (ADVERTISED_1000baseT_Full | ADVERTISED_Autoneg |
			    ADVERTISED_FIBRE);
	ethtool_cmd_speed_set(cmd, SPEED_1000);
	cmd->duplex = DUPLEX_FULL;
	cmd->port = PORT_FIBRE;
	cmd->phy_address = 0;
	cmd->transceiver = XCVR_INTERNAL;
	cmd->autoneg = AUTONEG_ENABLE;
	cmd->maxtxpkt = 0;
	cmd->maxrxpkt = 1;
	return 0;
}

static void ibmvnic_get_drvinfo(struct net_device *dev,
				struct ethtool_drvinfo *info)
{
	strlcpy(info->driver, ibmvnic_driver_name, sizeof(info->driver));
	strlcpy(info->version, IBMVNIC_DRIVER_VERSION, sizeof(info->version));
}

static u32 ibmvnic_get_msglevel(struct net_device *netdev)
{
	struct ibmvnic_adapter *adapter = netdev_priv(netdev);

	return adapter->msg_enable;
}

static void ibmvnic_set_msglevel(struct net_device *netdev, u32 data)
{
	struct ibmvnic_adapter *adapter = netdev_priv(netdev);

	adapter->msg_enable = data;
}

static u32 ibmvnic_get_link(struct net_device *netdev)
{
	struct ibmvnic_adapter *adapter = netdev_priv(netdev);

	/* Don't need to send a query because we request a logical link up at
	 * init and then we wait for link state indications
	 */
	return adapter->logical_link_state;
}

static void ibmvnic_get_ringparam(struct net_device *netdev,
				  struct ethtool_ringparam *ring)
{
	ring->rx_max_pending = 0;
	ring->tx_max_pending = 0;
	ring->rx_mini_max_pending = 0;
	ring->rx_jumbo_max_pending = 0;
	ring->rx_pending = 0;
	ring->tx_pending = 0;
	ring->rx_mini_pending = 0;
	ring->rx_jumbo_pending = 0;
}

static void ibmvnic_get_strings(struct net_device *dev, u32 stringset, u8 *data)
{
	int i;

	if (stringset != ETH_SS_STATS)
		return;

	for (i = 0; i < ARRAY_SIZE(ibmvnic_stats); i++, data += ETH_GSTRING_LEN)
		memcpy(data, ibmvnic_stats[i].name, ETH_GSTRING_LEN);
}

static int ibmvnic_get_sset_count(struct net_device *dev, int sset)
{
	switch (sset) {
	case ETH_SS_STATS:
		return ARRAY_SIZE(ibmvnic_stats);
	default:
		return -EOPNOTSUPP;
	}
}

static void ibmvnic_get_ethtool_stats(struct net_device *dev,
				      struct ethtool_stats *stats, u64 *data)
{
	struct ibmvnic_adapter *adapter = netdev_priv(dev);
	union ibmvnic_crq crq;
	int i;

	memset(&crq, 0, sizeof(crq));
	crq.request_statistics.first = IBMVNIC_CRQ_CMD;
	crq.request_statistics.cmd = REQUEST_STATISTICS;
	crq.request_statistics.ioba = cpu_to_be32(adapter->stats_token);
	crq.request_statistics.len =
	    cpu_to_be32(sizeof(struct ibmvnic_statistics));

	/* Wait for data to be written */
	init_completion(&adapter->stats_done);
	ibmvnic_send_crq(adapter, &crq);
	wait_for_completion(&adapter->stats_done);

	for (i = 0; i < ARRAY_SIZE(ibmvnic_stats); i++)
		data[i] = IBMVNIC_GET_STAT(adapter, ibmvnic_stats[i].offset);
}

static const struct ethtool_ops ibmvnic_ethtool_ops = {
	.get_settings		= ibmvnic_get_settings,
	.get_drvinfo		= ibmvnic_get_drvinfo,
	.get_msglevel		= ibmvnic_get_msglevel,
	.set_msglevel		= ibmvnic_set_msglevel,
	.get_link		= ibmvnic_get_link,
	.get_ringparam		= ibmvnic_get_ringparam,
	.get_strings            = ibmvnic_get_strings,
	.get_sset_count         = ibmvnic_get_sset_count,
	.get_ethtool_stats	= ibmvnic_get_ethtool_stats,
};

/* Routines for managing CRQs/sCRQs  */

static void release_sub_crq_queue(struct ibmvnic_adapter *adapter,
				  struct ibmvnic_sub_crq_queue *scrq)
{
	struct device *dev = &adapter->vdev->dev;
	long rc;

	netdev_dbg(adapter->netdev, "Releasing sub-CRQ\n");

	/* Close the sub-crqs */
	do {
		rc = plpar_hcall_norets(H_FREE_SUB_CRQ,
					adapter->vdev->unit_address,
					scrq->crq_num);
	} while (rc == H_BUSY || H_IS_LONG_BUSY(rc));

	dma_unmap_single(dev, scrq->msg_token, 4 * PAGE_SIZE,
			 DMA_BIDIRECTIONAL);
	free_pages((unsigned long)scrq->msgs, 2);
	kfree(scrq);
}

static struct ibmvnic_sub_crq_queue *init_sub_crq_queue(struct ibmvnic_adapter
							*adapter)
{
	struct device *dev = &adapter->vdev->dev;
	struct ibmvnic_sub_crq_queue *scrq;
	int rc;

	scrq = kmalloc(sizeof(*scrq), GFP_ATOMIC);
	if (!scrq)
		return NULL;

	scrq->msgs = (union sub_crq *)__get_free_pages(GFP_ATOMIC, 2);
	memset(scrq->msgs, 0, 4 * PAGE_SIZE);
	if (!scrq->msgs) {
		dev_warn(dev, "Couldn't allocate crq queue messages page\n");
		goto zero_page_failed;
	}

	scrq->msg_token = dma_map_single(dev, scrq->msgs, 4 * PAGE_SIZE,
					 DMA_BIDIRECTIONAL);
	if (dma_mapping_error(dev, scrq->msg_token)) {
		dev_warn(dev, "Couldn't map crq queue messages page\n");
		goto map_failed;
	}

	rc = h_reg_sub_crq(adapter->vdev->unit_address, scrq->msg_token,
			   4 * PAGE_SIZE, &scrq->crq_num, &scrq->hw_irq);

	if (rc == H_RESOURCE)
		rc = ibmvnic_reset_crq(adapter);

	if (rc == H_CLOSED) {
		dev_warn(dev, "Partner adapter not ready, waiting.\n");
	} else if (rc) {
		dev_warn(dev, "Error %d registering sub-crq\n", rc);
		goto reg_failed;
	}

	scrq->adapter = adapter;
	scrq->size = 4 * PAGE_SIZE / sizeof(*scrq->msgs);
	scrq->cur = 0;
	scrq->rx_skb_top = NULL;
	spin_lock_init(&scrq->lock);

	netdev_dbg(adapter->netdev,
		   "sub-crq initialized, num %lx, hw_irq=%lx, irq=%x\n",
		   scrq->crq_num, scrq->hw_irq, scrq->irq);

	return scrq;

reg_failed:
	dma_unmap_single(dev, scrq->msg_token, 4 * PAGE_SIZE,
			 DMA_BIDIRECTIONAL);
map_failed:
	free_pages((unsigned long)scrq->msgs, 2);
zero_page_failed:
	kfree(scrq);

	return NULL;
}

static void release_sub_crqs(struct ibmvnic_adapter *adapter)
{
	int i;

	if (adapter->tx_scrq) {
		for (i = 0; i < adapter->req_tx_queues; i++)
			if (adapter->tx_scrq[i]) {
				free_irq(adapter->tx_scrq[i]->irq,
					 adapter->tx_scrq[i]);
				irq_dispose_mapping(adapter->tx_scrq[i]->irq);
				release_sub_crq_queue(adapter,
						      adapter->tx_scrq[i]);
			}
		adapter->tx_scrq = NULL;
	}

	if (adapter->rx_scrq) {
		for (i = 0; i < adapter->req_rx_queues; i++)
			if (adapter->rx_scrq[i]) {
				free_irq(adapter->rx_scrq[i]->irq,
					 adapter->rx_scrq[i]);
				irq_dispose_mapping(adapter->rx_scrq[i]->irq);
				release_sub_crq_queue(adapter,
						      adapter->rx_scrq[i]);
			}
		adapter->rx_scrq = NULL;
	}

	adapter->requested_caps = 0;
}

static void release_sub_crqs_no_irqs(struct ibmvnic_adapter *adapter)
{
	int i;

	if (adapter->tx_scrq) {
		for (i = 0; i < adapter->req_tx_queues; i++)
			if (adapter->tx_scrq[i])
				release_sub_crq_queue(adapter,
						      adapter->tx_scrq[i]);
		adapter->tx_scrq = NULL;
	}

	if (adapter->rx_scrq) {
		for (i = 0; i < adapter->req_rx_queues; i++)
			if (adapter->rx_scrq[i])
				release_sub_crq_queue(adapter,
						      adapter->rx_scrq[i]);
		adapter->rx_scrq = NULL;
	}

	adapter->requested_caps = 0;
}

static int disable_scrq_irq(struct ibmvnic_adapter *adapter,
			    struct ibmvnic_sub_crq_queue *scrq)
{
	struct device *dev = &adapter->vdev->dev;
	unsigned long rc;

	rc = plpar_hcall_norets(H_VIOCTL, adapter->vdev->unit_address,
				H_DISABLE_VIO_INTERRUPT, scrq->hw_irq, 0, 0);
	if (rc)
		dev_err(dev, "Couldn't disable scrq irq 0x%lx. rc=%ld\n",
			scrq->hw_irq, rc);
	return rc;
}

static int enable_scrq_irq(struct ibmvnic_adapter *adapter,
			   struct ibmvnic_sub_crq_queue *scrq)
{
	struct device *dev = &adapter->vdev->dev;
	unsigned long rc;

	if (scrq->hw_irq > 0x100000000ULL) {
		dev_err(dev, "bad hw_irq = %lx\n", scrq->hw_irq);
		return 1;
	}

	rc = plpar_hcall_norets(H_VIOCTL, adapter->vdev->unit_address,
				H_ENABLE_VIO_INTERRUPT, scrq->hw_irq, 0, 0);
	if (rc)
		dev_err(dev, "Couldn't enable scrq irq 0x%lx. rc=%ld\n",
			scrq->hw_irq, rc);
	return rc;
}

static int ibmvnic_complete_tx(struct ibmvnic_adapter *adapter,
			       struct ibmvnic_sub_crq_queue *scrq)
{
	struct device *dev = &adapter->vdev->dev;
	struct ibmvnic_tx_buff *txbuff;
	union sub_crq *next;
	int index;
	int i, j;
	u8 first;

restart_loop:
	while (pending_scrq(adapter, scrq)) {
		unsigned int pool = scrq->pool_index;

		next = ibmvnic_next_scrq(adapter, scrq);
		for (i = 0; i < next->tx_comp.num_comps; i++) {
			if (next->tx_comp.rcs[i]) {
				dev_err(dev, "tx error %x\n",
					next->tx_comp.rcs[i]);
				continue;
			}
			index = be32_to_cpu(next->tx_comp.correlators[i]);
			txbuff = &adapter->tx_pool[pool].tx_buff[index];

			for (j = 0; j < IBMVNIC_MAX_FRAGS_PER_CRQ; j++) {
				if (!txbuff->data_dma[j])
					continue;

				txbuff->data_dma[j] = 0;
				txbuff->used_bounce = false;
			}
			/* if sub_crq was sent indirectly */
			first = txbuff->indir_arr[0].generic.first;
			if (first == IBMVNIC_CRQ_CMD) {
				dma_unmap_single(dev, txbuff->indir_dma,
						 sizeof(txbuff->indir_arr),
						 DMA_TO_DEVICE);
			}

			if (txbuff->last_frag)
				dev_kfree_skb_any(txbuff->skb);

			adapter->tx_pool[pool].free_map[adapter->tx_pool[pool].
						     producer_index] = index;
			adapter->tx_pool[pool].producer_index =
			    (adapter->tx_pool[pool].producer_index + 1) %
			    adapter->max_tx_entries_per_subcrq;
		}
		/* remove tx_comp scrq*/
		next->tx_comp.first = 0;
	}

	enable_scrq_irq(adapter, scrq);

	if (pending_scrq(adapter, scrq)) {
		disable_scrq_irq(adapter, scrq);
		goto restart_loop;
	}

	return 0;
}

static irqreturn_t ibmvnic_interrupt_tx(int irq, void *instance)
{
	struct ibmvnic_sub_crq_queue *scrq = instance;
	struct ibmvnic_adapter *adapter = scrq->adapter;

	disable_scrq_irq(adapter, scrq);
	ibmvnic_complete_tx(adapter, scrq);

	return IRQ_HANDLED;
}

static irqreturn_t ibmvnic_interrupt_rx(int irq, void *instance)
{
	struct ibmvnic_sub_crq_queue *scrq = instance;
	struct ibmvnic_adapter *adapter = scrq->adapter;

	if (napi_schedule_prep(&adapter->napi[scrq->scrq_num])) {
		disable_scrq_irq(adapter, scrq);
		__napi_schedule(&adapter->napi[scrq->scrq_num]);
	}

	return IRQ_HANDLED;
}

static int init_sub_crq_irqs(struct ibmvnic_adapter *adapter)
{
	struct device *dev = &adapter->vdev->dev;
	struct ibmvnic_sub_crq_queue *scrq;
	int i = 0, j = 0;
	int rc = 0;

	for (i = 0; i < adapter->req_tx_queues; i++) {
		scrq = adapter->tx_scrq[i];
		scrq->irq = irq_create_mapping(NULL, scrq->hw_irq);

		if (!scrq->irq) {
			rc = -EINVAL;
			dev_err(dev, "Error mapping irq\n");
			goto req_tx_irq_failed;
		}

		rc = request_irq(scrq->irq, ibmvnic_interrupt_tx,
				 0, "ibmvnic_tx", scrq);

		if (rc) {
			dev_err(dev, "Couldn't register tx irq 0x%x. rc=%d\n",
				scrq->irq, rc);
			irq_dispose_mapping(scrq->irq);
			goto req_rx_irq_failed;
		}
	}

	for (i = 0; i < adapter->req_rx_queues; i++) {
		scrq = adapter->rx_scrq[i];
		scrq->irq = irq_create_mapping(NULL, scrq->hw_irq);
		if (!scrq->irq) {
			rc = -EINVAL;
			dev_err(dev, "Error mapping irq\n");
			goto req_rx_irq_failed;
		}
		rc = request_irq(scrq->irq, ibmvnic_interrupt_rx,
				 0, "ibmvnic_rx", scrq);
		if (rc) {
			dev_err(dev, "Couldn't register rx irq 0x%x. rc=%d\n",
				scrq->irq, rc);
			irq_dispose_mapping(scrq->irq);
			goto req_rx_irq_failed;
		}
	}
	return rc;

req_rx_irq_failed:
	for (j = 0; j < i; j++) {
		free_irq(adapter->rx_scrq[j]->irq, adapter->rx_scrq[j]);
		irq_dispose_mapping(adapter->rx_scrq[j]->irq);
	}
	i = adapter->req_tx_queues;
req_tx_irq_failed:
	for (j = 0; j < i; j++) {
		free_irq(adapter->tx_scrq[j]->irq, adapter->tx_scrq[j]);
		irq_dispose_mapping(adapter->rx_scrq[j]->irq);
	}
	release_sub_crqs_no_irqs(adapter);
	return rc;
}

static void init_sub_crqs(struct ibmvnic_adapter *adapter, int retry)
{
	struct device *dev = &adapter->vdev->dev;
	struct ibmvnic_sub_crq_queue **allqueues;
	int registered_queues = 0;
	union ibmvnic_crq crq;
	int total_queues;
	int more = 0;
	int i;

	if (!retry) {
		/* Sub-CRQ entries are 32 byte long */
		int entries_page = 4 * PAGE_SIZE / (sizeof(u64) * 4);

		if (adapter->min_tx_entries_per_subcrq > entries_page ||
		    adapter->min_rx_add_entries_per_subcrq > entries_page) {
			dev_err(dev, "Fatal, invalid entries per sub-crq\n");
			goto allqueues_failed;
		}

		/* Get the minimum between the queried max and the entries
		 * that fit in our PAGE_SIZE
		 */
		adapter->req_tx_entries_per_subcrq =
		    adapter->max_tx_entries_per_subcrq > entries_page ?
		    entries_page : adapter->max_tx_entries_per_subcrq;
		adapter->req_rx_add_entries_per_subcrq =
		    adapter->max_rx_add_entries_per_subcrq > entries_page ?
		    entries_page : adapter->max_rx_add_entries_per_subcrq;

		adapter->req_tx_queues = adapter->opt_tx_comp_sub_queues;
		adapter->req_rx_queues = adapter->opt_rx_comp_queues;
		adapter->req_rx_add_queues = adapter->max_rx_add_queues;

		adapter->req_mtu = adapter->netdev->mtu + ETH_HLEN;
	}

	total_queues = adapter->req_tx_queues + adapter->req_rx_queues;

	allqueues = kcalloc(total_queues, sizeof(*allqueues), GFP_ATOMIC);
	if (!allqueues)
		goto allqueues_failed;

	for (i = 0; i < total_queues; i++) {
		allqueues[i] = init_sub_crq_queue(adapter);
		if (!allqueues[i]) {
			dev_warn(dev, "Couldn't allocate all sub-crqs\n");
			break;
		}
		registered_queues++;
	}

	/* Make sure we were able to register the minimum number of queues */
	if (registered_queues <
	    adapter->min_tx_queues + adapter->min_rx_queues) {
		dev_err(dev, "Fatal: Couldn't init  min number of sub-crqs\n");
		goto tx_failed;
	}

	/* Distribute the failed allocated queues*/
	for (i = 0; i < total_queues - registered_queues + more ; i++) {
		netdev_dbg(adapter->netdev, "Reducing number of queues\n");
		switch (i % 3) {
		case 0:
			if (adapter->req_rx_queues > adapter->min_rx_queues)
				adapter->req_rx_queues--;
			else
				more++;
			break;
		case 1:
			if (adapter->req_tx_queues > adapter->min_tx_queues)
				adapter->req_tx_queues--;
			else
				more++;
			break;
		}
	}

	adapter->tx_scrq = kcalloc(adapter->req_tx_queues,
				   sizeof(*adapter->tx_scrq), GFP_ATOMIC);
	if (!adapter->tx_scrq)
		goto tx_failed;

	for (i = 0; i < adapter->req_tx_queues; i++) {
		adapter->tx_scrq[i] = allqueues[i];
		adapter->tx_scrq[i]->pool_index = i;
	}

	adapter->rx_scrq = kcalloc(adapter->req_rx_queues,
				   sizeof(*adapter->rx_scrq), GFP_ATOMIC);
	if (!adapter->rx_scrq)
		goto rx_failed;

	for (i = 0; i < adapter->req_rx_queues; i++) {
		adapter->rx_scrq[i] = allqueues[i + adapter->req_tx_queues];
		adapter->rx_scrq[i]->scrq_num = i;
	}

	memset(&crq, 0, sizeof(crq));
	crq.request_capability.first = IBMVNIC_CRQ_CMD;
	crq.request_capability.cmd = REQUEST_CAPABILITY;

	crq.request_capability.capability = cpu_to_be16(REQ_TX_QUEUES);
	crq.request_capability.number = cpu_to_be64(adapter->req_tx_queues);
	ibmvnic_send_crq(adapter, &crq);

	crq.request_capability.capability = cpu_to_be16(REQ_RX_QUEUES);
	crq.request_capability.number = cpu_to_be64(adapter->req_rx_queues);
	ibmvnic_send_crq(adapter, &crq);

	crq.request_capability.capability = cpu_to_be16(REQ_RX_ADD_QUEUES);
	crq.request_capability.number = cpu_to_be64(adapter->req_rx_add_queues);
	ibmvnic_send_crq(adapter, &crq);

	crq.request_capability.capability =
	    cpu_to_be16(REQ_TX_ENTRIES_PER_SUBCRQ);
	crq.request_capability.number =
	    cpu_to_be64(adapter->req_tx_entries_per_subcrq);
	ibmvnic_send_crq(adapter, &crq);

	crq.request_capability.capability =
	    cpu_to_be16(REQ_RX_ADD_ENTRIES_PER_SUBCRQ);
	crq.request_capability.number =
	    cpu_to_be64(adapter->req_rx_add_entries_per_subcrq);
	ibmvnic_send_crq(adapter, &crq);

	crq.request_capability.capability = cpu_to_be16(REQ_MTU);
	crq.request_capability.number = cpu_to_be64(adapter->req_mtu);
	ibmvnic_send_crq(adapter, &crq);

	if (adapter->netdev->flags & IFF_PROMISC) {
		if (adapter->promisc_supported) {
			crq.request_capability.capability =
			    cpu_to_be16(PROMISC_REQUESTED);
			crq.request_capability.number = cpu_to_be64(1);
			ibmvnic_send_crq(adapter, &crq);
		}
	} else {
		crq.request_capability.capability =
		    cpu_to_be16(PROMISC_REQUESTED);
		crq.request_capability.number = cpu_to_be64(0);
		ibmvnic_send_crq(adapter, &crq);
	}

	kfree(allqueues);

	return;

rx_failed:
	kfree(adapter->tx_scrq);
	adapter->tx_scrq = NULL;
tx_failed:
	for (i = 0; i < registered_queues; i++)
		release_sub_crq_queue(adapter, allqueues[i]);
	kfree(allqueues);
allqueues_failed:
	ibmvnic_remove(adapter->vdev);
}

static int pending_scrq(struct ibmvnic_adapter *adapter,
			struct ibmvnic_sub_crq_queue *scrq)
{
	union sub_crq *entry = &scrq->msgs[scrq->cur];

	if (entry->generic.first & IBMVNIC_CRQ_CMD_RSP || adapter->closing)
		return 1;
	else
		return 0;
}

static union sub_crq *ibmvnic_next_scrq(struct ibmvnic_adapter *adapter,
					struct ibmvnic_sub_crq_queue *scrq)
{
	union sub_crq *entry;
	unsigned long flags;

	spin_lock_irqsave(&scrq->lock, flags);
	entry = &scrq->msgs[scrq->cur];
	if (entry->generic.first & IBMVNIC_CRQ_CMD_RSP) {
		if (++scrq->cur == scrq->size)
			scrq->cur = 0;
	} else {
		entry = NULL;
	}
	spin_unlock_irqrestore(&scrq->lock, flags);

	return entry;
}

static union ibmvnic_crq *ibmvnic_next_crq(struct ibmvnic_adapter *adapter)
{
	struct ibmvnic_crq_queue *queue = &adapter->crq;
	union ibmvnic_crq *crq;

	crq = &queue->msgs[queue->cur];
	if (crq->generic.first & IBMVNIC_CRQ_CMD_RSP) {
		if (++queue->cur == queue->size)
			queue->cur = 0;
	} else {
		crq = NULL;
	}

	return crq;
}

static int send_subcrq(struct ibmvnic_adapter *adapter, u64 remote_handle,
		       union sub_crq *sub_crq)
{
	unsigned int ua = adapter->vdev->unit_address;
	struct device *dev = &adapter->vdev->dev;
	u64 *u64_crq = (u64 *)sub_crq;
	int rc;

	netdev_dbg(adapter->netdev,
		   "Sending sCRQ %016lx: %016lx %016lx %016lx %016lx\n",
		   (unsigned long int)cpu_to_be64(remote_handle),
		   (unsigned long int)cpu_to_be64(u64_crq[0]),
		   (unsigned long int)cpu_to_be64(u64_crq[1]),
		   (unsigned long int)cpu_to_be64(u64_crq[2]),
		   (unsigned long int)cpu_to_be64(u64_crq[3]));

	/* Make sure the hypervisor sees the complete request */
	mb();

	rc = plpar_hcall_norets(H_SEND_SUB_CRQ, ua,
				cpu_to_be64(remote_handle),
				cpu_to_be64(u64_crq[0]),
				cpu_to_be64(u64_crq[1]),
				cpu_to_be64(u64_crq[2]),
				cpu_to_be64(u64_crq[3]));

	if (rc) {
		if (rc == H_CLOSED)
			dev_warn(dev, "CRQ Queue closed\n");
		dev_err(dev, "Send error (rc=%d)\n", rc);
	}

	return rc;
}

static int send_subcrq_indirect(struct ibmvnic_adapter *adapter,
				u64 remote_handle, u64 ioba, u64 num_entries)
{
	unsigned int ua = adapter->vdev->unit_address;
	struct device *dev = &adapter->vdev->dev;
	int rc;

	/* Make sure the hypervisor sees the complete request */
	mb();
	rc = plpar_hcall_norets(H_SEND_SUB_CRQ_INDIRECT, ua,
				cpu_to_be64(remote_handle),
				ioba, num_entries);

	if (rc) {
		if (rc == H_CLOSED)
			dev_warn(dev, "CRQ Queue closed\n");
		dev_err(dev, "Send (indirect) error (rc=%d)\n", rc);
	}

	return rc;
}

static int ibmvnic_send_crq(struct ibmvnic_adapter *adapter,
			    union ibmvnic_crq *crq)
{
	unsigned int ua = adapter->vdev->unit_address;
	struct device *dev = &adapter->vdev->dev;
	u64 *u64_crq = (u64 *)crq;
	int rc;

	netdev_dbg(adapter->netdev, "Sending CRQ: %016lx %016lx\n",
		   (unsigned long int)cpu_to_be64(u64_crq[0]),
		   (unsigned long int)cpu_to_be64(u64_crq[1]));

	/* Make sure the hypervisor sees the complete request */
	mb();

	rc = plpar_hcall_norets(H_SEND_CRQ, ua,
				cpu_to_be64(u64_crq[0]),
				cpu_to_be64(u64_crq[1]));

	if (rc) {
		if (rc == H_CLOSED)
			dev_warn(dev, "CRQ Queue closed\n");
		dev_warn(dev, "Send error (rc=%d)\n", rc);
	}

	return rc;
}

static int ibmvnic_send_crq_init(struct ibmvnic_adapter *adapter)
{
	union ibmvnic_crq crq;

	memset(&crq, 0, sizeof(crq));
	crq.generic.first = IBMVNIC_CRQ_INIT_CMD;
	crq.generic.cmd = IBMVNIC_CRQ_INIT;
	netdev_dbg(adapter->netdev, "Sending CRQ init\n");

	return ibmvnic_send_crq(adapter, &crq);
}

static int ibmvnic_send_crq_init_complete(struct ibmvnic_adapter *adapter)
{
	union ibmvnic_crq crq;

	memset(&crq, 0, sizeof(crq));
	crq.generic.first = IBMVNIC_CRQ_INIT_CMD;
	crq.generic.cmd = IBMVNIC_CRQ_INIT_COMPLETE;
	netdev_dbg(adapter->netdev, "Sending CRQ init complete\n");

	return ibmvnic_send_crq(adapter, &crq);
}

static int send_version_xchg(struct ibmvnic_adapter *adapter)
{
	union ibmvnic_crq crq;

	memset(&crq, 0, sizeof(crq));
	crq.version_exchange.first = IBMVNIC_CRQ_CMD;
	crq.version_exchange.cmd = VERSION_EXCHANGE;
	crq.version_exchange.version = cpu_to_be16(ibmvnic_version);

	return ibmvnic_send_crq(adapter, &crq);
}

static void send_login(struct ibmvnic_adapter *adapter)
{
	struct ibmvnic_login_rsp_buffer *login_rsp_buffer;
	struct ibmvnic_login_buffer *login_buffer;
	struct ibmvnic_inflight_cmd *inflight_cmd;
	struct device *dev = &adapter->vdev->dev;
	dma_addr_t rsp_buffer_token;
	dma_addr_t buffer_token;
	size_t rsp_buffer_size;
	union ibmvnic_crq crq;
	unsigned long flags;
	size_t buffer_size;
	__be64 *tx_list_p;
	__be64 *rx_list_p;
	int i;

	buffer_size =
	    sizeof(struct ibmvnic_login_buffer) +
	    sizeof(u64) * (adapter->req_tx_queues + adapter->req_rx_queues);

	login_buffer = kmalloc(buffer_size, GFP_ATOMIC);
	if (!login_buffer)
		goto buf_alloc_failed;

	buffer_token = dma_map_single(dev, login_buffer, buffer_size,
				      DMA_TO_DEVICE);
	if (dma_mapping_error(dev, buffer_token)) {
		dev_err(dev, "Couldn't map login buffer\n");
		goto buf_map_failed;
	}

	rsp_buffer_size = sizeof(struct ibmvnic_login_rsp_buffer) +
			  sizeof(u64) * adapter->req_tx_queues +
			  sizeof(u64) * adapter->req_rx_queues +
			  sizeof(u64) * adapter->req_rx_queues +
			  sizeof(u8) * IBMVNIC_TX_DESC_VERSIONS;

	login_rsp_buffer = kmalloc(rsp_buffer_size, GFP_ATOMIC);
	if (!login_rsp_buffer)
		goto buf_rsp_alloc_failed;

	rsp_buffer_token = dma_map_single(dev, login_rsp_buffer,
					  rsp_buffer_size, DMA_FROM_DEVICE);
	if (dma_mapping_error(dev, rsp_buffer_token)) {
		dev_err(dev, "Couldn't map login rsp buffer\n");
		goto buf_rsp_map_failed;
	}
	inflight_cmd = kmalloc(sizeof(*inflight_cmd), GFP_ATOMIC);
	if (!inflight_cmd) {
		dev_err(dev, "Couldn't allocate inflight_cmd\n");
		goto inflight_alloc_failed;
	}
	adapter->login_buf = login_buffer;
	adapter->login_buf_token = buffer_token;
	adapter->login_buf_sz = buffer_size;
	adapter->login_rsp_buf = login_rsp_buffer;
	adapter->login_rsp_buf_token = rsp_buffer_token;
	adapter->login_rsp_buf_sz = rsp_buffer_size;

	login_buffer->len = cpu_to_be32(buffer_size);
	login_buffer->version = cpu_to_be32(INITIAL_VERSION_LB);
	login_buffer->num_txcomp_subcrqs = cpu_to_be32(adapter->req_tx_queues);
	login_buffer->off_txcomp_subcrqs =
	    cpu_to_be32(sizeof(struct ibmvnic_login_buffer));
	login_buffer->num_rxcomp_subcrqs = cpu_to_be32(adapter->req_rx_queues);
	login_buffer->off_rxcomp_subcrqs =
	    cpu_to_be32(sizeof(struct ibmvnic_login_buffer) +
			sizeof(u64) * adapter->req_tx_queues);
	login_buffer->login_rsp_ioba = cpu_to_be32(rsp_buffer_token);
	login_buffer->login_rsp_len = cpu_to_be32(rsp_buffer_size);

	tx_list_p = (__be64 *)((char *)login_buffer +
				      sizeof(struct ibmvnic_login_buffer));
	rx_list_p = (__be64 *)((char *)login_buffer +
				      sizeof(struct ibmvnic_login_buffer) +
				      sizeof(u64) * adapter->req_tx_queues);

	for (i = 0; i < adapter->req_tx_queues; i++) {
		if (adapter->tx_scrq[i]) {
			tx_list_p[i] = cpu_to_be64(adapter->tx_scrq[i]->
						   crq_num);
		}
	}

	for (i = 0; i < adapter->req_rx_queues; i++) {
		if (adapter->rx_scrq[i]) {
			rx_list_p[i] = cpu_to_be64(adapter->rx_scrq[i]->
						   crq_num);
		}
	}

	netdev_dbg(adapter->netdev, "Login Buffer:\n");
	for (i = 0; i < (adapter->login_buf_sz - 1) / 8 + 1; i++) {
		netdev_dbg(adapter->netdev, "%016lx\n",
			   ((unsigned long int *)(adapter->login_buf))[i]);
	}

	memset(&crq, 0, sizeof(crq));
	crq.login.first = IBMVNIC_CRQ_CMD;
	crq.login.cmd = LOGIN;
	crq.login.ioba = cpu_to_be32(buffer_token);
	crq.login.len = cpu_to_be32(buffer_size);

	memcpy(&inflight_cmd->crq, &crq, sizeof(crq));

	spin_lock_irqsave(&adapter->inflight_lock, flags);
	list_add_tail(&inflight_cmd->list, &adapter->inflight);
	spin_unlock_irqrestore(&adapter->inflight_lock, flags);

	ibmvnic_send_crq(adapter, &crq);

	return;

inflight_alloc_failed:
	dma_unmap_single(dev, rsp_buffer_token, rsp_buffer_size,
			 DMA_FROM_DEVICE);
buf_rsp_map_failed:
	kfree(login_rsp_buffer);
buf_rsp_alloc_failed:
	dma_unmap_single(dev, buffer_token, buffer_size, DMA_TO_DEVICE);
buf_map_failed:
	kfree(login_buffer);
buf_alloc_failed:
	return;
}

static void send_request_map(struct ibmvnic_adapter *adapter, dma_addr_t addr,
			     u32 len, u8 map_id)
{
	union ibmvnic_crq crq;

	memset(&crq, 0, sizeof(crq));
	crq.request_map.first = IBMVNIC_CRQ_CMD;
	crq.request_map.cmd = REQUEST_MAP;
	crq.request_map.map_id = map_id;
	crq.request_map.ioba = cpu_to_be32(addr);
	crq.request_map.len = cpu_to_be32(len);
	ibmvnic_send_crq(adapter, &crq);
}

static void send_request_unmap(struct ibmvnic_adapter *adapter, u8 map_id)
{
	union ibmvnic_crq crq;

	memset(&crq, 0, sizeof(crq));
	crq.request_unmap.first = IBMVNIC_CRQ_CMD;
	crq.request_unmap.cmd = REQUEST_UNMAP;
	crq.request_unmap.map_id = map_id;
	ibmvnic_send_crq(adapter, &crq);
}

static void send_map_query(struct ibmvnic_adapter *adapter)
{
	union ibmvnic_crq crq;

	memset(&crq, 0, sizeof(crq));
	crq.query_map.first = IBMVNIC_CRQ_CMD;
	crq.query_map.cmd = QUERY_MAP;
	ibmvnic_send_crq(adapter, &crq);
}

/* Send a series of CRQs requesting various capabilities of the VNIC server */
static void send_cap_queries(struct ibmvnic_adapter *adapter)
{
	union ibmvnic_crq crq;

	atomic_set(&adapter->running_cap_queries, 0);
	memset(&crq, 0, sizeof(crq));
	crq.query_capability.first = IBMVNIC_CRQ_CMD;
	crq.query_capability.cmd = QUERY_CAPABILITY;

	crq.query_capability.capability = cpu_to_be16(MIN_TX_QUEUES);
	atomic_inc(&adapter->running_cap_queries);
	ibmvnic_send_crq(adapter, &crq);

	crq.query_capability.capability = cpu_to_be16(MIN_RX_QUEUES);
	atomic_inc(&adapter->running_cap_queries);
	ibmvnic_send_crq(adapter, &crq);

	crq.query_capability.capability = cpu_to_be16(MIN_RX_ADD_QUEUES);
	atomic_inc(&adapter->running_cap_queries);
	ibmvnic_send_crq(adapter, &crq);

	crq.query_capability.capability = cpu_to_be16(MAX_TX_QUEUES);
	atomic_inc(&adapter->running_cap_queries);
	ibmvnic_send_crq(adapter, &crq);

	crq.query_capability.capability = cpu_to_be16(MAX_RX_QUEUES);
	atomic_inc(&adapter->running_cap_queries);
	ibmvnic_send_crq(adapter, &crq);

	crq.query_capability.capability = cpu_to_be16(MAX_RX_ADD_QUEUES);
	atomic_inc(&adapter->running_cap_queries);
	ibmvnic_send_crq(adapter, &crq);

	crq.query_capability.capability =
	    cpu_to_be16(MIN_TX_ENTRIES_PER_SUBCRQ);
	atomic_inc(&adapter->running_cap_queries);
	ibmvnic_send_crq(adapter, &crq);

	crq.query_capability.capability =
	    cpu_to_be16(MIN_RX_ADD_ENTRIES_PER_SUBCRQ);
	atomic_inc(&adapter->running_cap_queries);
	ibmvnic_send_crq(adapter, &crq);

	crq.query_capability.capability =
	    cpu_to_be16(MAX_TX_ENTRIES_PER_SUBCRQ);
	atomic_inc(&adapter->running_cap_queries);
	ibmvnic_send_crq(adapter, &crq);

	crq.query_capability.capability =
	    cpu_to_be16(MAX_RX_ADD_ENTRIES_PER_SUBCRQ);
	atomic_inc(&adapter->running_cap_queries);
	ibmvnic_send_crq(adapter, &crq);

	crq.query_capability.capability = cpu_to_be16(TCP_IP_OFFLOAD);
	atomic_inc(&adapter->running_cap_queries);
	ibmvnic_send_crq(adapter, &crq);

	crq.query_capability.capability = cpu_to_be16(PROMISC_SUPPORTED);
	atomic_inc(&adapter->running_cap_queries);
	ibmvnic_send_crq(adapter, &crq);

	crq.query_capability.capability = cpu_to_be16(MIN_MTU);
	atomic_inc(&adapter->running_cap_queries);
	ibmvnic_send_crq(adapter, &crq);

	crq.query_capability.capability = cpu_to_be16(MAX_MTU);
	atomic_inc(&adapter->running_cap_queries);
	ibmvnic_send_crq(adapter, &crq);

	crq.query_capability.capability = cpu_to_be16(MAX_MULTICAST_FILTERS);
	atomic_inc(&adapter->running_cap_queries);
	ibmvnic_send_crq(adapter, &crq);

	crq.query_capability.capability = cpu_to_be16(VLAN_HEADER_INSERTION);
	atomic_inc(&adapter->running_cap_queries);
	ibmvnic_send_crq(adapter, &crq);

	crq.query_capability.capability = cpu_to_be16(MAX_TX_SG_ENTRIES);
	atomic_inc(&adapter->running_cap_queries);
	ibmvnic_send_crq(adapter, &crq);

	crq.query_capability.capability = cpu_to_be16(RX_SG_SUPPORTED);
	atomic_inc(&adapter->running_cap_queries);
	ibmvnic_send_crq(adapter, &crq);

	crq.query_capability.capability = cpu_to_be16(OPT_TX_COMP_SUB_QUEUES);
	atomic_inc(&adapter->running_cap_queries);
	ibmvnic_send_crq(adapter, &crq);

	crq.query_capability.capability = cpu_to_be16(OPT_RX_COMP_QUEUES);
	atomic_inc(&adapter->running_cap_queries);
	ibmvnic_send_crq(adapter, &crq);

	crq.query_capability.capability =
			cpu_to_be16(OPT_RX_BUFADD_Q_PER_RX_COMP_Q);
	atomic_inc(&adapter->running_cap_queries);
	ibmvnic_send_crq(adapter, &crq);

	crq.query_capability.capability =
			cpu_to_be16(OPT_TX_ENTRIES_PER_SUBCRQ);
	atomic_inc(&adapter->running_cap_queries);
	ibmvnic_send_crq(adapter, &crq);

	crq.query_capability.capability =
			cpu_to_be16(OPT_RXBA_ENTRIES_PER_SUBCRQ);
	atomic_inc(&adapter->running_cap_queries);
	ibmvnic_send_crq(adapter, &crq);

	crq.query_capability.capability = cpu_to_be16(TX_RX_DESC_REQ);
	atomic_inc(&adapter->running_cap_queries);
	ibmvnic_send_crq(adapter, &crq);
}

static void handle_query_ip_offload_rsp(struct ibmvnic_adapter *adapter)
{
	struct device *dev = &adapter->vdev->dev;
	struct ibmvnic_query_ip_offload_buffer *buf = &adapter->ip_offload_buf;
	union ibmvnic_crq crq;
	int i;

	dma_unmap_single(dev, adapter->ip_offload_tok,
			 sizeof(adapter->ip_offload_buf), DMA_FROM_DEVICE);

	netdev_dbg(adapter->netdev, "Query IP Offload Buffer:\n");
	for (i = 0; i < (sizeof(adapter->ip_offload_buf) - 1) / 8 + 1; i++)
		netdev_dbg(adapter->netdev, "%016lx\n",
			   ((unsigned long int *)(buf))[i]);

	netdev_dbg(adapter->netdev, "ipv4_chksum = %d\n", buf->ipv4_chksum);
	netdev_dbg(adapter->netdev, "ipv6_chksum = %d\n", buf->ipv6_chksum);
	netdev_dbg(adapter->netdev, "tcp_ipv4_chksum = %d\n",
		   buf->tcp_ipv4_chksum);
	netdev_dbg(adapter->netdev, "tcp_ipv6_chksum = %d\n",
		   buf->tcp_ipv6_chksum);
	netdev_dbg(adapter->netdev, "udp_ipv4_chksum = %d\n",
		   buf->udp_ipv4_chksum);
	netdev_dbg(adapter->netdev, "udp_ipv6_chksum = %d\n",
		   buf->udp_ipv6_chksum);
	netdev_dbg(adapter->netdev, "large_tx_ipv4 = %d\n",
		   buf->large_tx_ipv4);
	netdev_dbg(adapter->netdev, "large_tx_ipv6 = %d\n",
		   buf->large_tx_ipv6);
	netdev_dbg(adapter->netdev, "large_rx_ipv4 = %d\n",
		   buf->large_rx_ipv4);
	netdev_dbg(adapter->netdev, "large_rx_ipv6 = %d\n",
		   buf->large_rx_ipv6);
	netdev_dbg(adapter->netdev, "max_ipv4_hdr_sz = %d\n",
		   buf->max_ipv4_header_size);
	netdev_dbg(adapter->netdev, "max_ipv6_hdr_sz = %d\n",
		   buf->max_ipv6_header_size);
	netdev_dbg(adapter->netdev, "max_tcp_hdr_size = %d\n",
		   buf->max_tcp_header_size);
	netdev_dbg(adapter->netdev, "max_udp_hdr_size = %d\n",
		   buf->max_udp_header_size);
	netdev_dbg(adapter->netdev, "max_large_tx_size = %d\n",
		   buf->max_large_tx_size);
	netdev_dbg(adapter->netdev, "max_large_rx_size = %d\n",
		   buf->max_large_rx_size);
	netdev_dbg(adapter->netdev, "ipv6_ext_hdr = %d\n",
		   buf->ipv6_extension_header);
	netdev_dbg(adapter->netdev, "tcp_pseudosum_req = %d\n",
		   buf->tcp_pseudosum_req);
	netdev_dbg(adapter->netdev, "num_ipv6_ext_hd = %d\n",
		   buf->num_ipv6_ext_headers);
	netdev_dbg(adapter->netdev, "off_ipv6_ext_hd = %d\n",
		   buf->off_ipv6_ext_headers);

	adapter->ip_offload_ctrl_tok =
	    dma_map_single(dev, &adapter->ip_offload_ctrl,
			   sizeof(adapter->ip_offload_ctrl), DMA_TO_DEVICE);

	if (dma_mapping_error(dev, adapter->ip_offload_ctrl_tok)) {
		dev_err(dev, "Couldn't map ip offload control buffer\n");
		return;
	}

	adapter->ip_offload_ctrl.version = cpu_to_be32(INITIAL_VERSION_IOB);
	adapter->ip_offload_ctrl.tcp_ipv4_chksum = buf->tcp_ipv4_chksum;
	adapter->ip_offload_ctrl.udp_ipv4_chksum = buf->udp_ipv4_chksum;
	adapter->ip_offload_ctrl.tcp_ipv6_chksum = buf->tcp_ipv6_chksum;
	adapter->ip_offload_ctrl.udp_ipv6_chksum = buf->udp_ipv6_chksum;

	/* large_tx/rx disabled for now, additional features needed */
	adapter->ip_offload_ctrl.large_tx_ipv4 = 0;
	adapter->ip_offload_ctrl.large_tx_ipv6 = 0;
	adapter->ip_offload_ctrl.large_rx_ipv4 = 0;
	adapter->ip_offload_ctrl.large_rx_ipv6 = 0;

	adapter->netdev->features = NETIF_F_GSO;

	if (buf->tcp_ipv4_chksum || buf->udp_ipv4_chksum)
		adapter->netdev->features |= NETIF_F_IP_CSUM;

	if (buf->tcp_ipv6_chksum || buf->udp_ipv6_chksum)
		adapter->netdev->features |= NETIF_F_IPV6_CSUM;

	if ((adapter->netdev->features &
	    (NETIF_F_IP_CSUM | NETIF_F_IPV6_CSUM)))
		adapter->netdev->features |= NETIF_F_RXCSUM;

	memset(&crq, 0, sizeof(crq));
	crq.control_ip_offload.first = IBMVNIC_CRQ_CMD;
	crq.control_ip_offload.cmd = CONTROL_IP_OFFLOAD;
	crq.control_ip_offload.len =
	    cpu_to_be32(sizeof(adapter->ip_offload_ctrl));
	crq.control_ip_offload.ioba = cpu_to_be32(adapter->ip_offload_ctrl_tok);
	ibmvnic_send_crq(adapter, &crq);
}

static void handle_error_info_rsp(union ibmvnic_crq *crq,
				  struct ibmvnic_adapter *adapter)
{
	struct device *dev = &adapter->vdev->dev;
	struct ibmvnic_error_buff *error_buff, *tmp;
	unsigned long flags;
	bool found = false;
	int i;

	if (!crq->request_error_rsp.rc.code) {
		dev_info(dev, "Request Error Rsp returned with rc=%x\n",
			 crq->request_error_rsp.rc.code);
		return;
	}

	spin_lock_irqsave(&adapter->error_list_lock, flags);
	list_for_each_entry_safe(error_buff, tmp, &adapter->errors, list)
		if (error_buff->error_id == crq->request_error_rsp.error_id) {
			found = true;
			list_del(&error_buff->list);
			break;
		}
	spin_unlock_irqrestore(&adapter->error_list_lock, flags);

	if (!found) {
		dev_err(dev, "Couldn't find error id %x\n",
			be32_to_cpu(crq->request_error_rsp.error_id));
		return;
	}

	dev_err(dev, "Detailed info for error id %x:",
		be32_to_cpu(crq->request_error_rsp.error_id));

	for (i = 0; i < error_buff->len; i++) {
		pr_cont("%02x", (int)error_buff->buff[i]);
		if (i % 8 == 7)
			pr_cont(" ");
	}
	pr_cont("\n");

	dma_unmap_single(dev, error_buff->dma, error_buff->len,
			 DMA_FROM_DEVICE);
	kfree(error_buff->buff);
	kfree(error_buff);
}

static void handle_dump_size_rsp(union ibmvnic_crq *crq,
				 struct ibmvnic_adapter *adapter)
{
	int len = be32_to_cpu(crq->request_dump_size_rsp.len);
	struct ibmvnic_inflight_cmd *inflight_cmd;
	struct device *dev = &adapter->vdev->dev;
	union ibmvnic_crq newcrq;
	unsigned long flags;

	/* allocate and map buffer */
	adapter->dump_data = kmalloc(len, GFP_KERNEL);
	if (!adapter->dump_data) {
		complete(&adapter->fw_done);
		return;
	}

	adapter->dump_data_token = dma_map_single(dev, adapter->dump_data, len,
						  DMA_FROM_DEVICE);

	if (dma_mapping_error(dev, adapter->dump_data_token)) {
		if (!firmware_has_feature(FW_FEATURE_CMO))
			dev_err(dev, "Couldn't map dump data\n");
		kfree(adapter->dump_data);
		complete(&adapter->fw_done);
		return;
	}

	inflight_cmd = kmalloc(sizeof(*inflight_cmd), GFP_ATOMIC);
	if (!inflight_cmd) {
		dma_unmap_single(dev, adapter->dump_data_token, len,
				 DMA_FROM_DEVICE);
		kfree(adapter->dump_data);
		complete(&adapter->fw_done);
		return;
	}

	memset(&newcrq, 0, sizeof(newcrq));
	newcrq.request_dump.first = IBMVNIC_CRQ_CMD;
	newcrq.request_dump.cmd = REQUEST_DUMP;
	newcrq.request_dump.ioba = cpu_to_be32(adapter->dump_data_token);
	newcrq.request_dump.len = cpu_to_be32(adapter->dump_data_size);

	memcpy(&inflight_cmd->crq, &newcrq, sizeof(newcrq));

	spin_lock_irqsave(&adapter->inflight_lock, flags);
	list_add_tail(&inflight_cmd->list, &adapter->inflight);
	spin_unlock_irqrestore(&adapter->inflight_lock, flags);

	ibmvnic_send_crq(adapter, &newcrq);
}

static void handle_error_indication(union ibmvnic_crq *crq,
				    struct ibmvnic_adapter *adapter)
{
	int detail_len = be32_to_cpu(crq->error_indication.detail_error_sz);
	struct ibmvnic_inflight_cmd *inflight_cmd;
	struct device *dev = &adapter->vdev->dev;
	struct ibmvnic_error_buff *error_buff;
	union ibmvnic_crq new_crq;
	unsigned long flags;

	dev_err(dev, "Firmware reports %serror id %x, cause %d\n",
		crq->error_indication.
		    flags & IBMVNIC_FATAL_ERROR ? "FATAL " : "",
		be32_to_cpu(crq->error_indication.error_id),
		be16_to_cpu(crq->error_indication.error_cause));

	error_buff = kmalloc(sizeof(*error_buff), GFP_ATOMIC);
	if (!error_buff)
		return;

	error_buff->buff = kmalloc(detail_len, GFP_ATOMIC);
	if (!error_buff->buff) {
		kfree(error_buff);
		return;
	}

	error_buff->dma = dma_map_single(dev, error_buff->buff, detail_len,
					 DMA_FROM_DEVICE);
	if (dma_mapping_error(dev, error_buff->dma)) {
		if (!firmware_has_feature(FW_FEATURE_CMO))
			dev_err(dev, "Couldn't map error buffer\n");
		kfree(error_buff->buff);
		kfree(error_buff);
		return;
	}

	inflight_cmd = kmalloc(sizeof(*inflight_cmd), GFP_ATOMIC);
	if (!inflight_cmd) {
		dma_unmap_single(dev, error_buff->dma, detail_len,
				 DMA_FROM_DEVICE);
		kfree(error_buff->buff);
		kfree(error_buff);
		return;
	}

	error_buff->len = detail_len;
	error_buff->error_id = crq->error_indication.error_id;

	spin_lock_irqsave(&adapter->error_list_lock, flags);
	list_add_tail(&error_buff->list, &adapter->errors);
	spin_unlock_irqrestore(&adapter->error_list_lock, flags);

	memset(&new_crq, 0, sizeof(new_crq));
	new_crq.request_error_info.first = IBMVNIC_CRQ_CMD;
	new_crq.request_error_info.cmd = REQUEST_ERROR_INFO;
	new_crq.request_error_info.ioba = cpu_to_be32(error_buff->dma);
	new_crq.request_error_info.len = cpu_to_be32(detail_len);
	new_crq.request_error_info.error_id = crq->error_indication.error_id;

	memcpy(&inflight_cmd->crq, &crq, sizeof(crq));

	spin_lock_irqsave(&adapter->inflight_lock, flags);
	list_add_tail(&inflight_cmd->list, &adapter->inflight);
	spin_unlock_irqrestore(&adapter->inflight_lock, flags);

	ibmvnic_send_crq(adapter, &new_crq);
}

static void handle_change_mac_rsp(union ibmvnic_crq *crq,
				  struct ibmvnic_adapter *adapter)
{
	struct net_device *netdev = adapter->netdev;
	struct device *dev = &adapter->vdev->dev;
	long rc;

	rc = crq->change_mac_addr_rsp.rc.code;
	if (rc) {
		dev_err(dev, "Error %ld in CHANGE_MAC_ADDR_RSP\n", rc);
		return;
	}
	memcpy(netdev->dev_addr, &crq->change_mac_addr_rsp.mac_addr[0],
	       ETH_ALEN);
}

static void handle_request_cap_rsp(union ibmvnic_crq *crq,
				   struct ibmvnic_adapter *adapter)
{
	struct device *dev = &adapter->vdev->dev;
	u64 *req_value;
	char *name;

	switch (be16_to_cpu(crq->request_capability_rsp.capability)) {
	case REQ_TX_QUEUES:
		req_value = &adapter->req_tx_queues;
		name = "tx";
		break;
	case REQ_RX_QUEUES:
		req_value = &adapter->req_rx_queues;
		name = "rx";
		break;
	case REQ_RX_ADD_QUEUES:
		req_value = &adapter->req_rx_add_queues;
		name = "rx_add";
		break;
	case REQ_TX_ENTRIES_PER_SUBCRQ:
		req_value = &adapter->req_tx_entries_per_subcrq;
		name = "tx_entries_per_subcrq";
		break;
	case REQ_RX_ADD_ENTRIES_PER_SUBCRQ:
		req_value = &adapter->req_rx_add_entries_per_subcrq;
		name = "rx_add_entries_per_subcrq";
		break;
	case REQ_MTU:
		req_value = &adapter->req_mtu;
		name = "mtu";
		break;
	case PROMISC_REQUESTED:
		req_value = &adapter->promisc;
		name = "promisc";
		break;
	default:
		dev_err(dev, "Got invalid cap request rsp %d\n",
			crq->request_capability.capability);
		return;
	}

	switch (crq->request_capability_rsp.rc.code) {
	case SUCCESS:
		break;
	case PARTIALSUCCESS:
		dev_info(dev, "req=%lld, rsp=%ld in %s queue, retrying.\n",
			 *req_value,
			 (long int)be64_to_cpu(crq->request_capability_rsp.
					       number), name);
		release_sub_crqs_no_irqs(adapter);
		*req_value = be64_to_cpu(crq->request_capability_rsp.number);
		init_sub_crqs(adapter, 1);
		return;
	default:
		dev_err(dev, "Error %d in request cap rsp\n",
			crq->request_capability_rsp.rc.code);
		return;
	}

	/* Done receiving requested capabilities, query IP offload support */
	if (++adapter->requested_caps == 7) {
		union ibmvnic_crq newcrq;
		int buf_sz = sizeof(struct ibmvnic_query_ip_offload_buffer);
		struct ibmvnic_query_ip_offload_buffer *ip_offload_buf =
		    &adapter->ip_offload_buf;

		adapter->ip_offload_tok = dma_map_single(dev, ip_offload_buf,
							 buf_sz,
							 DMA_FROM_DEVICE);

		if (dma_mapping_error(dev, adapter->ip_offload_tok)) {
			if (!firmware_has_feature(FW_FEATURE_CMO))
				dev_err(dev, "Couldn't map offload buffer\n");
			return;
		}

		memset(&newcrq, 0, sizeof(newcrq));
		newcrq.query_ip_offload.first = IBMVNIC_CRQ_CMD;
		newcrq.query_ip_offload.cmd = QUERY_IP_OFFLOAD;
		newcrq.query_ip_offload.len = cpu_to_be32(buf_sz);
		newcrq.query_ip_offload.ioba =
		    cpu_to_be32(adapter->ip_offload_tok);

		ibmvnic_send_crq(adapter, &newcrq);
	}
}

static int handle_login_rsp(union ibmvnic_crq *login_rsp_crq,
			    struct ibmvnic_adapter *adapter)
{
	struct device *dev = &adapter->vdev->dev;
	struct ibmvnic_login_rsp_buffer *login_rsp = adapter->login_rsp_buf;
	struct ibmvnic_login_buffer *login = adapter->login_buf;
	union ibmvnic_crq crq;
	int i;

	dma_unmap_single(dev, adapter->login_buf_token, adapter->login_buf_sz,
			 DMA_BIDIRECTIONAL);
	dma_unmap_single(dev, adapter->login_rsp_buf_token,
			 adapter->login_rsp_buf_sz, DMA_BIDIRECTIONAL);

	/* If the number of queues requested can't be allocated by the
	 * server, the login response will return with code 1. We will need
	 * to resend the login buffer with fewer queues requested.
	 */
	if (login_rsp_crq->generic.rc.code) {
		adapter->renegotiate = true;
		complete(&adapter->init_done);
		return 0;
	}

	netdev_dbg(adapter->netdev, "Login Response Buffer:\n");
	for (i = 0; i < (adapter->login_rsp_buf_sz - 1) / 8 + 1; i++) {
		netdev_dbg(adapter->netdev, "%016lx\n",
			   ((unsigned long int *)(adapter->login_rsp_buf))[i]);
	}

	/* Sanity checks */
	if (login->num_txcomp_subcrqs != login_rsp->num_txsubm_subcrqs ||
	    (be32_to_cpu(login->num_rxcomp_subcrqs) *
	     adapter->req_rx_add_queues !=
	     be32_to_cpu(login_rsp->num_rxadd_subcrqs))) {
		dev_err(dev, "FATAL: Inconsistent login and login rsp\n");
		ibmvnic_remove(adapter->vdev);
		return -EIO;
	}
	complete(&adapter->init_done);

	memset(&crq, 0, sizeof(crq));
	crq.request_ras_comp_num.first = IBMVNIC_CRQ_CMD;
	crq.request_ras_comp_num.cmd = REQUEST_RAS_COMP_NUM;
	ibmvnic_send_crq(adapter, &crq);

	return 0;
}

static void handle_request_map_rsp(union ibmvnic_crq *crq,
				   struct ibmvnic_adapter *adapter)
{
	struct device *dev = &adapter->vdev->dev;
	u8 map_id = crq->request_map_rsp.map_id;
	int tx_subcrqs;
	int rx_subcrqs;
	long rc;
	int i;

	tx_subcrqs = be32_to_cpu(adapter->login_rsp_buf->num_txsubm_subcrqs);
	rx_subcrqs = be32_to_cpu(adapter->login_rsp_buf->num_rxadd_subcrqs);

	rc = crq->request_map_rsp.rc.code;
	if (rc) {
		dev_err(dev, "Error %ld in REQUEST_MAP_RSP\n", rc);
		adapter->map_id--;
		/* need to find and zero tx/rx_pool map_id */
		for (i = 0; i < tx_subcrqs; i++) {
			if (adapter->tx_pool[i].long_term_buff.map_id == map_id)
				adapter->tx_pool[i].long_term_buff.map_id = 0;
		}
		for (i = 0; i < rx_subcrqs; i++) {
			if (adapter->rx_pool[i].long_term_buff.map_id == map_id)
				adapter->rx_pool[i].long_term_buff.map_id = 0;
		}
	}
	complete(&adapter->fw_done);
}

static void handle_request_unmap_rsp(union ibmvnic_crq *crq,
				     struct ibmvnic_adapter *adapter)
{
	struct device *dev = &adapter->vdev->dev;
	long rc;

	rc = crq->request_unmap_rsp.rc.code;
	if (rc)
		dev_err(dev, "Error %ld in REQUEST_UNMAP_RSP\n", rc);
}

static void handle_query_map_rsp(union ibmvnic_crq *crq,
				 struct ibmvnic_adapter *adapter)
{
	struct net_device *netdev = adapter->netdev;
	struct device *dev = &adapter->vdev->dev;
	long rc;

	rc = crq->query_map_rsp.rc.code;
	if (rc) {
		dev_err(dev, "Error %ld in QUERY_MAP_RSP\n", rc);
		return;
	}
	netdev_dbg(netdev, "page_size = %d\ntot_pages = %d\nfree_pages = %d\n",
		   crq->query_map_rsp.page_size, crq->query_map_rsp.tot_pages,
		   crq->query_map_rsp.free_pages);
}

static void handle_query_cap_rsp(union ibmvnic_crq *crq,
				 struct ibmvnic_adapter *adapter)
{
	struct net_device *netdev = adapter->netdev;
	struct device *dev = &adapter->vdev->dev;
	long rc;

	atomic_dec(&adapter->running_cap_queries);
	netdev_dbg(netdev, "Outstanding queries: %d\n",
		   atomic_read(&adapter->running_cap_queries));
	rc = crq->query_capability.rc.code;
	if (rc) {
		dev_err(dev, "Error %ld in QUERY_CAP_RSP\n", rc);
		goto out;
	}

	switch (be16_to_cpu(crq->query_capability.capability)) {
	case MIN_TX_QUEUES:
		adapter->min_tx_queues =
		    be64_to_cpu(crq->query_capability.number);
		netdev_dbg(netdev, "min_tx_queues = %lld\n",
			   adapter->min_tx_queues);
		break;
	case MIN_RX_QUEUES:
		adapter->min_rx_queues =
		    be64_to_cpu(crq->query_capability.number);
		netdev_dbg(netdev, "min_rx_queues = %lld\n",
			   adapter->min_rx_queues);
		break;
	case MIN_RX_ADD_QUEUES:
		adapter->min_rx_add_queues =
		    be64_to_cpu(crq->query_capability.number);
		netdev_dbg(netdev, "min_rx_add_queues = %lld\n",
			   adapter->min_rx_add_queues);
		break;
	case MAX_TX_QUEUES:
		adapter->max_tx_queues =
		    be64_to_cpu(crq->query_capability.number);
		netdev_dbg(netdev, "max_tx_queues = %lld\n",
			   adapter->max_tx_queues);
		break;
	case MAX_RX_QUEUES:
		adapter->max_rx_queues =
		    be64_to_cpu(crq->query_capability.number);
		netdev_dbg(netdev, "max_rx_queues = %lld\n",
			   adapter->max_rx_queues);
		break;
	case MAX_RX_ADD_QUEUES:
		adapter->max_rx_add_queues =
		    be64_to_cpu(crq->query_capability.number);
		netdev_dbg(netdev, "max_rx_add_queues = %lld\n",
			   adapter->max_rx_add_queues);
		break;
	case MIN_TX_ENTRIES_PER_SUBCRQ:
		adapter->min_tx_entries_per_subcrq =
		    be64_to_cpu(crq->query_capability.number);
		netdev_dbg(netdev, "min_tx_entries_per_subcrq = %lld\n",
			   adapter->min_tx_entries_per_subcrq);
		break;
	case MIN_RX_ADD_ENTRIES_PER_SUBCRQ:
		adapter->min_rx_add_entries_per_subcrq =
		    be64_to_cpu(crq->query_capability.number);
		netdev_dbg(netdev, "min_rx_add_entrs_per_subcrq = %lld\n",
			   adapter->min_rx_add_entries_per_subcrq);
		break;
	case MAX_TX_ENTRIES_PER_SUBCRQ:
		adapter->max_tx_entries_per_subcrq =
		    be64_to_cpu(crq->query_capability.number);
		netdev_dbg(netdev, "max_tx_entries_per_subcrq = %lld\n",
			   adapter->max_tx_entries_per_subcrq);
		break;
	case MAX_RX_ADD_ENTRIES_PER_SUBCRQ:
		adapter->max_rx_add_entries_per_subcrq =
		    be64_to_cpu(crq->query_capability.number);
		netdev_dbg(netdev, "max_rx_add_entrs_per_subcrq = %lld\n",
			   adapter->max_rx_add_entries_per_subcrq);
		break;
	case TCP_IP_OFFLOAD:
		adapter->tcp_ip_offload =
		    be64_to_cpu(crq->query_capability.number);
		netdev_dbg(netdev, "tcp_ip_offload = %lld\n",
			   adapter->tcp_ip_offload);
		break;
	case PROMISC_SUPPORTED:
		adapter->promisc_supported =
		    be64_to_cpu(crq->query_capability.number);
		netdev_dbg(netdev, "promisc_supported = %lld\n",
			   adapter->promisc_supported);
		break;
	case MIN_MTU:
		adapter->min_mtu = be64_to_cpu(crq->query_capability.number);
		netdev->min_mtu = adapter->min_mtu - ETH_HLEN;
		netdev_dbg(netdev, "min_mtu = %lld\n", adapter->min_mtu);
		break;
	case MAX_MTU:
		adapter->max_mtu = be64_to_cpu(crq->query_capability.number);
		netdev->max_mtu = adapter->max_mtu - ETH_HLEN;
		netdev_dbg(netdev, "max_mtu = %lld\n", adapter->max_mtu);
		break;
	case MAX_MULTICAST_FILTERS:
		adapter->max_multicast_filters =
		    be64_to_cpu(crq->query_capability.number);
		netdev_dbg(netdev, "max_multicast_filters = %lld\n",
			   adapter->max_multicast_filters);
		break;
	case VLAN_HEADER_INSERTION:
		adapter->vlan_header_insertion =
		    be64_to_cpu(crq->query_capability.number);
		if (adapter->vlan_header_insertion)
			netdev->features |= NETIF_F_HW_VLAN_STAG_TX;
		netdev_dbg(netdev, "vlan_header_insertion = %lld\n",
			   adapter->vlan_header_insertion);
		break;
	case MAX_TX_SG_ENTRIES:
		adapter->max_tx_sg_entries =
		    be64_to_cpu(crq->query_capability.number);
		netdev_dbg(netdev, "max_tx_sg_entries = %lld\n",
			   adapter->max_tx_sg_entries);
		break;
	case RX_SG_SUPPORTED:
		adapter->rx_sg_supported =
		    be64_to_cpu(crq->query_capability.number);
		netdev_dbg(netdev, "rx_sg_supported = %lld\n",
			   adapter->rx_sg_supported);
		break;
	case OPT_TX_COMP_SUB_QUEUES:
		adapter->opt_tx_comp_sub_queues =
		    be64_to_cpu(crq->query_capability.number);
		netdev_dbg(netdev, "opt_tx_comp_sub_queues = %lld\n",
			   adapter->opt_tx_comp_sub_queues);
		break;
	case OPT_RX_COMP_QUEUES:
		adapter->opt_rx_comp_queues =
		    be64_to_cpu(crq->query_capability.number);
		netdev_dbg(netdev, "opt_rx_comp_queues = %lld\n",
			   adapter->opt_rx_comp_queues);
		break;
	case OPT_RX_BUFADD_Q_PER_RX_COMP_Q:
		adapter->opt_rx_bufadd_q_per_rx_comp_q =
		    be64_to_cpu(crq->query_capability.number);
		netdev_dbg(netdev, "opt_rx_bufadd_q_per_rx_comp_q = %lld\n",
			   adapter->opt_rx_bufadd_q_per_rx_comp_q);
		break;
	case OPT_TX_ENTRIES_PER_SUBCRQ:
		adapter->opt_tx_entries_per_subcrq =
		    be64_to_cpu(crq->query_capability.number);
		netdev_dbg(netdev, "opt_tx_entries_per_subcrq = %lld\n",
			   adapter->opt_tx_entries_per_subcrq);
		break;
	case OPT_RXBA_ENTRIES_PER_SUBCRQ:
		adapter->opt_rxba_entries_per_subcrq =
		    be64_to_cpu(crq->query_capability.number);
		netdev_dbg(netdev, "opt_rxba_entries_per_subcrq = %lld\n",
			   adapter->opt_rxba_entries_per_subcrq);
		break;
	case TX_RX_DESC_REQ:
		adapter->tx_rx_desc_req = crq->query_capability.number;
		netdev_dbg(netdev, "tx_rx_desc_req = %llx\n",
			   adapter->tx_rx_desc_req);
		break;

	default:
		netdev_err(netdev, "Got invalid cap rsp %d\n",
			   crq->query_capability.capability);
	}

out:
	if (atomic_read(&adapter->running_cap_queries) == 0)
		init_sub_crqs(adapter, 0);
		/* We're done querying the capabilities, initialize sub-crqs */
}

static void handle_control_ras_rsp(union ibmvnic_crq *crq,
				   struct ibmvnic_adapter *adapter)
{
	u8 correlator = crq->control_ras_rsp.correlator;
	struct device *dev = &adapter->vdev->dev;
	bool found = false;
	int i;

	if (crq->control_ras_rsp.rc.code) {
		dev_warn(dev, "Control ras failed rc=%d\n",
			 crq->control_ras_rsp.rc.code);
		return;
	}

	for (i = 0; i < adapter->ras_comp_num; i++) {
		if (adapter->ras_comps[i].correlator == correlator) {
			found = true;
			break;
		}
	}

	if (!found) {
		dev_warn(dev, "Correlator not found on control_ras_rsp\n");
		return;
	}

	switch (crq->control_ras_rsp.op) {
	case IBMVNIC_TRACE_LEVEL:
		adapter->ras_comps[i].trace_level = crq->control_ras.level;
		break;
	case IBMVNIC_ERROR_LEVEL:
		adapter->ras_comps[i].error_check_level =
		    crq->control_ras.level;
		break;
	case IBMVNIC_TRACE_PAUSE:
		adapter->ras_comp_int[i].paused = 1;
		break;
	case IBMVNIC_TRACE_RESUME:
		adapter->ras_comp_int[i].paused = 0;
		break;
	case IBMVNIC_TRACE_ON:
		adapter->ras_comps[i].trace_on = 1;
		break;
	case IBMVNIC_TRACE_OFF:
		adapter->ras_comps[i].trace_on = 0;
		break;
	case IBMVNIC_CHG_TRACE_BUFF_SZ:
		/* trace_buff_sz is 3 bytes, stuff it into an int */
		((u8 *)(&adapter->ras_comps[i].trace_buff_size))[0] = 0;
		((u8 *)(&adapter->ras_comps[i].trace_buff_size))[1] =
		    crq->control_ras_rsp.trace_buff_sz[0];
		((u8 *)(&adapter->ras_comps[i].trace_buff_size))[2] =
		    crq->control_ras_rsp.trace_buff_sz[1];
		((u8 *)(&adapter->ras_comps[i].trace_buff_size))[3] =
		    crq->control_ras_rsp.trace_buff_sz[2];
		break;
	default:
		dev_err(dev, "invalid op %d on control_ras_rsp",
			crq->control_ras_rsp.op);
	}
}

static ssize_t trace_read(struct file *file, char __user *user_buf, size_t len,
			  loff_t *ppos)
{
	struct ibmvnic_fw_comp_internal *ras_comp_int = file->private_data;
	struct ibmvnic_adapter *adapter = ras_comp_int->adapter;
	struct device *dev = &adapter->vdev->dev;
	struct ibmvnic_fw_trace_entry *trace;
	int num = ras_comp_int->num;
	union ibmvnic_crq crq;
	dma_addr_t trace_tok;

	if (*ppos >= be32_to_cpu(adapter->ras_comps[num].trace_buff_size))
		return 0;

	trace =
	    dma_alloc_coherent(dev,
			       be32_to_cpu(adapter->ras_comps[num].
					   trace_buff_size), &trace_tok,
			       GFP_KERNEL);
	if (!trace) {
		dev_err(dev, "Couldn't alloc trace buffer\n");
		return 0;
	}

	memset(&crq, 0, sizeof(crq));
	crq.collect_fw_trace.first = IBMVNIC_CRQ_CMD;
	crq.collect_fw_trace.cmd = COLLECT_FW_TRACE;
	crq.collect_fw_trace.correlator = adapter->ras_comps[num].correlator;
	crq.collect_fw_trace.ioba = cpu_to_be32(trace_tok);
	crq.collect_fw_trace.len = adapter->ras_comps[num].trace_buff_size;

	init_completion(&adapter->fw_done);
	ibmvnic_send_crq(adapter, &crq);
	wait_for_completion(&adapter->fw_done);

	if (*ppos + len > be32_to_cpu(adapter->ras_comps[num].trace_buff_size))
		len =
		    be32_to_cpu(adapter->ras_comps[num].trace_buff_size) -
		    *ppos;

	copy_to_user(user_buf, &((u8 *)trace)[*ppos], len);

	dma_free_coherent(dev,
			  be32_to_cpu(adapter->ras_comps[num].trace_buff_size),
			  trace, trace_tok);
	*ppos += len;
	return len;
}

static const struct file_operations trace_ops = {
	.owner		= THIS_MODULE,
	.open		= simple_open,
	.read		= trace_read,
};

static ssize_t paused_read(struct file *file, char __user *user_buf, size_t len,
			   loff_t *ppos)
{
	struct ibmvnic_fw_comp_internal *ras_comp_int = file->private_data;
	struct ibmvnic_adapter *adapter = ras_comp_int->adapter;
	int num = ras_comp_int->num;
	char buff[5]; /*  1 or 0 plus \n and \0 */
	int size;

	size = sprintf(buff, "%d\n", adapter->ras_comp_int[num].paused);

	if (*ppos >= size)
		return 0;

	copy_to_user(user_buf, buff, size);
	*ppos += size;
	return size;
}

static ssize_t paused_write(struct file *file, const char __user *user_buf,
			    size_t len, loff_t *ppos)
{
	struct ibmvnic_fw_comp_internal *ras_comp_int = file->private_data;
	struct ibmvnic_adapter *adapter = ras_comp_int->adapter;
	int num = ras_comp_int->num;
	union ibmvnic_crq crq;
	unsigned long val;
	char buff[9]; /* decimal max int plus \n and \0 */

	copy_from_user(buff, user_buf, sizeof(buff));
	val = kstrtoul(buff, 10, NULL);

	adapter->ras_comp_int[num].paused = val ? 1 : 0;

	memset(&crq, 0, sizeof(crq));
	crq.control_ras.first = IBMVNIC_CRQ_CMD;
	crq.control_ras.cmd = CONTROL_RAS;
	crq.control_ras.correlator = adapter->ras_comps[num].correlator;
	crq.control_ras.op = val ? IBMVNIC_TRACE_PAUSE : IBMVNIC_TRACE_RESUME;
	ibmvnic_send_crq(adapter, &crq);

	return len;
}

static const struct file_operations paused_ops = {
	.owner		= THIS_MODULE,
	.open		= simple_open,
	.read		= paused_read,
	.write		= paused_write,
};

static ssize_t tracing_read(struct file *file, char __user *user_buf,
			    size_t len, loff_t *ppos)
{
	struct ibmvnic_fw_comp_internal *ras_comp_int = file->private_data;
	struct ibmvnic_adapter *adapter = ras_comp_int->adapter;
	int num = ras_comp_int->num;
	char buff[5]; /*  1 or 0 plus \n and \0 */
	int size;

	size = sprintf(buff, "%d\n", adapter->ras_comps[num].trace_on);

	if (*ppos >= size)
		return 0;

	copy_to_user(user_buf, buff, size);
	*ppos += size;
	return size;
}

static ssize_t tracing_write(struct file *file, const char __user *user_buf,
			     size_t len, loff_t *ppos)
{
	struct ibmvnic_fw_comp_internal *ras_comp_int = file->private_data;
	struct ibmvnic_adapter *adapter = ras_comp_int->adapter;
	int num = ras_comp_int->num;
	union ibmvnic_crq crq;
	unsigned long val;
	char buff[9]; /* decimal max int plus \n and \0 */

	copy_from_user(buff, user_buf, sizeof(buff));
	val = kstrtoul(buff, 10, NULL);

	memset(&crq, 0, sizeof(crq));
	crq.control_ras.first = IBMVNIC_CRQ_CMD;
	crq.control_ras.cmd = CONTROL_RAS;
	crq.control_ras.correlator = adapter->ras_comps[num].correlator;
	crq.control_ras.op = val ? IBMVNIC_TRACE_ON : IBMVNIC_TRACE_OFF;

	return len;
}

static const struct file_operations tracing_ops = {
	.owner		= THIS_MODULE,
	.open		= simple_open,
	.read		= tracing_read,
	.write		= tracing_write,
};

static ssize_t error_level_read(struct file *file, char __user *user_buf,
				size_t len, loff_t *ppos)
{
	struct ibmvnic_fw_comp_internal *ras_comp_int = file->private_data;
	struct ibmvnic_adapter *adapter = ras_comp_int->adapter;
	int num = ras_comp_int->num;
	char buff[5]; /* decimal max char plus \n and \0 */
	int size;

	size = sprintf(buff, "%d\n", adapter->ras_comps[num].error_check_level);

	if (*ppos >= size)
		return 0;

	copy_to_user(user_buf, buff, size);
	*ppos += size;
	return size;
}

static ssize_t error_level_write(struct file *file, const char __user *user_buf,
				 size_t len, loff_t *ppos)
{
	struct ibmvnic_fw_comp_internal *ras_comp_int = file->private_data;
	struct ibmvnic_adapter *adapter = ras_comp_int->adapter;
	int num = ras_comp_int->num;
	union ibmvnic_crq crq;
	unsigned long val;
	char buff[9]; /* decimal max int plus \n and \0 */

	copy_from_user(buff, user_buf, sizeof(buff));
	val = kstrtoul(buff, 10, NULL);

	if (val > 9)
		val = 9;

	memset(&crq, 0, sizeof(crq));
	crq.control_ras.first = IBMVNIC_CRQ_CMD;
	crq.control_ras.cmd = CONTROL_RAS;
	crq.control_ras.correlator = adapter->ras_comps[num].correlator;
	crq.control_ras.op = IBMVNIC_ERROR_LEVEL;
	crq.control_ras.level = val;
	ibmvnic_send_crq(adapter, &crq);

	return len;
}

static const struct file_operations error_level_ops = {
	.owner		= THIS_MODULE,
	.open		= simple_open,
	.read		= error_level_read,
	.write		= error_level_write,
};

static ssize_t trace_level_read(struct file *file, char __user *user_buf,
				size_t len, loff_t *ppos)
{
	struct ibmvnic_fw_comp_internal *ras_comp_int = file->private_data;
	struct ibmvnic_adapter *adapter = ras_comp_int->adapter;
	int num = ras_comp_int->num;
	char buff[5]; /* decimal max char plus \n and \0 */
	int size;

	size = sprintf(buff, "%d\n", adapter->ras_comps[num].trace_level);
	if (*ppos >= size)
		return 0;

	copy_to_user(user_buf, buff, size);
	*ppos += size;
	return size;
}

static ssize_t trace_level_write(struct file *file, const char __user *user_buf,
				 size_t len, loff_t *ppos)
{
	struct ibmvnic_fw_comp_internal *ras_comp_int = file->private_data;
	struct ibmvnic_adapter *adapter = ras_comp_int->adapter;
	union ibmvnic_crq crq;
	unsigned long val;
	char buff[9]; /* decimal max int plus \n and \0 */

	copy_from_user(buff, user_buf, sizeof(buff));
	val = kstrtoul(buff, 10, NULL);
	if (val > 9)
		val = 9;

	memset(&crq, 0, sizeof(crq));
	crq.control_ras.first = IBMVNIC_CRQ_CMD;
	crq.control_ras.cmd = CONTROL_RAS;
	crq.control_ras.correlator =
	    adapter->ras_comps[ras_comp_int->num].correlator;
	crq.control_ras.op = IBMVNIC_TRACE_LEVEL;
	crq.control_ras.level = val;
	ibmvnic_send_crq(adapter, &crq);

	return len;
}

static const struct file_operations trace_level_ops = {
	.owner		= THIS_MODULE,
	.open		= simple_open,
	.read		= trace_level_read,
	.write		= trace_level_write,
};

static ssize_t trace_buff_size_read(struct file *file, char __user *user_buf,
				    size_t len, loff_t *ppos)
{
	struct ibmvnic_fw_comp_internal *ras_comp_int = file->private_data;
	struct ibmvnic_adapter *adapter = ras_comp_int->adapter;
	int num = ras_comp_int->num;
	char buff[9]; /* decimal max int plus \n and \0 */
	int size;

	size = sprintf(buff, "%d\n", adapter->ras_comps[num].trace_buff_size);
	if (*ppos >= size)
		return 0;

	copy_to_user(user_buf, buff, size);
	*ppos += size;
	return size;
}

static ssize_t trace_buff_size_write(struct file *file,
				     const char __user *user_buf, size_t len,
				     loff_t *ppos)
{
	struct ibmvnic_fw_comp_internal *ras_comp_int = file->private_data;
	struct ibmvnic_adapter *adapter = ras_comp_int->adapter;
	union ibmvnic_crq crq;
	unsigned long val;
	char buff[9]; /* decimal max int plus \n and \0 */

	copy_from_user(buff, user_buf, sizeof(buff));
	val = kstrtoul(buff, 10, NULL);

	memset(&crq, 0, sizeof(crq));
	crq.control_ras.first = IBMVNIC_CRQ_CMD;
	crq.control_ras.cmd = CONTROL_RAS;
	crq.control_ras.correlator =
	    adapter->ras_comps[ras_comp_int->num].correlator;
	crq.control_ras.op = IBMVNIC_CHG_TRACE_BUFF_SZ;
	/* trace_buff_sz is 3 bytes, stuff an int into it */
	crq.control_ras.trace_buff_sz[0] = ((u8 *)(&val))[5];
	crq.control_ras.trace_buff_sz[1] = ((u8 *)(&val))[6];
	crq.control_ras.trace_buff_sz[2] = ((u8 *)(&val))[7];
	ibmvnic_send_crq(adapter, &crq);

	return len;
}

static const struct file_operations trace_size_ops = {
	.owner		= THIS_MODULE,
	.open		= simple_open,
	.read		= trace_buff_size_read,
	.write		= trace_buff_size_write,
};

static void handle_request_ras_comps_rsp(union ibmvnic_crq *crq,
					 struct ibmvnic_adapter *adapter)
{
	struct device *dev = &adapter->vdev->dev;
	struct dentry *dir_ent;
	struct dentry *ent;
	int i;

	debugfs_remove_recursive(adapter->ras_comps_ent);

	adapter->ras_comps_ent = debugfs_create_dir("ras_comps",
						    adapter->debugfs_dir);
	if (!adapter->ras_comps_ent || IS_ERR(adapter->ras_comps_ent)) {
		dev_info(dev, "debugfs create ras_comps dir failed\n");
		return;
	}

	for (i = 0; i < adapter->ras_comp_num; i++) {
		dir_ent = debugfs_create_dir(adapter->ras_comps[i].name,
					     adapter->ras_comps_ent);
		if (!dir_ent || IS_ERR(dir_ent)) {
			dev_info(dev, "debugfs create %s dir failed\n",
				 adapter->ras_comps[i].name);
			continue;
		}

		adapter->ras_comp_int[i].adapter = adapter;
		adapter->ras_comp_int[i].num = i;
		adapter->ras_comp_int[i].desc_blob.data =
		    &adapter->ras_comps[i].description;
		adapter->ras_comp_int[i].desc_blob.size =
		    sizeof(adapter->ras_comps[i].description);

		/* Don't need to remember the dentry's because the debugfs dir
		 * gets removed recursively
		 */
		ent = debugfs_create_blob("description", S_IRUGO, dir_ent,
					  &adapter->ras_comp_int[i].desc_blob);
		ent = debugfs_create_file("trace_buf_size", S_IRUGO | S_IWUSR,
					  dir_ent, &adapter->ras_comp_int[i],
					  &trace_size_ops);
		ent = debugfs_create_file("trace_level",
					  S_IRUGO |
					  (adapter->ras_comps[i].trace_level !=
					   0xFF  ? S_IWUSR : 0),
					   dir_ent, &adapter->ras_comp_int[i],
					   &trace_level_ops);
		ent = debugfs_create_file("error_level",
					  S_IRUGO |
					  (adapter->
					   ras_comps[i].error_check_level !=
					   0xFF ? S_IWUSR : 0),
					  dir_ent, &adapter->ras_comp_int[i],
					  &trace_level_ops);
		ent = debugfs_create_file("tracing", S_IRUGO | S_IWUSR,
					  dir_ent, &adapter->ras_comp_int[i],
					  &tracing_ops);
		ent = debugfs_create_file("paused", S_IRUGO | S_IWUSR,
					  dir_ent, &adapter->ras_comp_int[i],
					  &paused_ops);
		ent = debugfs_create_file("trace", S_IRUGO, dir_ent,
					  &adapter->ras_comp_int[i],
					  &trace_ops);
	}
}

static void handle_request_ras_comp_num_rsp(union ibmvnic_crq *crq,
					    struct ibmvnic_adapter *adapter)
{
	int len = adapter->ras_comp_num * sizeof(struct ibmvnic_fw_component);
	struct device *dev = &adapter->vdev->dev;
	union ibmvnic_crq newcrq;

	adapter->ras_comps = dma_alloc_coherent(dev, len,
						&adapter->ras_comps_tok,
						GFP_KERNEL);
	if (!adapter->ras_comps) {
		if (!firmware_has_feature(FW_FEATURE_CMO))
			dev_err(dev, "Couldn't alloc fw comps buffer\n");
		return;
	}

	adapter->ras_comp_int = kmalloc(adapter->ras_comp_num *
					sizeof(struct ibmvnic_fw_comp_internal),
					GFP_KERNEL);
	if (!adapter->ras_comp_int)
		dma_free_coherent(dev, len, adapter->ras_comps,
				  adapter->ras_comps_tok);

	memset(&newcrq, 0, sizeof(newcrq));
	newcrq.request_ras_comps.first = IBMVNIC_CRQ_CMD;
	newcrq.request_ras_comps.cmd = REQUEST_RAS_COMPS;
	newcrq.request_ras_comps.ioba = cpu_to_be32(adapter->ras_comps_tok);
	newcrq.request_ras_comps.len = cpu_to_be32(len);
	ibmvnic_send_crq(adapter, &newcrq);
}

static void ibmvnic_free_inflight(struct ibmvnic_adapter *adapter)
{
	struct ibmvnic_inflight_cmd *inflight_cmd, *tmp1;
	struct device *dev = &adapter->vdev->dev;
	struct ibmvnic_error_buff *error_buff, *tmp2;
	unsigned long flags;
	unsigned long flags2;

	spin_lock_irqsave(&adapter->inflight_lock, flags);
	list_for_each_entry_safe(inflight_cmd, tmp1, &adapter->inflight, list) {
		switch (inflight_cmd->crq.generic.cmd) {
		case LOGIN:
			dma_unmap_single(dev, adapter->login_buf_token,
					 adapter->login_buf_sz,
					 DMA_BIDIRECTIONAL);
			dma_unmap_single(dev, adapter->login_rsp_buf_token,
					 adapter->login_rsp_buf_sz,
					 DMA_BIDIRECTIONAL);
			kfree(adapter->login_rsp_buf);
			kfree(adapter->login_buf);
			break;
		case REQUEST_DUMP:
			complete(&adapter->fw_done);
			break;
		case REQUEST_ERROR_INFO:
			spin_lock_irqsave(&adapter->error_list_lock, flags2);
			list_for_each_entry_safe(error_buff, tmp2,
						 &adapter->errors, list) {
				dma_unmap_single(dev, error_buff->dma,
						 error_buff->len,
						 DMA_FROM_DEVICE);
				kfree(error_buff->buff);
				list_del(&error_buff->list);
				kfree(error_buff);
			}
			spin_unlock_irqrestore(&adapter->error_list_lock,
					       flags2);
			break;
		}
		list_del(&inflight_cmd->list);
		kfree(inflight_cmd);
	}
	spin_unlock_irqrestore(&adapter->inflight_lock, flags);
}

static void ibmvnic_xport_event(struct work_struct *work)
{
	struct ibmvnic_adapter *adapter = container_of(work,
						       struct ibmvnic_adapter,
						       ibmvnic_xport);
	struct device *dev = &adapter->vdev->dev;
	long rc;

	ibmvnic_free_inflight(adapter);
	release_sub_crqs(adapter);
	if (adapter->migrated) {
		rc = ibmvnic_reenable_crq_queue(adapter);
		if (rc)
			dev_err(dev, "Error after enable rc=%ld\n", rc);
		adapter->migrated = false;
		rc = ibmvnic_send_crq_init(adapter);
		if (rc)
			dev_err(dev, "Error sending init rc=%ld\n", rc);
	}
}

static void ibmvnic_handle_crq(union ibmvnic_crq *crq,
			       struct ibmvnic_adapter *adapter)
{
	struct ibmvnic_generic_crq *gen_crq = &crq->generic;
	struct net_device *netdev = adapter->netdev;
	struct device *dev = &adapter->vdev->dev;
	long rc;

	netdev_dbg(netdev, "Handling CRQ: %016lx %016lx\n",
		   ((unsigned long int *)crq)[0],
		   ((unsigned long int *)crq)[1]);
	switch (gen_crq->first) {
	case IBMVNIC_CRQ_INIT_RSP:
		switch (gen_crq->cmd) {
		case IBMVNIC_CRQ_INIT:
			dev_info(dev, "Partner initialized\n");
			/* Send back a response */
			rc = ibmvnic_send_crq_init_complete(adapter);
			if (!rc)
				schedule_work(&adapter->vnic_crq_init);
			else
				dev_err(dev, "Can't send initrsp rc=%ld\n", rc);
			break;
		case IBMVNIC_CRQ_INIT_COMPLETE:
			dev_info(dev, "Partner initialization complete\n");
			send_version_xchg(adapter);
			break;
		default:
			dev_err(dev, "Unknown crq cmd: %d\n", gen_crq->cmd);
		}
		return;
	case IBMVNIC_CRQ_XPORT_EVENT:
		if (gen_crq->cmd == IBMVNIC_PARTITION_MIGRATED) {
			dev_info(dev, "Re-enabling adapter\n");
			adapter->migrated = true;
			schedule_work(&adapter->ibmvnic_xport);
		} else if (gen_crq->cmd == IBMVNIC_DEVICE_FAILOVER) {
			dev_info(dev, "Backing device failover detected\n");
			netif_carrier_off(netdev);
			adapter->failover = true;
		} else {
			/* The adapter lost the connection */
			dev_err(dev, "Virtual Adapter failed (rc=%d)\n",
				gen_crq->cmd);
			schedule_work(&adapter->ibmvnic_xport);
		}
		return;
	case IBMVNIC_CRQ_CMD_RSP:
		break;
	default:
		dev_err(dev, "Got an invalid msg type 0x%02x\n",
			gen_crq->first);
		return;
	}

	switch (gen_crq->cmd) {
	case VERSION_EXCHANGE_RSP:
		rc = crq->version_exchange_rsp.rc.code;
		if (rc) {
			dev_err(dev, "Error %ld in VERSION_EXCHG_RSP\n", rc);
			break;
		}
		dev_info(dev, "Partner protocol version is %d\n",
			 crq->version_exchange_rsp.version);
		if (be16_to_cpu(crq->version_exchange_rsp.version) <
		    ibmvnic_version)
			ibmvnic_version =
			    be16_to_cpu(crq->version_exchange_rsp.version);
		send_cap_queries(adapter);
		break;
	case QUERY_CAPABILITY_RSP:
		handle_query_cap_rsp(crq, adapter);
		break;
	case QUERY_MAP_RSP:
		handle_query_map_rsp(crq, adapter);
		break;
	case REQUEST_MAP_RSP:
		handle_request_map_rsp(crq, adapter);
		break;
	case REQUEST_UNMAP_RSP:
		handle_request_unmap_rsp(crq, adapter);
		break;
	case REQUEST_CAPABILITY_RSP:
		handle_request_cap_rsp(crq, adapter);
		break;
	case LOGIN_RSP:
		netdev_dbg(netdev, "Got Login Response\n");
		handle_login_rsp(crq, adapter);
		break;
	case LOGICAL_LINK_STATE_RSP:
		netdev_dbg(netdev, "Got Logical Link State Response\n");
		adapter->logical_link_state =
		    crq->logical_link_state_rsp.link_state;
		break;
	case LINK_STATE_INDICATION:
		netdev_dbg(netdev, "Got Logical Link State Indication\n");
		adapter->phys_link_state =
		    crq->link_state_indication.phys_link_state;
		adapter->logical_link_state =
		    crq->link_state_indication.logical_link_state;
		break;
	case CHANGE_MAC_ADDR_RSP:
		netdev_dbg(netdev, "Got MAC address change Response\n");
		handle_change_mac_rsp(crq, adapter);
		break;
	case ERROR_INDICATION:
		netdev_dbg(netdev, "Got Error Indication\n");
		handle_error_indication(crq, adapter);
		break;
	case REQUEST_ERROR_RSP:
		netdev_dbg(netdev, "Got Error Detail Response\n");
		handle_error_info_rsp(crq, adapter);
		break;
	case REQUEST_STATISTICS_RSP:
		netdev_dbg(netdev, "Got Statistics Response\n");
		complete(&adapter->stats_done);
		break;
	case REQUEST_DUMP_SIZE_RSP:
		netdev_dbg(netdev, "Got Request Dump Size Response\n");
		handle_dump_size_rsp(crq, adapter);
		break;
	case REQUEST_DUMP_RSP:
		netdev_dbg(netdev, "Got Request Dump Response\n");
		complete(&adapter->fw_done);
		break;
	case QUERY_IP_OFFLOAD_RSP:
		netdev_dbg(netdev, "Got Query IP offload Response\n");
		handle_query_ip_offload_rsp(adapter);
		break;
	case MULTICAST_CTRL_RSP:
		netdev_dbg(netdev, "Got multicast control Response\n");
		break;
	case CONTROL_IP_OFFLOAD_RSP:
		netdev_dbg(netdev, "Got Control IP offload Response\n");
		dma_unmap_single(dev, adapter->ip_offload_ctrl_tok,
				 sizeof(adapter->ip_offload_ctrl),
				 DMA_TO_DEVICE);
		/* We're done with the queries, perform the login */
		send_login(adapter);
		break;
	case REQUEST_RAS_COMP_NUM_RSP:
		netdev_dbg(netdev, "Got Request RAS Comp Num Response\n");
		if (crq->request_ras_comp_num_rsp.rc.code == 10) {
			netdev_dbg(netdev, "Request RAS Comp Num not supported\n");
			break;
		}
		adapter->ras_comp_num =
		    be32_to_cpu(crq->request_ras_comp_num_rsp.num_components);
		handle_request_ras_comp_num_rsp(crq, adapter);
		break;
	case REQUEST_RAS_COMPS_RSP:
		netdev_dbg(netdev, "Got Request RAS Comps Response\n");
		handle_request_ras_comps_rsp(crq, adapter);
		break;
	case CONTROL_RAS_RSP:
		netdev_dbg(netdev, "Got Control RAS Response\n");
		handle_control_ras_rsp(crq, adapter);
		break;
	case COLLECT_FW_TRACE_RSP:
		netdev_dbg(netdev, "Got Collect firmware trace Response\n");
		complete(&adapter->fw_done);
		break;
	default:
		netdev_err(netdev, "Got an invalid cmd type 0x%02x\n",
			   gen_crq->cmd);
	}
}

static irqreturn_t ibmvnic_interrupt(int irq, void *instance)
{
	struct ibmvnic_adapter *adapter = instance;
	struct ibmvnic_crq_queue *queue = &adapter->crq;
	struct vio_dev *vdev = adapter->vdev;
	union ibmvnic_crq *crq;
	unsigned long flags;
	bool done = false;

	spin_lock_irqsave(&queue->lock, flags);
	vio_disable_interrupts(vdev);
	while (!done) {
		/* Pull all the valid messages off the CRQ */
		while ((crq = ibmvnic_next_crq(adapter)) != NULL) {
			ibmvnic_handle_crq(crq, adapter);
			crq->generic.first = 0;
		}
		vio_enable_interrupts(vdev);
		crq = ibmvnic_next_crq(adapter);
		if (crq) {
			vio_disable_interrupts(vdev);
			ibmvnic_handle_crq(crq, adapter);
			crq->generic.first = 0;
		} else {
			done = true;
		}
	}
	spin_unlock_irqrestore(&queue->lock, flags);
	return IRQ_HANDLED;
}

static int ibmvnic_reenable_crq_queue(struct ibmvnic_adapter *adapter)
{
	struct vio_dev *vdev = adapter->vdev;
	int rc;

	do {
		rc = plpar_hcall_norets(H_ENABLE_CRQ, vdev->unit_address);
	} while (rc == H_IN_PROGRESS || rc == H_BUSY || H_IS_LONG_BUSY(rc));

	if (rc)
		dev_err(&vdev->dev, "Error enabling adapter (rc=%d)\n", rc);

	return rc;
}

static int ibmvnic_reset_crq(struct ibmvnic_adapter *adapter)
{
	struct ibmvnic_crq_queue *crq = &adapter->crq;
	struct device *dev = &adapter->vdev->dev;
	struct vio_dev *vdev = adapter->vdev;
	int rc;

	/* Close the CRQ */
	do {
		rc = plpar_hcall_norets(H_FREE_CRQ, vdev->unit_address);
	} while (rc == H_BUSY || H_IS_LONG_BUSY(rc));

	/* Clean out the queue */
	memset(crq->msgs, 0, PAGE_SIZE);
	crq->cur = 0;

	/* And re-open it again */
	rc = plpar_hcall_norets(H_REG_CRQ, vdev->unit_address,
				crq->msg_token, PAGE_SIZE);

	if (rc == H_CLOSED)
		/* Adapter is good, but other end is not ready */
		dev_warn(dev, "Partner adapter not ready\n");
	else if (rc != 0)
		dev_warn(dev, "Couldn't register crq (rc=%d)\n", rc);

	return rc;
}

static void ibmvnic_release_crq_queue(struct ibmvnic_adapter *adapter)
{
	struct ibmvnic_crq_queue *crq = &adapter->crq;
	struct vio_dev *vdev = adapter->vdev;
	long rc;

	netdev_dbg(adapter->netdev, "Releasing CRQ\n");
	free_irq(vdev->irq, adapter);
	do {
		rc = plpar_hcall_norets(H_FREE_CRQ, vdev->unit_address);
	} while (rc == H_BUSY || H_IS_LONG_BUSY(rc));

	dma_unmap_single(&vdev->dev, crq->msg_token, PAGE_SIZE,
			 DMA_BIDIRECTIONAL);
	free_page((unsigned long)crq->msgs);
}

static int ibmvnic_init_crq_queue(struct ibmvnic_adapter *adapter)
{
	struct ibmvnic_crq_queue *crq = &adapter->crq;
	struct device *dev = &adapter->vdev->dev;
	struct vio_dev *vdev = adapter->vdev;
	int rc, retrc = -ENOMEM;

	crq->msgs = (union ibmvnic_crq *)get_zeroed_page(GFP_KERNEL);
	/* Should we allocate more than one page? */

	if (!crq->msgs)
		return -ENOMEM;

	crq->size = PAGE_SIZE / sizeof(*crq->msgs);
	crq->msg_token = dma_map_single(dev, crq->msgs, PAGE_SIZE,
					DMA_BIDIRECTIONAL);
	if (dma_mapping_error(dev, crq->msg_token))
		goto map_failed;

	rc = plpar_hcall_norets(H_REG_CRQ, vdev->unit_address,
				crq->msg_token, PAGE_SIZE);

	if (rc == H_RESOURCE)
		/* maybe kexecing and resource is busy. try a reset */
		rc = ibmvnic_reset_crq(adapter);
	retrc = rc;

	if (rc == H_CLOSED) {
		dev_warn(dev, "Partner adapter not ready\n");
	} else if (rc) {
		dev_warn(dev, "Error %d opening adapter\n", rc);
		goto reg_crq_failed;
	}

	retrc = 0;

	netdev_dbg(adapter->netdev, "registering irq 0x%x\n", vdev->irq);
	rc = request_irq(vdev->irq, ibmvnic_interrupt, 0, IBMVNIC_NAME,
			 adapter);
	if (rc) {
		dev_err(dev, "Couldn't register irq 0x%x. rc=%d\n",
			vdev->irq, rc);
		goto req_irq_failed;
	}

	rc = vio_enable_interrupts(vdev);
	if (rc) {
		dev_err(dev, "Error %d enabling interrupts\n", rc);
		goto req_irq_failed;
	}

	crq->cur = 0;
	spin_lock_init(&crq->lock);

	return retrc;

req_irq_failed:
	do {
		rc = plpar_hcall_norets(H_FREE_CRQ, vdev->unit_address);
	} while (rc == H_BUSY || H_IS_LONG_BUSY(rc));
reg_crq_failed:
	dma_unmap_single(dev, crq->msg_token, PAGE_SIZE, DMA_BIDIRECTIONAL);
map_failed:
	free_page((unsigned long)crq->msgs);
	return retrc;
}

/* debugfs for dump */
static int ibmvnic_dump_show(struct seq_file *seq, void *v)
{
	struct net_device *netdev = seq->private;
	struct ibmvnic_adapter *adapter = netdev_priv(netdev);
	struct device *dev = &adapter->vdev->dev;
	union ibmvnic_crq crq;

	memset(&crq, 0, sizeof(crq));
	crq.request_dump_size.first = IBMVNIC_CRQ_CMD;
	crq.request_dump_size.cmd = REQUEST_DUMP_SIZE;

	init_completion(&adapter->fw_done);
	ibmvnic_send_crq(adapter, &crq);
	wait_for_completion(&adapter->fw_done);

	seq_write(seq, adapter->dump_data, adapter->dump_data_size);

	dma_unmap_single(dev, adapter->dump_data_token, adapter->dump_data_size,
			 DMA_BIDIRECTIONAL);

	kfree(adapter->dump_data);

	return 0;
}

static int ibmvnic_dump_open(struct inode *inode, struct file *file)
{
	return single_open(file, ibmvnic_dump_show, inode->i_private);
}

static const struct file_operations ibmvnic_dump_ops = {
	.owner          = THIS_MODULE,
	.open           = ibmvnic_dump_open,
	.read           = seq_read,
	.llseek         = seq_lseek,
	.release        = single_release,
};

static void handle_crq_init_rsp(struct work_struct *work)
{
	struct ibmvnic_adapter *adapter = container_of(work,
						       struct ibmvnic_adapter,
						       vnic_crq_init);
	struct device *dev = &adapter->vdev->dev;
	struct net_device *netdev = adapter->netdev;
	unsigned long timeout = msecs_to_jiffies(30000);
	bool restart = false;
	int rc;

	if (adapter->failover) {
		release_sub_crqs(adapter);
		if (netif_running(netdev)) {
			netif_tx_disable(netdev);
			ibmvnic_close(netdev);
			restart = true;
		}
	}

	reinit_completion(&adapter->init_done);
	send_version_xchg(adapter);
	if (!wait_for_completion_timeout(&adapter->init_done, timeout)) {
		dev_err(dev, "Passive init timeout\n");
		goto task_failed;
	}

	do {
		if (adapter->renegotiate) {
			adapter->renegotiate = false;
			release_sub_crqs_no_irqs(adapter);

			reinit_completion(&adapter->init_done);
			send_cap_queries(adapter);
			if (!wait_for_completion_timeout(&adapter->init_done,
							 timeout)) {
				dev_err(dev, "Passive init timeout\n");
				goto task_failed;
			}
		}
	} while (adapter->renegotiate);
	rc = init_sub_crq_irqs(adapter);

	if (rc)
		goto task_failed;

	netdev->real_num_tx_queues = adapter->req_tx_queues;
<<<<<<< HEAD
	netdev->mtu = adapter->req_mtu;
=======
	netdev->mtu = adapter->req_mtu - ETH_HLEN;
>>>>>>> c470abd4

	if (adapter->failover) {
		adapter->failover = false;
		if (restart) {
			rc = ibmvnic_open(netdev);
			if (rc)
				goto restart_failed;
		}
		netif_carrier_on(netdev);
		return;
	}

	rc = register_netdev(netdev);
	if (rc) {
		dev_err(dev,
			"failed to register netdev rc=%d\n", rc);
		goto register_failed;
	}
	dev_info(dev, "ibmvnic registered\n");

	return;

restart_failed:
	dev_err(dev, "Failed to restart ibmvnic, rc=%d\n", rc);
register_failed:
	release_sub_crqs(adapter);
task_failed:
	dev_err(dev, "Passive initialization was not successful\n");
}

static int ibmvnic_probe(struct vio_dev *dev, const struct vio_device_id *id)
{
	unsigned long timeout = msecs_to_jiffies(30000);
	struct ibmvnic_adapter *adapter;
	struct net_device *netdev;
	unsigned char *mac_addr_p;
	struct dentry *ent;
	char buf[17]; /* debugfs name buf */
	int rc;

	dev_dbg(&dev->dev, "entering ibmvnic_probe for UA 0x%x\n",
		dev->unit_address);

	mac_addr_p = (unsigned char *)vio_get_attribute(dev,
							VETH_MAC_ADDR, NULL);
	if (!mac_addr_p) {
		dev_err(&dev->dev,
			"(%s:%3.3d) ERROR: Can't find MAC_ADDR attribute\n",
			__FILE__, __LINE__);
		return 0;
	}

	netdev = alloc_etherdev_mq(sizeof(struct ibmvnic_adapter),
				   IBMVNIC_MAX_TX_QUEUES);
	if (!netdev)
		return -ENOMEM;

	adapter = netdev_priv(netdev);
	dev_set_drvdata(&dev->dev, netdev);
	adapter->vdev = dev;
	adapter->netdev = netdev;
	adapter->failover = false;

	ether_addr_copy(adapter->mac_addr, mac_addr_p);
	ether_addr_copy(netdev->dev_addr, adapter->mac_addr);
	netdev->irq = dev->irq;
	netdev->netdev_ops = &ibmvnic_netdev_ops;
	netdev->ethtool_ops = &ibmvnic_ethtool_ops;
	SET_NETDEV_DEV(netdev, &dev->dev);

	INIT_WORK(&adapter->vnic_crq_init, handle_crq_init_rsp);
	INIT_WORK(&adapter->ibmvnic_xport, ibmvnic_xport_event);

	spin_lock_init(&adapter->stats_lock);

	rc = ibmvnic_init_crq_queue(adapter);
	if (rc) {
		dev_err(&dev->dev, "Couldn't initialize crq. rc=%d\n", rc);
		goto free_netdev;
	}

	INIT_LIST_HEAD(&adapter->errors);
	INIT_LIST_HEAD(&adapter->inflight);
	spin_lock_init(&adapter->error_list_lock);
	spin_lock_init(&adapter->inflight_lock);

	adapter->stats_token = dma_map_single(&dev->dev, &adapter->stats,
					      sizeof(struct ibmvnic_statistics),
					      DMA_FROM_DEVICE);
	if (dma_mapping_error(&dev->dev, adapter->stats_token)) {
		if (!firmware_has_feature(FW_FEATURE_CMO))
			dev_err(&dev->dev, "Couldn't map stats buffer\n");
		rc = -ENOMEM;
		goto free_crq;
	}

	snprintf(buf, sizeof(buf), "ibmvnic_%x", dev->unit_address);
	ent = debugfs_create_dir(buf, NULL);
	if (!ent || IS_ERR(ent)) {
		dev_info(&dev->dev, "debugfs create directory failed\n");
		adapter->debugfs_dir = NULL;
	} else {
		adapter->debugfs_dir = ent;
		ent = debugfs_create_file("dump", S_IRUGO, adapter->debugfs_dir,
					  netdev, &ibmvnic_dump_ops);
		if (!ent || IS_ERR(ent)) {
			dev_info(&dev->dev,
				 "debugfs create dump file failed\n");
			adapter->debugfs_dump = NULL;
		} else {
			adapter->debugfs_dump = ent;
		}
	}

	init_completion(&adapter->init_done);
	ibmvnic_send_crq_init(adapter);
	if (!wait_for_completion_timeout(&adapter->init_done, timeout))
		return 0;

	do {
		if (adapter->renegotiate) {
			adapter->renegotiate = false;
			release_sub_crqs_no_irqs(adapter);

			reinit_completion(&adapter->init_done);
			send_cap_queries(adapter);
			if (!wait_for_completion_timeout(&adapter->init_done,
							 timeout))
				return 0;
		}
	} while (adapter->renegotiate);

	rc = init_sub_crq_irqs(adapter);
	if (rc) {
		dev_err(&dev->dev, "failed to initialize sub crq irqs\n");
		goto free_debugfs;
	}

	netdev->real_num_tx_queues = adapter->req_tx_queues;
<<<<<<< HEAD
	netdev->mtu = adapter->req_mtu;
=======
	netdev->mtu = adapter->req_mtu - ETH_HLEN;
>>>>>>> c470abd4

	rc = register_netdev(netdev);
	if (rc) {
		dev_err(&dev->dev, "failed to register netdev rc=%d\n", rc);
		goto free_sub_crqs;
	}
	dev_info(&dev->dev, "ibmvnic registered\n");

	return 0;

free_sub_crqs:
	release_sub_crqs(adapter);
free_debugfs:
	if (adapter->debugfs_dir && !IS_ERR(adapter->debugfs_dir))
		debugfs_remove_recursive(adapter->debugfs_dir);
free_crq:
	ibmvnic_release_crq_queue(adapter);
free_netdev:
	free_netdev(netdev);
	return rc;
}

static int ibmvnic_remove(struct vio_dev *dev)
{
	struct net_device *netdev = dev_get_drvdata(&dev->dev);
	struct ibmvnic_adapter *adapter = netdev_priv(netdev);

	unregister_netdev(netdev);

	release_sub_crqs(adapter);

	ibmvnic_release_crq_queue(adapter);

	if (adapter->debugfs_dir && !IS_ERR(adapter->debugfs_dir))
		debugfs_remove_recursive(adapter->debugfs_dir);

	dma_unmap_single(&dev->dev, adapter->stats_token,
			 sizeof(struct ibmvnic_statistics), DMA_FROM_DEVICE);

	if (adapter->ras_comps)
		dma_free_coherent(&dev->dev,
				  adapter->ras_comp_num *
				  sizeof(struct ibmvnic_fw_component),
				  adapter->ras_comps, adapter->ras_comps_tok);

	kfree(adapter->ras_comp_int);

	free_netdev(netdev);
	dev_set_drvdata(&dev->dev, NULL);

	return 0;
}

static unsigned long ibmvnic_get_desired_dma(struct vio_dev *vdev)
{
	struct net_device *netdev = dev_get_drvdata(&vdev->dev);
	struct ibmvnic_adapter *adapter;
	struct iommu_table *tbl;
	unsigned long ret = 0;
	int i;

	tbl = get_iommu_table_base(&vdev->dev);

	/* netdev inits at probe time along with the structures we need below*/
	if (!netdev)
		return IOMMU_PAGE_ALIGN(IBMVNIC_IO_ENTITLEMENT_DEFAULT, tbl);

	adapter = netdev_priv(netdev);

	ret += PAGE_SIZE; /* the crq message queue */
	ret += adapter->bounce_buffer_size;
	ret += IOMMU_PAGE_ALIGN(sizeof(struct ibmvnic_statistics), tbl);

	for (i = 0; i < adapter->req_tx_queues + adapter->req_rx_queues; i++)
		ret += 4 * PAGE_SIZE; /* the scrq message queue */

	for (i = 0; i < be32_to_cpu(adapter->login_rsp_buf->num_rxadd_subcrqs);
	     i++)
		ret += adapter->rx_pool[i].size *
		    IOMMU_PAGE_ALIGN(adapter->rx_pool[i].buff_size, tbl);

	return ret;
}

static int ibmvnic_resume(struct device *dev)
{
	struct net_device *netdev = dev_get_drvdata(dev);
	struct ibmvnic_adapter *adapter = netdev_priv(netdev);
	int i;

	/* kick the interrupt handlers just in case we lost an interrupt */
	for (i = 0; i < adapter->req_rx_queues; i++)
		ibmvnic_interrupt_rx(adapter->rx_scrq[i]->irq,
				     adapter->rx_scrq[i]);

	return 0;
}

static struct vio_device_id ibmvnic_device_table[] = {
	{"network", "IBM,vnic"},
	{"", "" }
};
MODULE_DEVICE_TABLE(vio, ibmvnic_device_table);

static const struct dev_pm_ops ibmvnic_pm_ops = {
	.resume = ibmvnic_resume
};

static struct vio_driver ibmvnic_driver = {
	.id_table       = ibmvnic_device_table,
	.probe          = ibmvnic_probe,
	.remove         = ibmvnic_remove,
	.get_desired_dma = ibmvnic_get_desired_dma,
	.name		= ibmvnic_driver_name,
	.pm		= &ibmvnic_pm_ops,
};

/* module functions */
static int __init ibmvnic_module_init(void)
{
	pr_info("%s: %s %s\n", ibmvnic_driver_name, ibmvnic_driver_string,
		IBMVNIC_DRIVER_VERSION);

	return vio_register_driver(&ibmvnic_driver);
}

static void __exit ibmvnic_module_exit(void)
{
	vio_unregister_driver(&ibmvnic_driver);
}

module_init(ibmvnic_module_init);
module_exit(ibmvnic_module_exit);<|MERGE_RESOLUTION|>--- conflicted
+++ resolved
@@ -3657,11 +3657,7 @@
 		goto task_failed;
 
 	netdev->real_num_tx_queues = adapter->req_tx_queues;
-<<<<<<< HEAD
-	netdev->mtu = adapter->req_mtu;
-=======
 	netdev->mtu = adapter->req_mtu - ETH_HLEN;
->>>>>>> c470abd4
 
 	if (adapter->failover) {
 		adapter->failover = false;
@@ -3801,11 +3797,7 @@
 	}
 
 	netdev->real_num_tx_queues = adapter->req_tx_queues;
-<<<<<<< HEAD
-	netdev->mtu = adapter->req_mtu;
-=======
 	netdev->mtu = adapter->req_mtu - ETH_HLEN;
->>>>>>> c470abd4
 
 	rc = register_netdev(netdev);
 	if (rc) {
