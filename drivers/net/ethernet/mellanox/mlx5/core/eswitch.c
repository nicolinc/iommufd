--- conflicted
+++ resolved
@@ -1360,10 +1360,6 @@
 	if (esw->mode == MLX5_ESWITCH_OFFLOADS) {
 		struct devlink *devlink = priv_to_devlink(esw->dev);
 
-<<<<<<< HEAD
-		esw_offloads_del_send_to_vport_meta_rules(esw);
-=======
->>>>>>> 7365df19
 		devl_rate_nodes_destroy(devlink);
 	}
 
