/*
	Copyright (C) 2004 - 2009 Ivo van Doorn <IvDoorn@gmail.com>
	<http://rt2x00.serialmonkey.com>

	This program is free software; you can redistribute it and/or modify
	it under the terms of the GNU General Public License as published by
	the Free Software Foundation; either version 2 of the License, or
	(at your option) any later version.

	This program is distributed in the hope that it will be useful,
	but WITHOUT ANY WARRANTY; without even the implied warranty of
	MERCHANTABILITY or FITNESS FOR A PARTICULAR PURPOSE. See the
	GNU General Public License for more details.

	You should have received a copy of the GNU General Public License
	along with this program; if not, write to the
	Free Software Foundation, Inc.,
	59 Temple Place - Suite 330, Boston, MA 02111-1307, USA.
 */

/*
	Module: rt2500usb
	Abstract: rt2500usb device specific routines.
	Supported chipsets: RT2570.
 */

#include <linux/delay.h>
#include <linux/etherdevice.h>
#include <linux/init.h>
#include <linux/kernel.h>
#include <linux/module.h>
#include <linux/slab.h>
#include <linux/usb.h>

#include "rt2x00.h"
#include "rt2x00usb.h"
#include "rt2500usb.h"

/*
 * Allow hardware encryption to be disabled.
 */
static int modparam_nohwcrypt;
module_param_named(nohwcrypt, modparam_nohwcrypt, bool, S_IRUGO);
MODULE_PARM_DESC(nohwcrypt, "Disable hardware encryption.");

/*
 * Register access.
 * All access to the CSR registers will go through the methods
 * rt2500usb_register_read and rt2500usb_register_write.
 * BBP and RF register require indirect register access,
 * and use the CSR registers BBPCSR and RFCSR to achieve this.
 * These indirect registers work with busy bits,
 * and we will try maximal REGISTER_BUSY_COUNT times to access
 * the register while taking a REGISTER_BUSY_DELAY us delay
 * between each attampt. When the busy bit is still set at that time,
 * the access attempt is considered to have failed,
 * and we will print an error.
 * If the csr_mutex is already held then the _lock variants must
 * be used instead.
 */
static inline void rt2500usb_register_read(struct rt2x00_dev *rt2x00dev,
					   const unsigned int offset,
					   u16 *value)
{
	__le16 reg;
	rt2x00usb_vendor_request_buff(rt2x00dev, USB_MULTI_READ,
				      USB_VENDOR_REQUEST_IN, offset,
				      &reg, sizeof(reg), REGISTER_TIMEOUT);
	*value = le16_to_cpu(reg);
}

static inline void rt2500usb_register_read_lock(struct rt2x00_dev *rt2x00dev,
						const unsigned int offset,
						u16 *value)
{
	__le16 reg;
	rt2x00usb_vendor_req_buff_lock(rt2x00dev, USB_MULTI_READ,
				       USB_VENDOR_REQUEST_IN, offset,
				       &reg, sizeof(reg), REGISTER_TIMEOUT);
	*value = le16_to_cpu(reg);
}

static inline void rt2500usb_register_multiread(struct rt2x00_dev *rt2x00dev,
						const unsigned int offset,
						void *value, const u16 length)
{
	rt2x00usb_vendor_request_buff(rt2x00dev, USB_MULTI_READ,
				      USB_VENDOR_REQUEST_IN, offset,
				      value, length,
				      REGISTER_TIMEOUT16(length));
}

static inline void rt2500usb_register_write(struct rt2x00_dev *rt2x00dev,
					    const unsigned int offset,
					    u16 value)
{
	__le16 reg = cpu_to_le16(value);
	rt2x00usb_vendor_request_buff(rt2x00dev, USB_MULTI_WRITE,
				      USB_VENDOR_REQUEST_OUT, offset,
				      &reg, sizeof(reg), REGISTER_TIMEOUT);
}

static inline void rt2500usb_register_write_lock(struct rt2x00_dev *rt2x00dev,
						 const unsigned int offset,
						 u16 value)
{
	__le16 reg = cpu_to_le16(value);
	rt2x00usb_vendor_req_buff_lock(rt2x00dev, USB_MULTI_WRITE,
				       USB_VENDOR_REQUEST_OUT, offset,
				       &reg, sizeof(reg), REGISTER_TIMEOUT);
}

static inline void rt2500usb_register_multiwrite(struct rt2x00_dev *rt2x00dev,
						 const unsigned int offset,
						 void *value, const u16 length)
{
	rt2x00usb_vendor_request_buff(rt2x00dev, USB_MULTI_WRITE,
				      USB_VENDOR_REQUEST_OUT, offset,
				      value, length,
				      REGISTER_TIMEOUT16(length));
}

static int rt2500usb_regbusy_read(struct rt2x00_dev *rt2x00dev,
				  const unsigned int offset,
				  struct rt2x00_field16 field,
				  u16 *reg)
{
	unsigned int i;

	for (i = 0; i < REGISTER_BUSY_COUNT; i++) {
		rt2500usb_register_read_lock(rt2x00dev, offset, reg);
		if (!rt2x00_get_field16(*reg, field))
			return 1;
		udelay(REGISTER_BUSY_DELAY);
	}

	ERROR(rt2x00dev, "Indirect register access failed: "
	      "offset=0x%.08x, value=0x%.08x\n", offset, *reg);
	*reg = ~0;

	return 0;
}

#define WAIT_FOR_BBP(__dev, __reg) \
	rt2500usb_regbusy_read((__dev), PHY_CSR8, PHY_CSR8_BUSY, (__reg))
#define WAIT_FOR_RF(__dev, __reg) \
	rt2500usb_regbusy_read((__dev), PHY_CSR10, PHY_CSR10_RF_BUSY, (__reg))

static void rt2500usb_bbp_write(struct rt2x00_dev *rt2x00dev,
				const unsigned int word, const u8 value)
{
	u16 reg;

	mutex_lock(&rt2x00dev->csr_mutex);

	/*
	 * Wait until the BBP becomes available, afterwards we
	 * can safely write the new data into the register.
	 */
	if (WAIT_FOR_BBP(rt2x00dev, &reg)) {
		reg = 0;
		rt2x00_set_field16(&reg, PHY_CSR7_DATA, value);
		rt2x00_set_field16(&reg, PHY_CSR7_REG_ID, word);
		rt2x00_set_field16(&reg, PHY_CSR7_READ_CONTROL, 0);

		rt2500usb_register_write_lock(rt2x00dev, PHY_CSR7, reg);
	}

	mutex_unlock(&rt2x00dev->csr_mutex);
}

static void rt2500usb_bbp_read(struct rt2x00_dev *rt2x00dev,
			       const unsigned int word, u8 *value)
{
	u16 reg;

	mutex_lock(&rt2x00dev->csr_mutex);

	/*
	 * Wait until the BBP becomes available, afterwards we
	 * can safely write the read request into the register.
	 * After the data has been written, we wait until hardware
	 * returns the correct value, if at any time the register
	 * doesn't become available in time, reg will be 0xffffffff
	 * which means we return 0xff to the caller.
	 */
	if (WAIT_FOR_BBP(rt2x00dev, &reg)) {
		reg = 0;
		rt2x00_set_field16(&reg, PHY_CSR7_REG_ID, word);
		rt2x00_set_field16(&reg, PHY_CSR7_READ_CONTROL, 1);

		rt2500usb_register_write_lock(rt2x00dev, PHY_CSR7, reg);

		if (WAIT_FOR_BBP(rt2x00dev, &reg))
			rt2500usb_register_read_lock(rt2x00dev, PHY_CSR7, &reg);
	}

	*value = rt2x00_get_field16(reg, PHY_CSR7_DATA);

	mutex_unlock(&rt2x00dev->csr_mutex);
}

static void rt2500usb_rf_write(struct rt2x00_dev *rt2x00dev,
			       const unsigned int word, const u32 value)
{
	u16 reg;

	mutex_lock(&rt2x00dev->csr_mutex);

	/*
	 * Wait until the RF becomes available, afterwards we
	 * can safely write the new data into the register.
	 */
	if (WAIT_FOR_RF(rt2x00dev, &reg)) {
		reg = 0;
		rt2x00_set_field16(&reg, PHY_CSR9_RF_VALUE, value);
		rt2500usb_register_write_lock(rt2x00dev, PHY_CSR9, reg);

		reg = 0;
		rt2x00_set_field16(&reg, PHY_CSR10_RF_VALUE, value >> 16);
		rt2x00_set_field16(&reg, PHY_CSR10_RF_NUMBER_OF_BITS, 20);
		rt2x00_set_field16(&reg, PHY_CSR10_RF_IF_SELECT, 0);
		rt2x00_set_field16(&reg, PHY_CSR10_RF_BUSY, 1);

		rt2500usb_register_write_lock(rt2x00dev, PHY_CSR10, reg);
		rt2x00_rf_write(rt2x00dev, word, value);
	}

	mutex_unlock(&rt2x00dev->csr_mutex);
}

#ifdef CONFIG_RT2X00_LIB_DEBUGFS
static void _rt2500usb_register_read(struct rt2x00_dev *rt2x00dev,
				     const unsigned int offset,
				     u32 *value)
{
	rt2500usb_register_read(rt2x00dev, offset, (u16 *)value);
}

static void _rt2500usb_register_write(struct rt2x00_dev *rt2x00dev,
				      const unsigned int offset,
				      u32 value)
{
	rt2500usb_register_write(rt2x00dev, offset, value);
}

static const struct rt2x00debug rt2500usb_rt2x00debug = {
	.owner	= THIS_MODULE,
	.csr	= {
		.read		= _rt2500usb_register_read,
		.write		= _rt2500usb_register_write,
		.flags		= RT2X00DEBUGFS_OFFSET,
		.word_base	= CSR_REG_BASE,
		.word_size	= sizeof(u16),
		.word_count	= CSR_REG_SIZE / sizeof(u16),
	},
	.eeprom	= {
		.read		= rt2x00_eeprom_read,
		.write		= rt2x00_eeprom_write,
		.word_base	= EEPROM_BASE,
		.word_size	= sizeof(u16),
		.word_count	= EEPROM_SIZE / sizeof(u16),
	},
	.bbp	= {
		.read		= rt2500usb_bbp_read,
		.write		= rt2500usb_bbp_write,
		.word_base	= BBP_BASE,
		.word_size	= sizeof(u8),
		.word_count	= BBP_SIZE / sizeof(u8),
	},
	.rf	= {
		.read		= rt2x00_rf_read,
		.write		= rt2500usb_rf_write,
		.word_base	= RF_BASE,
		.word_size	= sizeof(u32),
		.word_count	= RF_SIZE / sizeof(u32),
	},
};
#endif /* CONFIG_RT2X00_LIB_DEBUGFS */

static int rt2500usb_rfkill_poll(struct rt2x00_dev *rt2x00dev)
{
	u16 reg;

	rt2500usb_register_read(rt2x00dev, MAC_CSR19, &reg);
	return rt2x00_get_field32(reg, MAC_CSR19_BIT7);
}

#ifdef CONFIG_RT2X00_LIB_LEDS
static void rt2500usb_brightness_set(struct led_classdev *led_cdev,
				     enum led_brightness brightness)
{
	struct rt2x00_led *led =
	    container_of(led_cdev, struct rt2x00_led, led_dev);
	unsigned int enabled = brightness != LED_OFF;
	u16 reg;

	rt2500usb_register_read(led->rt2x00dev, MAC_CSR20, &reg);

	if (led->type == LED_TYPE_RADIO || led->type == LED_TYPE_ASSOC)
		rt2x00_set_field16(&reg, MAC_CSR20_LINK, enabled);
	else if (led->type == LED_TYPE_ACTIVITY)
		rt2x00_set_field16(&reg, MAC_CSR20_ACTIVITY, enabled);

	rt2500usb_register_write(led->rt2x00dev, MAC_CSR20, reg);
}

static int rt2500usb_blink_set(struct led_classdev *led_cdev,
			       unsigned long *delay_on,
			       unsigned long *delay_off)
{
	struct rt2x00_led *led =
	    container_of(led_cdev, struct rt2x00_led, led_dev);
	u16 reg;

	rt2500usb_register_read(led->rt2x00dev, MAC_CSR21, &reg);
	rt2x00_set_field16(&reg, MAC_CSR21_ON_PERIOD, *delay_on);
	rt2x00_set_field16(&reg, MAC_CSR21_OFF_PERIOD, *delay_off);
	rt2500usb_register_write(led->rt2x00dev, MAC_CSR21, reg);

	return 0;
}

static void rt2500usb_init_led(struct rt2x00_dev *rt2x00dev,
			       struct rt2x00_led *led,
			       enum led_type type)
{
	led->rt2x00dev = rt2x00dev;
	led->type = type;
	led->led_dev.brightness_set = rt2500usb_brightness_set;
	led->led_dev.blink_set = rt2500usb_blink_set;
	led->flags = LED_INITIALIZED;
}
#endif /* CONFIG_RT2X00_LIB_LEDS */

/*
 * Configuration handlers.
 */

/*
 * rt2500usb does not differentiate between shared and pairwise
 * keys, so we should use the same function for both key types.
 */
static int rt2500usb_config_key(struct rt2x00_dev *rt2x00dev,
				struct rt2x00lib_crypto *crypto,
				struct ieee80211_key_conf *key)
{
	u32 mask;
	u16 reg;
	enum cipher curr_cipher;

	if (crypto->cmd == SET_KEY) {
		/*
		 * Disallow to set WEP key other than with index 0,
		 * it is known that not work at least on some hardware.
		 * SW crypto will be used in that case.
		 */
		if ((key->cipher == WLAN_CIPHER_SUITE_WEP40 ||
		     key->cipher == WLAN_CIPHER_SUITE_WEP104) &&
		    key->keyidx != 0)
			return -EOPNOTSUPP;

		/*
		 * Pairwise key will always be entry 0, but this
		 * could collide with a shared key on the same
		 * position...
		 */
		mask = TXRX_CSR0_KEY_ID.bit_mask;

		rt2500usb_register_read(rt2x00dev, TXRX_CSR0, &reg);
		curr_cipher = rt2x00_get_field16(reg, TXRX_CSR0_ALGORITHM);
		reg &= mask;

		if (reg && reg == mask)
			return -ENOSPC;

		reg = rt2x00_get_field16(reg, TXRX_CSR0_KEY_ID);

		key->hw_key_idx += reg ? ffz(reg) : 0;
		/*
		 * Hardware requires that all keys use the same cipher
		 * (e.g. TKIP-only, AES-only, but not TKIP+AES).
		 * If this is not the first key, compare the cipher with the
		 * first one and fall back to SW crypto if not the same.
		 */
		if (key->hw_key_idx > 0 && crypto->cipher != curr_cipher)
			return -EOPNOTSUPP;

		rt2500usb_register_multiwrite(rt2x00dev, KEY_ENTRY(key->hw_key_idx),
					      crypto->key, sizeof(crypto->key));

		/*
		 * The driver does not support the IV/EIV generation
		 * in hardware. However it demands the data to be provided
		 * both separately as well as inside the frame.
		 * We already provided the CONFIG_CRYPTO_COPY_IV to rt2x00lib
		 * to ensure rt2x00lib will not strip the data from the
		 * frame after the copy, now we must tell mac80211
		 * to generate the IV/EIV data.
		 */
		key->flags |= IEEE80211_KEY_FLAG_GENERATE_IV;
		key->flags |= IEEE80211_KEY_FLAG_GENERATE_MMIC;
	}

	/*
	 * TXRX_CSR0_KEY_ID contains only single-bit fields to indicate
	 * a particular key is valid.
	 */
	rt2500usb_register_read(rt2x00dev, TXRX_CSR0, &reg);
	rt2x00_set_field16(&reg, TXRX_CSR0_ALGORITHM, crypto->cipher);
	rt2x00_set_field16(&reg, TXRX_CSR0_IV_OFFSET, IEEE80211_HEADER);

	mask = rt2x00_get_field16(reg, TXRX_CSR0_KEY_ID);
	if (crypto->cmd == SET_KEY)
		mask |= 1 << key->hw_key_idx;
	else if (crypto->cmd == DISABLE_KEY)
		mask &= ~(1 << key->hw_key_idx);
	rt2x00_set_field16(&reg, TXRX_CSR0_KEY_ID, mask);
	rt2500usb_register_write(rt2x00dev, TXRX_CSR0, reg);

	return 0;
}

static void rt2500usb_config_filter(struct rt2x00_dev *rt2x00dev,
				    const unsigned int filter_flags)
{
	u16 reg;

	/*
	 * Start configuration steps.
	 * Note that the version error will always be dropped
	 * and broadcast frames will always be accepted since
	 * there is no filter for it at this time.
	 */
	rt2500usb_register_read(rt2x00dev, TXRX_CSR2, &reg);
	rt2x00_set_field16(&reg, TXRX_CSR2_DROP_CRC,
			   !(filter_flags & FIF_FCSFAIL));
	rt2x00_set_field16(&reg, TXRX_CSR2_DROP_PHYSICAL,
			   !(filter_flags & FIF_PLCPFAIL));
	rt2x00_set_field16(&reg, TXRX_CSR2_DROP_CONTROL,
			   !(filter_flags & FIF_CONTROL));
	rt2x00_set_field16(&reg, TXRX_CSR2_DROP_NOT_TO_ME,
			   !(filter_flags & FIF_PROMISC_IN_BSS));
	rt2x00_set_field16(&reg, TXRX_CSR2_DROP_TODS,
			   !(filter_flags & FIF_PROMISC_IN_BSS) &&
			   !rt2x00dev->intf_ap_count);
	rt2x00_set_field16(&reg, TXRX_CSR2_DROP_VERSION_ERROR, 1);
	rt2x00_set_field16(&reg, TXRX_CSR2_DROP_MULTICAST,
			   !(filter_flags & FIF_ALLMULTI));
	rt2x00_set_field16(&reg, TXRX_CSR2_DROP_BROADCAST, 0);
	rt2500usb_register_write(rt2x00dev, TXRX_CSR2, reg);
}

static void rt2500usb_config_intf(struct rt2x00_dev *rt2x00dev,
				  struct rt2x00_intf *intf,
				  struct rt2x00intf_conf *conf,
				  const unsigned int flags)
{
	unsigned int bcn_preload;
	u16 reg;

	if (flags & CONFIG_UPDATE_TYPE) {
		/*
		 * Enable beacon config
		 */
		bcn_preload = PREAMBLE + GET_DURATION(IEEE80211_HEADER, 20);
		rt2500usb_register_read(rt2x00dev, TXRX_CSR20, &reg);
		rt2x00_set_field16(&reg, TXRX_CSR20_OFFSET, bcn_preload >> 6);
		rt2x00_set_field16(&reg, TXRX_CSR20_BCN_EXPECT_WINDOW,
				   2 * (conf->type != NL80211_IFTYPE_STATION));
		rt2500usb_register_write(rt2x00dev, TXRX_CSR20, reg);

		/*
		 * Enable synchronisation.
		 */
		rt2500usb_register_read(rt2x00dev, TXRX_CSR18, &reg);
		rt2x00_set_field16(&reg, TXRX_CSR18_OFFSET, 0);
		rt2500usb_register_write(rt2x00dev, TXRX_CSR18, reg);

		rt2500usb_register_read(rt2x00dev, TXRX_CSR19, &reg);
		rt2x00_set_field16(&reg, TXRX_CSR19_TSF_SYNC, conf->sync);
		rt2500usb_register_write(rt2x00dev, TXRX_CSR19, reg);
	}

	if (flags & CONFIG_UPDATE_MAC)
		rt2500usb_register_multiwrite(rt2x00dev, MAC_CSR2, conf->mac,
					      (3 * sizeof(__le16)));

	if (flags & CONFIG_UPDATE_BSSID)
		rt2500usb_register_multiwrite(rt2x00dev, MAC_CSR5, conf->bssid,
					      (3 * sizeof(__le16)));
}

static void rt2500usb_config_erp(struct rt2x00_dev *rt2x00dev,
				 struct rt2x00lib_erp *erp,
				 u32 changed)
{
	u16 reg;

	if (changed & BSS_CHANGED_ERP_PREAMBLE) {
		rt2500usb_register_read(rt2x00dev, TXRX_CSR10, &reg);
		rt2x00_set_field16(&reg, TXRX_CSR10_AUTORESPOND_PREAMBLE,
				   !!erp->short_preamble);
		rt2500usb_register_write(rt2x00dev, TXRX_CSR10, reg);
	}

	if (changed & BSS_CHANGED_BASIC_RATES)
		rt2500usb_register_write(rt2x00dev, TXRX_CSR11,
					 erp->basic_rates);

	if (changed & BSS_CHANGED_BEACON_INT) {
		rt2500usb_register_read(rt2x00dev, TXRX_CSR18, &reg);
		rt2x00_set_field16(&reg, TXRX_CSR18_INTERVAL,
				   erp->beacon_int * 4);
		rt2500usb_register_write(rt2x00dev, TXRX_CSR18, reg);
	}

	if (changed & BSS_CHANGED_ERP_SLOT) {
		rt2500usb_register_write(rt2x00dev, MAC_CSR10, erp->slot_time);
		rt2500usb_register_write(rt2x00dev, MAC_CSR11, erp->sifs);
		rt2500usb_register_write(rt2x00dev, MAC_CSR12, erp->eifs);
	}
}

static void rt2500usb_config_ant(struct rt2x00_dev *rt2x00dev,
				 struct antenna_setup *ant)
{
	u8 r2;
	u8 r14;
	u16 csr5;
	u16 csr6;

	/*
	 * We should never come here because rt2x00lib is supposed
	 * to catch this and send us the correct antenna explicitely.
	 */
	BUG_ON(ant->rx == ANTENNA_SW_DIVERSITY ||
	       ant->tx == ANTENNA_SW_DIVERSITY);

	rt2500usb_bbp_read(rt2x00dev, 2, &r2);
	rt2500usb_bbp_read(rt2x00dev, 14, &r14);
	rt2500usb_register_read(rt2x00dev, PHY_CSR5, &csr5);
	rt2500usb_register_read(rt2x00dev, PHY_CSR6, &csr6);

	/*
	 * Configure the TX antenna.
	 */
	switch (ant->tx) {
	case ANTENNA_HW_DIVERSITY:
		rt2x00_set_field8(&r2, BBP_R2_TX_ANTENNA, 1);
		rt2x00_set_field16(&csr5, PHY_CSR5_CCK, 1);
		rt2x00_set_field16(&csr6, PHY_CSR6_OFDM, 1);
		break;
	case ANTENNA_A:
		rt2x00_set_field8(&r2, BBP_R2_TX_ANTENNA, 0);
		rt2x00_set_field16(&csr5, PHY_CSR5_CCK, 0);
		rt2x00_set_field16(&csr6, PHY_CSR6_OFDM, 0);
		break;
	case ANTENNA_B:
	default:
		rt2x00_set_field8(&r2, BBP_R2_TX_ANTENNA, 2);
		rt2x00_set_field16(&csr5, PHY_CSR5_CCK, 2);
		rt2x00_set_field16(&csr6, PHY_CSR6_OFDM, 2);
		break;
	}

	/*
	 * Configure the RX antenna.
	 */
	switch (ant->rx) {
	case ANTENNA_HW_DIVERSITY:
		rt2x00_set_field8(&r14, BBP_R14_RX_ANTENNA, 1);
		break;
	case ANTENNA_A:
		rt2x00_set_field8(&r14, BBP_R14_RX_ANTENNA, 0);
		break;
	case ANTENNA_B:
	default:
		rt2x00_set_field8(&r14, BBP_R14_RX_ANTENNA, 2);
		break;
	}

	/*
	 * RT2525E and RT5222 need to flip TX I/Q
	 */
	if (rt2x00_rf(rt2x00dev, RF2525E) || rt2x00_rf(rt2x00dev, RF5222)) {
		rt2x00_set_field8(&r2, BBP_R2_TX_IQ_FLIP, 1);
		rt2x00_set_field16(&csr5, PHY_CSR5_CCK_FLIP, 1);
		rt2x00_set_field16(&csr6, PHY_CSR6_OFDM_FLIP, 1);

		/*
		 * RT2525E does not need RX I/Q Flip.
		 */
		if (rt2x00_rf(rt2x00dev, RF2525E))
			rt2x00_set_field8(&r14, BBP_R14_RX_IQ_FLIP, 0);
	} else {
		rt2x00_set_field16(&csr5, PHY_CSR5_CCK_FLIP, 0);
		rt2x00_set_field16(&csr6, PHY_CSR6_OFDM_FLIP, 0);
	}

	rt2500usb_bbp_write(rt2x00dev, 2, r2);
	rt2500usb_bbp_write(rt2x00dev, 14, r14);
	rt2500usb_register_write(rt2x00dev, PHY_CSR5, csr5);
	rt2500usb_register_write(rt2x00dev, PHY_CSR6, csr6);
}

static void rt2500usb_config_channel(struct rt2x00_dev *rt2x00dev,
				     struct rf_channel *rf, const int txpower)
{
	/*
	 * Set TXpower.
	 */
	rt2x00_set_field32(&rf->rf3, RF3_TXPOWER, TXPOWER_TO_DEV(txpower));

	/*
	 * For RT2525E we should first set the channel to half band higher.
	 */
	if (rt2x00_rf(rt2x00dev, RF2525E)) {
		static const u32 vals[] = {
			0x000008aa, 0x000008ae, 0x000008ae, 0x000008b2,
			0x000008b2, 0x000008b6, 0x000008b6, 0x000008ba,
			0x000008ba, 0x000008be, 0x000008b7, 0x00000902,
			0x00000902, 0x00000906
		};

		rt2500usb_rf_write(rt2x00dev, 2, vals[rf->channel - 1]);
		if (rf->rf4)
			rt2500usb_rf_write(rt2x00dev, 4, rf->rf4);
	}

	rt2500usb_rf_write(rt2x00dev, 1, rf->rf1);
	rt2500usb_rf_write(rt2x00dev, 2, rf->rf2);
	rt2500usb_rf_write(rt2x00dev, 3, rf->rf3);
	if (rf->rf4)
		rt2500usb_rf_write(rt2x00dev, 4, rf->rf4);
}

static void rt2500usb_config_txpower(struct rt2x00_dev *rt2x00dev,
				     const int txpower)
{
	u32 rf3;

	rt2x00_rf_read(rt2x00dev, 3, &rf3);
	rt2x00_set_field32(&rf3, RF3_TXPOWER, TXPOWER_TO_DEV(txpower));
	rt2500usb_rf_write(rt2x00dev, 3, rf3);
}

static void rt2500usb_config_ps(struct rt2x00_dev *rt2x00dev,
				struct rt2x00lib_conf *libconf)
{
	enum dev_state state =
	    (libconf->conf->flags & IEEE80211_CONF_PS) ?
		STATE_SLEEP : STATE_AWAKE;
	u16 reg;

	if (state == STATE_SLEEP) {
		rt2500usb_register_read(rt2x00dev, MAC_CSR18, &reg);
		rt2x00_set_field16(&reg, MAC_CSR18_DELAY_AFTER_BEACON,
				   rt2x00dev->beacon_int - 20);
		rt2x00_set_field16(&reg, MAC_CSR18_BEACONS_BEFORE_WAKEUP,
				   libconf->conf->listen_interval - 1);

		/* We must first disable autowake before it can be enabled */
		rt2x00_set_field16(&reg, MAC_CSR18_AUTO_WAKE, 0);
		rt2500usb_register_write(rt2x00dev, MAC_CSR18, reg);

		rt2x00_set_field16(&reg, MAC_CSR18_AUTO_WAKE, 1);
		rt2500usb_register_write(rt2x00dev, MAC_CSR18, reg);
	} else {
		rt2500usb_register_read(rt2x00dev, MAC_CSR18, &reg);
		rt2x00_set_field16(&reg, MAC_CSR18_AUTO_WAKE, 0);
		rt2500usb_register_write(rt2x00dev, MAC_CSR18, reg);
	}

	rt2x00dev->ops->lib->set_device_state(rt2x00dev, state);
}

static void rt2500usb_config(struct rt2x00_dev *rt2x00dev,
			     struct rt2x00lib_conf *libconf,
			     const unsigned int flags)
{
	if (flags & IEEE80211_CONF_CHANGE_CHANNEL)
		rt2500usb_config_channel(rt2x00dev, &libconf->rf,
					 libconf->conf->power_level);
	if ((flags & IEEE80211_CONF_CHANGE_POWER) &&
	    !(flags & IEEE80211_CONF_CHANGE_CHANNEL))
		rt2500usb_config_txpower(rt2x00dev,
					 libconf->conf->power_level);
	if (flags & IEEE80211_CONF_CHANGE_PS)
		rt2500usb_config_ps(rt2x00dev, libconf);
}

/*
 * Link tuning
 */
static void rt2500usb_link_stats(struct rt2x00_dev *rt2x00dev,
				 struct link_qual *qual)
{
	u16 reg;

	/*
	 * Update FCS error count from register.
	 */
	rt2500usb_register_read(rt2x00dev, STA_CSR0, &reg);
	qual->rx_failed = rt2x00_get_field16(reg, STA_CSR0_FCS_ERROR);

	/*
	 * Update False CCA count from register.
	 */
	rt2500usb_register_read(rt2x00dev, STA_CSR3, &reg);
	qual->false_cca = rt2x00_get_field16(reg, STA_CSR3_FALSE_CCA_ERROR);
}

static void rt2500usb_reset_tuner(struct rt2x00_dev *rt2x00dev,
				  struct link_qual *qual)
{
	u16 eeprom;
	u16 value;

	rt2x00_eeprom_read(rt2x00dev, EEPROM_BBPTUNE_R24, &eeprom);
	value = rt2x00_get_field16(eeprom, EEPROM_BBPTUNE_R24_LOW);
	rt2500usb_bbp_write(rt2x00dev, 24, value);

	rt2x00_eeprom_read(rt2x00dev, EEPROM_BBPTUNE_R25, &eeprom);
	value = rt2x00_get_field16(eeprom, EEPROM_BBPTUNE_R25_LOW);
	rt2500usb_bbp_write(rt2x00dev, 25, value);

	rt2x00_eeprom_read(rt2x00dev, EEPROM_BBPTUNE_R61, &eeprom);
	value = rt2x00_get_field16(eeprom, EEPROM_BBPTUNE_R61_LOW);
	rt2500usb_bbp_write(rt2x00dev, 61, value);

	rt2x00_eeprom_read(rt2x00dev, EEPROM_BBPTUNE_VGC, &eeprom);
	value = rt2x00_get_field16(eeprom, EEPROM_BBPTUNE_VGCUPPER);
	rt2500usb_bbp_write(rt2x00dev, 17, value);

	qual->vgc_level = value;
}

/*
 * Queue handlers.
 */
static void rt2500usb_start_queue(struct data_queue *queue)
{
	struct rt2x00_dev *rt2x00dev = queue->rt2x00dev;
	u16 reg;

	switch (queue->qid) {
	case QID_RX:
		rt2500usb_register_read(rt2x00dev, TXRX_CSR2, &reg);
		rt2x00_set_field16(&reg, TXRX_CSR2_DISABLE_RX, 0);
		rt2500usb_register_write(rt2x00dev, TXRX_CSR2, reg);
		break;
	case QID_BEACON:
		rt2500usb_register_read(rt2x00dev, TXRX_CSR19, &reg);
		rt2x00_set_field16(&reg, TXRX_CSR19_TSF_COUNT, 1);
		rt2x00_set_field16(&reg, TXRX_CSR19_TBCN, 1);
		rt2x00_set_field16(&reg, TXRX_CSR19_BEACON_GEN, 1);
		rt2500usb_register_write(rt2x00dev, TXRX_CSR19, reg);
		break;
	default:
		break;
	}
}

static void rt2500usb_stop_queue(struct data_queue *queue)
{
	struct rt2x00_dev *rt2x00dev = queue->rt2x00dev;
	u16 reg;

	switch (queue->qid) {
	case QID_RX:
		rt2500usb_register_read(rt2x00dev, TXRX_CSR2, &reg);
		rt2x00_set_field16(&reg, TXRX_CSR2_DISABLE_RX, 1);
		rt2500usb_register_write(rt2x00dev, TXRX_CSR2, reg);
		break;
	case QID_BEACON:
		rt2500usb_register_read(rt2x00dev, TXRX_CSR19, &reg);
		rt2x00_set_field16(&reg, TXRX_CSR19_TSF_COUNT, 0);
		rt2x00_set_field16(&reg, TXRX_CSR19_TBCN, 0);
		rt2x00_set_field16(&reg, TXRX_CSR19_BEACON_GEN, 0);
		rt2500usb_register_write(rt2x00dev, TXRX_CSR19, reg);
		break;
	default:
		break;
	}
}

/*
 * Initialization functions.
 */
static int rt2500usb_init_registers(struct rt2x00_dev *rt2x00dev)
{
	u16 reg;

	rt2x00usb_vendor_request_sw(rt2x00dev, USB_DEVICE_MODE, 0x0001,
				    USB_MODE_TEST, REGISTER_TIMEOUT);
	rt2x00usb_vendor_request_sw(rt2x00dev, USB_SINGLE_WRITE, 0x0308,
				    0x00f0, REGISTER_TIMEOUT);

	rt2500usb_register_read(rt2x00dev, TXRX_CSR2, &reg);
	rt2x00_set_field16(&reg, TXRX_CSR2_DISABLE_RX, 1);
	rt2500usb_register_write(rt2x00dev, TXRX_CSR2, reg);

	rt2500usb_register_write(rt2x00dev, MAC_CSR13, 0x1111);
	rt2500usb_register_write(rt2x00dev, MAC_CSR14, 0x1e11);

	rt2500usb_register_read(rt2x00dev, MAC_CSR1, &reg);
	rt2x00_set_field16(&reg, MAC_CSR1_SOFT_RESET, 1);
	rt2x00_set_field16(&reg, MAC_CSR1_BBP_RESET, 1);
	rt2x00_set_field16(&reg, MAC_CSR1_HOST_READY, 0);
	rt2500usb_register_write(rt2x00dev, MAC_CSR1, reg);

	rt2500usb_register_read(rt2x00dev, MAC_CSR1, &reg);
	rt2x00_set_field16(&reg, MAC_CSR1_SOFT_RESET, 0);
	rt2x00_set_field16(&reg, MAC_CSR1_BBP_RESET, 0);
	rt2x00_set_field16(&reg, MAC_CSR1_HOST_READY, 0);
	rt2500usb_register_write(rt2x00dev, MAC_CSR1, reg);

	rt2500usb_register_read(rt2x00dev, TXRX_CSR5, &reg);
	rt2x00_set_field16(&reg, TXRX_CSR5_BBP_ID0, 13);
	rt2x00_set_field16(&reg, TXRX_CSR5_BBP_ID0_VALID, 1);
	rt2x00_set_field16(&reg, TXRX_CSR5_BBP_ID1, 12);
	rt2x00_set_field16(&reg, TXRX_CSR5_BBP_ID1_VALID, 1);
	rt2500usb_register_write(rt2x00dev, TXRX_CSR5, reg);

	rt2500usb_register_read(rt2x00dev, TXRX_CSR6, &reg);
	rt2x00_set_field16(&reg, TXRX_CSR6_BBP_ID0, 10);
	rt2x00_set_field16(&reg, TXRX_CSR6_BBP_ID0_VALID, 1);
	rt2x00_set_field16(&reg, TXRX_CSR6_BBP_ID1, 11);
	rt2x00_set_field16(&reg, TXRX_CSR6_BBP_ID1_VALID, 1);
	rt2500usb_register_write(rt2x00dev, TXRX_CSR6, reg);

	rt2500usb_register_read(rt2x00dev, TXRX_CSR7, &reg);
	rt2x00_set_field16(&reg, TXRX_CSR7_BBP_ID0, 7);
	rt2x00_set_field16(&reg, TXRX_CSR7_BBP_ID0_VALID, 1);
	rt2x00_set_field16(&reg, TXRX_CSR7_BBP_ID1, 6);
	rt2x00_set_field16(&reg, TXRX_CSR7_BBP_ID1_VALID, 1);
	rt2500usb_register_write(rt2x00dev, TXRX_CSR7, reg);

	rt2500usb_register_read(rt2x00dev, TXRX_CSR8, &reg);
	rt2x00_set_field16(&reg, TXRX_CSR8_BBP_ID0, 5);
	rt2x00_set_field16(&reg, TXRX_CSR8_BBP_ID0_VALID, 1);
	rt2x00_set_field16(&reg, TXRX_CSR8_BBP_ID1, 0);
	rt2x00_set_field16(&reg, TXRX_CSR8_BBP_ID1_VALID, 0);
	rt2500usb_register_write(rt2x00dev, TXRX_CSR8, reg);

	rt2500usb_register_read(rt2x00dev, TXRX_CSR19, &reg);
	rt2x00_set_field16(&reg, TXRX_CSR19_TSF_COUNT, 0);
	rt2x00_set_field16(&reg, TXRX_CSR19_TSF_SYNC, 0);
	rt2x00_set_field16(&reg, TXRX_CSR19_TBCN, 0);
	rt2x00_set_field16(&reg, TXRX_CSR19_BEACON_GEN, 0);
	rt2500usb_register_write(rt2x00dev, TXRX_CSR19, reg);

	rt2500usb_register_write(rt2x00dev, TXRX_CSR21, 0xe78f);
	rt2500usb_register_write(rt2x00dev, MAC_CSR9, 0xff1d);

	if (rt2x00dev->ops->lib->set_device_state(rt2x00dev, STATE_AWAKE))
		return -EBUSY;

	rt2500usb_register_read(rt2x00dev, MAC_CSR1, &reg);
	rt2x00_set_field16(&reg, MAC_CSR1_SOFT_RESET, 0);
	rt2x00_set_field16(&reg, MAC_CSR1_BBP_RESET, 0);
	rt2x00_set_field16(&reg, MAC_CSR1_HOST_READY, 1);
	rt2500usb_register_write(rt2x00dev, MAC_CSR1, reg);

	if (rt2x00_rev(rt2x00dev) >= RT2570_VERSION_C) {
		rt2500usb_register_read(rt2x00dev, PHY_CSR2, &reg);
		rt2x00_set_field16(&reg, PHY_CSR2_LNA, 0);
	} else {
		reg = 0;
		rt2x00_set_field16(&reg, PHY_CSR2_LNA, 1);
		rt2x00_set_field16(&reg, PHY_CSR2_LNA_MODE, 3);
	}
	rt2500usb_register_write(rt2x00dev, PHY_CSR2, reg);

	rt2500usb_register_write(rt2x00dev, MAC_CSR11, 0x0002);
	rt2500usb_register_write(rt2x00dev, MAC_CSR22, 0x0053);
	rt2500usb_register_write(rt2x00dev, MAC_CSR15, 0x01ee);
	rt2500usb_register_write(rt2x00dev, MAC_CSR16, 0x0000);

	rt2500usb_register_read(rt2x00dev, MAC_CSR8, &reg);
	rt2x00_set_field16(&reg, MAC_CSR8_MAX_FRAME_UNIT,
			   rt2x00dev->rx->data_size);
	rt2500usb_register_write(rt2x00dev, MAC_CSR8, reg);

	rt2500usb_register_read(rt2x00dev, TXRX_CSR0, &reg);
	rt2x00_set_field16(&reg, TXRX_CSR0_ALGORITHM, CIPHER_NONE);
	rt2x00_set_field16(&reg, TXRX_CSR0_IV_OFFSET, IEEE80211_HEADER);
	rt2x00_set_field16(&reg, TXRX_CSR0_KEY_ID, 0);
	rt2500usb_register_write(rt2x00dev, TXRX_CSR0, reg);

	rt2500usb_register_read(rt2x00dev, MAC_CSR18, &reg);
	rt2x00_set_field16(&reg, MAC_CSR18_DELAY_AFTER_BEACON, 90);
	rt2500usb_register_write(rt2x00dev, MAC_CSR18, reg);

	rt2500usb_register_read(rt2x00dev, PHY_CSR4, &reg);
	rt2x00_set_field16(&reg, PHY_CSR4_LOW_RF_LE, 1);
	rt2500usb_register_write(rt2x00dev, PHY_CSR4, reg);

	rt2500usb_register_read(rt2x00dev, TXRX_CSR1, &reg);
	rt2x00_set_field16(&reg, TXRX_CSR1_AUTO_SEQUENCE, 1);
	rt2500usb_register_write(rt2x00dev, TXRX_CSR1, reg);

	return 0;
}

static int rt2500usb_wait_bbp_ready(struct rt2x00_dev *rt2x00dev)
{
	unsigned int i;
	u8 value;

	for (i = 0; i < REGISTER_BUSY_COUNT; i++) {
		rt2500usb_bbp_read(rt2x00dev, 0, &value);
		if ((value != 0xff) && (value != 0x00))
			return 0;
		udelay(REGISTER_BUSY_DELAY);
	}

	ERROR(rt2x00dev, "BBP register access failed, aborting.\n");
	return -EACCES;
}

static int rt2500usb_init_bbp(struct rt2x00_dev *rt2x00dev)
{
	unsigned int i;
	u16 eeprom;
	u8 value;
	u8 reg_id;

	if (unlikely(rt2500usb_wait_bbp_ready(rt2x00dev)))
		return -EACCES;

	rt2500usb_bbp_write(rt2x00dev, 3, 0x02);
	rt2500usb_bbp_write(rt2x00dev, 4, 0x19);
	rt2500usb_bbp_write(rt2x00dev, 14, 0x1c);
	rt2500usb_bbp_write(rt2x00dev, 15, 0x30);
	rt2500usb_bbp_write(rt2x00dev, 16, 0xac);
	rt2500usb_bbp_write(rt2x00dev, 18, 0x18);
	rt2500usb_bbp_write(rt2x00dev, 19, 0xff);
	rt2500usb_bbp_write(rt2x00dev, 20, 0x1e);
	rt2500usb_bbp_write(rt2x00dev, 21, 0x08);
	rt2500usb_bbp_write(rt2x00dev, 22, 0x08);
	rt2500usb_bbp_write(rt2x00dev, 23, 0x08);
	rt2500usb_bbp_write(rt2x00dev, 24, 0x80);
	rt2500usb_bbp_write(rt2x00dev, 25, 0x50);
	rt2500usb_bbp_write(rt2x00dev, 26, 0x08);
	rt2500usb_bbp_write(rt2x00dev, 27, 0x23);
	rt2500usb_bbp_write(rt2x00dev, 30, 0x10);
	rt2500usb_bbp_write(rt2x00dev, 31, 0x2b);
	rt2500usb_bbp_write(rt2x00dev, 32, 0xb9);
	rt2500usb_bbp_write(rt2x00dev, 34, 0x12);
	rt2500usb_bbp_write(rt2x00dev, 35, 0x50);
	rt2500usb_bbp_write(rt2x00dev, 39, 0xc4);
	rt2500usb_bbp_write(rt2x00dev, 40, 0x02);
	rt2500usb_bbp_write(rt2x00dev, 41, 0x60);
	rt2500usb_bbp_write(rt2x00dev, 53, 0x10);
	rt2500usb_bbp_write(rt2x00dev, 54, 0x18);
	rt2500usb_bbp_write(rt2x00dev, 56, 0x08);
	rt2500usb_bbp_write(rt2x00dev, 57, 0x10);
	rt2500usb_bbp_write(rt2x00dev, 58, 0x08);
	rt2500usb_bbp_write(rt2x00dev, 61, 0x60);
	rt2500usb_bbp_write(rt2x00dev, 62, 0x10);
	rt2500usb_bbp_write(rt2x00dev, 75, 0xff);

	for (i = 0; i < EEPROM_BBP_SIZE; i++) {
		rt2x00_eeprom_read(rt2x00dev, EEPROM_BBP_START + i, &eeprom);

		if (eeprom != 0xffff && eeprom != 0x0000) {
			reg_id = rt2x00_get_field16(eeprom, EEPROM_BBP_REG_ID);
			value = rt2x00_get_field16(eeprom, EEPROM_BBP_VALUE);
			rt2500usb_bbp_write(rt2x00dev, reg_id, value);
		}
	}

	return 0;
}

/*
 * Device state switch handlers.
 */
static int rt2500usb_enable_radio(struct rt2x00_dev *rt2x00dev)
{
	/*
	 * Initialize all registers.
	 */
	if (unlikely(rt2500usb_init_registers(rt2x00dev) ||
		     rt2500usb_init_bbp(rt2x00dev)))
		return -EIO;

	return 0;
}

static void rt2500usb_disable_radio(struct rt2x00_dev *rt2x00dev)
{
	rt2500usb_register_write(rt2x00dev, MAC_CSR13, 0x2121);
	rt2500usb_register_write(rt2x00dev, MAC_CSR14, 0x2121);

	/*
	 * Disable synchronisation.
	 */
	rt2500usb_register_write(rt2x00dev, TXRX_CSR19, 0);

	rt2x00usb_disable_radio(rt2x00dev);
}

static int rt2500usb_set_state(struct rt2x00_dev *rt2x00dev,
			       enum dev_state state)
{
	u16 reg;
	u16 reg2;
	unsigned int i;
	char put_to_sleep;
	char bbp_state;
	char rf_state;

	put_to_sleep = (state != STATE_AWAKE);

	reg = 0;
	rt2x00_set_field16(&reg, MAC_CSR17_BBP_DESIRE_STATE, state);
	rt2x00_set_field16(&reg, MAC_CSR17_RF_DESIRE_STATE, state);
	rt2x00_set_field16(&reg, MAC_CSR17_PUT_TO_SLEEP, put_to_sleep);
	rt2500usb_register_write(rt2x00dev, MAC_CSR17, reg);
	rt2x00_set_field16(&reg, MAC_CSR17_SET_STATE, 1);
	rt2500usb_register_write(rt2x00dev, MAC_CSR17, reg);

	/*
	 * Device is not guaranteed to be in the requested state yet.
	 * We must wait until the register indicates that the
	 * device has entered the correct state.
	 */
	for (i = 0; i < REGISTER_BUSY_COUNT; i++) {
		rt2500usb_register_read(rt2x00dev, MAC_CSR17, &reg2);
		bbp_state = rt2x00_get_field16(reg2, MAC_CSR17_BBP_CURR_STATE);
		rf_state = rt2x00_get_field16(reg2, MAC_CSR17_RF_CURR_STATE);
		if (bbp_state == state && rf_state == state)
			return 0;
		rt2500usb_register_write(rt2x00dev, MAC_CSR17, reg);
		msleep(30);
	}

	return -EBUSY;
}

static int rt2500usb_set_device_state(struct rt2x00_dev *rt2x00dev,
				      enum dev_state state)
{
	int retval = 0;

	switch (state) {
	case STATE_RADIO_ON:
		retval = rt2500usb_enable_radio(rt2x00dev);
		break;
	case STATE_RADIO_OFF:
		rt2500usb_disable_radio(rt2x00dev);
		break;
	case STATE_RADIO_IRQ_ON:
	case STATE_RADIO_IRQ_OFF:
		/* No support, but no error either */
		break;
	case STATE_DEEP_SLEEP:
	case STATE_SLEEP:
	case STATE_STANDBY:
	case STATE_AWAKE:
		retval = rt2500usb_set_state(rt2x00dev, state);
		break;
	default:
		retval = -ENOTSUPP;
		break;
	}

	if (unlikely(retval))
		ERROR(rt2x00dev, "Device failed to enter state %d (%d).\n",
		      state, retval);

	return retval;
}

/*
 * TX descriptor initialization
 */
static void rt2500usb_write_tx_desc(struct queue_entry *entry,
				    struct txentry_desc *txdesc)
{
	struct skb_frame_desc *skbdesc = get_skb_frame_desc(entry->skb);
	__le32 *txd = (__le32 *) entry->skb->data;
	u32 word;

	/*
	 * Start writing the descriptor words.
	 */
	rt2x00_desc_read(txd, 0, &word);
	rt2x00_set_field32(&word, TXD_W0_RETRY_LIMIT, txdesc->retry_limit);
	rt2x00_set_field32(&word, TXD_W0_MORE_FRAG,
			   test_bit(ENTRY_TXD_MORE_FRAG, &txdesc->flags));
	rt2x00_set_field32(&word, TXD_W0_ACK,
			   test_bit(ENTRY_TXD_ACK, &txdesc->flags));
	rt2x00_set_field32(&word, TXD_W0_TIMESTAMP,
			   test_bit(ENTRY_TXD_REQ_TIMESTAMP, &txdesc->flags));
	rt2x00_set_field32(&word, TXD_W0_OFDM,
			   (txdesc->rate_mode == RATE_MODE_OFDM));
	rt2x00_set_field32(&word, TXD_W0_NEW_SEQ,
			   test_bit(ENTRY_TXD_FIRST_FRAGMENT, &txdesc->flags));
	rt2x00_set_field32(&word, TXD_W0_IFS, txdesc->u.plcp.ifs);
	rt2x00_set_field32(&word, TXD_W0_DATABYTE_COUNT, txdesc->length);
	rt2x00_set_field32(&word, TXD_W0_CIPHER, !!txdesc->cipher);
	rt2x00_set_field32(&word, TXD_W0_KEY_ID, txdesc->key_idx);
	rt2x00_desc_write(txd, 0, word);

	rt2x00_desc_read(txd, 1, &word);
	rt2x00_set_field32(&word, TXD_W1_IV_OFFSET, txdesc->iv_offset);
	rt2x00_set_field32(&word, TXD_W1_AIFS, entry->queue->aifs);
	rt2x00_set_field32(&word, TXD_W1_CWMIN, entry->queue->cw_min);
	rt2x00_set_field32(&word, TXD_W1_CWMAX, entry->queue->cw_max);
	rt2x00_desc_write(txd, 1, word);

	rt2x00_desc_read(txd, 2, &word);
	rt2x00_set_field32(&word, TXD_W2_PLCP_SIGNAL, txdesc->u.plcp.signal);
	rt2x00_set_field32(&word, TXD_W2_PLCP_SERVICE, txdesc->u.plcp.service);
	rt2x00_set_field32(&word, TXD_W2_PLCP_LENGTH_LOW,
			   txdesc->u.plcp.length_low);
	rt2x00_set_field32(&word, TXD_W2_PLCP_LENGTH_HIGH,
			   txdesc->u.plcp.length_high);
	rt2x00_desc_write(txd, 2, word);

	if (test_bit(ENTRY_TXD_ENCRYPT, &txdesc->flags)) {
		_rt2x00_desc_write(txd, 3, skbdesc->iv[0]);
		_rt2x00_desc_write(txd, 4, skbdesc->iv[1]);
	}

	/*
	 * Register descriptor details in skb frame descriptor.
	 */
	skbdesc->flags |= SKBDESC_DESC_IN_SKB;
	skbdesc->desc = txd;
	skbdesc->desc_len = TXD_DESC_SIZE;
}

/*
 * TX data initialization
 */
static void rt2500usb_beacondone(struct urb *urb);

static void rt2500usb_write_beacon(struct queue_entry *entry,
				   struct txentry_desc *txdesc)
{
	struct rt2x00_dev *rt2x00dev = entry->queue->rt2x00dev;
	struct usb_device *usb_dev = to_usb_device_intf(rt2x00dev->dev);
	struct queue_entry_priv_usb_bcn *bcn_priv = entry->priv_data;
	int pipe = usb_sndbulkpipe(usb_dev, entry->queue->usb_endpoint);
	int length;
	u16 reg, reg0;

	/*
	 * Disable beaconing while we are reloading the beacon data,
	 * otherwise we might be sending out invalid data.
	 */
	rt2500usb_register_read(rt2x00dev, TXRX_CSR19, &reg);
	rt2x00_set_field16(&reg, TXRX_CSR19_BEACON_GEN, 0);
	rt2500usb_register_write(rt2x00dev, TXRX_CSR19, reg);

	/*
	 * Add space for the descriptor in front of the skb.
	 */
	skb_push(entry->skb, TXD_DESC_SIZE);
	memset(entry->skb->data, 0, TXD_DESC_SIZE);

	/*
	 * Write the TX descriptor for the beacon.
	 */
	rt2500usb_write_tx_desc(entry, txdesc);

	/*
	 * Dump beacon to userspace through debugfs.
	 */
	rt2x00debug_dump_frame(rt2x00dev, DUMP_FRAME_BEACON, entry->skb);

	/*
	 * USB devices cannot blindly pass the skb->len as the
	 * length of the data to usb_fill_bulk_urb. Pass the skb
	 * to the driver to determine what the length should be.
	 */
	length = rt2x00dev->ops->lib->get_tx_data_len(entry);

	usb_fill_bulk_urb(bcn_priv->urb, usb_dev, pipe,
			  entry->skb->data, length, rt2500usb_beacondone,
			  entry);

	/*
	 * Second we need to create the guardian byte.
	 * We only need a single byte, so lets recycle
	 * the 'flags' field we are not using for beacons.
	 */
	bcn_priv->guardian_data = 0;
	usb_fill_bulk_urb(bcn_priv->guardian_urb, usb_dev, pipe,
			  &bcn_priv->guardian_data, 1, rt2500usb_beacondone,
			  entry);

	/*
	 * Send out the guardian byte.
	 */
	usb_submit_urb(bcn_priv->guardian_urb, GFP_ATOMIC);

	/*
	 * Enable beaconing again.
	 */
	rt2x00_set_field16(&reg, TXRX_CSR19_TSF_COUNT, 1);
	rt2x00_set_field16(&reg, TXRX_CSR19_TBCN, 1);
	reg0 = reg;
	rt2x00_set_field16(&reg, TXRX_CSR19_BEACON_GEN, 1);
	/*
	 * Beacon generation will fail initially.
	 * To prevent this we need to change the TXRX_CSR19
	 * register several times (reg0 is the same as reg
	 * except for TXRX_CSR19_BEACON_GEN, which is 0 in reg0
	 * and 1 in reg).
	 */
	rt2500usb_register_write(rt2x00dev, TXRX_CSR19, reg);
	rt2500usb_register_write(rt2x00dev, TXRX_CSR19, reg0);
	rt2500usb_register_write(rt2x00dev, TXRX_CSR19, reg);
	rt2500usb_register_write(rt2x00dev, TXRX_CSR19, reg0);
	rt2500usb_register_write(rt2x00dev, TXRX_CSR19, reg);
}

static int rt2500usb_get_tx_data_len(struct queue_entry *entry)
{
	int length;

	/*
	 * The length _must_ be a multiple of 2,
	 * but it must _not_ be a multiple of the USB packet size.
	 */
	length = roundup(entry->skb->len, 2);
	length += (2 * !(length % entry->queue->usb_maxpacket));

	return length;
}

/*
 * RX control handlers
 */
static void rt2500usb_fill_rxdone(struct queue_entry *entry,
				  struct rxdone_entry_desc *rxdesc)
{
	struct rt2x00_dev *rt2x00dev = entry->queue->rt2x00dev;
	struct queue_entry_priv_usb *entry_priv = entry->priv_data;
	struct skb_frame_desc *skbdesc = get_skb_frame_desc(entry->skb);
	__le32 *rxd =
	    (__le32 *)(entry->skb->data +
		       (entry_priv->urb->actual_length -
			entry->queue->desc_size));
	u32 word0;
	u32 word1;

	/*
	 * Copy descriptor to the skbdesc->desc buffer, making it safe from moving of
	 * frame data in rt2x00usb.
	 */
	memcpy(skbdesc->desc, rxd, skbdesc->desc_len);
	rxd = (__le32 *)skbdesc->desc;

	/*
	 * It is now safe to read the descriptor on all architectures.
	 */
	rt2x00_desc_read(rxd, 0, &word0);
	rt2x00_desc_read(rxd, 1, &word1);

	if (rt2x00_get_field32(word0, RXD_W0_CRC_ERROR))
		rxdesc->flags |= RX_FLAG_FAILED_FCS_CRC;
	if (rt2x00_get_field32(word0, RXD_W0_PHYSICAL_ERROR))
		rxdesc->flags |= RX_FLAG_FAILED_PLCP_CRC;

	rxdesc->cipher = rt2x00_get_field32(word0, RXD_W0_CIPHER);
	if (rt2x00_get_field32(word0, RXD_W0_CIPHER_ERROR))
		rxdesc->cipher_status = RX_CRYPTO_FAIL_KEY;

	if (rxdesc->cipher != CIPHER_NONE) {
		_rt2x00_desc_read(rxd, 2, &rxdesc->iv[0]);
		_rt2x00_desc_read(rxd, 3, &rxdesc->iv[1]);
		rxdesc->dev_flags |= RXDONE_CRYPTO_IV;

		/* ICV is located at the end of frame */

		rxdesc->flags |= RX_FLAG_MMIC_STRIPPED;
		if (rxdesc->cipher_status == RX_CRYPTO_SUCCESS)
			rxdesc->flags |= RX_FLAG_DECRYPTED;
		else if (rxdesc->cipher_status == RX_CRYPTO_FAIL_MIC)
			rxdesc->flags |= RX_FLAG_MMIC_ERROR;
	}

	/*
	 * Obtain the status about this packet.
	 * When frame was received with an OFDM bitrate,
	 * the signal is the PLCP value. If it was received with
	 * a CCK bitrate the signal is the rate in 100kbit/s.
	 */
	rxdesc->signal = rt2x00_get_field32(word1, RXD_W1_SIGNAL);
	rxdesc->rssi =
	    rt2x00_get_field32(word1, RXD_W1_RSSI) - rt2x00dev->rssi_offset;
	rxdesc->size = rt2x00_get_field32(word0, RXD_W0_DATABYTE_COUNT);

	if (rt2x00_get_field32(word0, RXD_W0_OFDM))
		rxdesc->dev_flags |= RXDONE_SIGNAL_PLCP;
	else
		rxdesc->dev_flags |= RXDONE_SIGNAL_BITRATE;
	if (rt2x00_get_field32(word0, RXD_W0_MY_BSS))
		rxdesc->dev_flags |= RXDONE_MY_BSS;

	/*
	 * Adjust the skb memory window to the frame boundaries.
	 */
	skb_trim(entry->skb, rxdesc->size);
}

/*
 * Interrupt functions.
 */
static void rt2500usb_beacondone(struct urb *urb)
{
	struct queue_entry *entry = (struct queue_entry *)urb->context;
	struct queue_entry_priv_usb_bcn *bcn_priv = entry->priv_data;

	if (!test_bit(DEVICE_STATE_ENABLED_RADIO, &entry->queue->rt2x00dev->flags))
		return;

	/*
	 * Check if this was the guardian beacon,
	 * if that was the case we need to send the real beacon now.
	 * Otherwise we should free the sk_buffer, the device
	 * should be doing the rest of the work now.
	 */
	if (bcn_priv->guardian_urb == urb) {
		usb_submit_urb(bcn_priv->urb, GFP_ATOMIC);
	} else if (bcn_priv->urb == urb) {
		dev_kfree_skb(entry->skb);
		entry->skb = NULL;
	}
}

/*
 * Device probe functions.
 */
static int rt2500usb_validate_eeprom(struct rt2x00_dev *rt2x00dev)
{
	u16 word;
	u8 *mac;
	u8 bbp;

	rt2x00usb_eeprom_read(rt2x00dev, rt2x00dev->eeprom, EEPROM_SIZE);

	/*
	 * Start validation of the data that has been read.
	 */
	mac = rt2x00_eeprom_addr(rt2x00dev, EEPROM_MAC_ADDR_0);
	if (!is_valid_ether_addr(mac)) {
		random_ether_addr(mac);
		EEPROM(rt2x00dev, "MAC: %pM\n", mac);
	}

	rt2x00_eeprom_read(rt2x00dev, EEPROM_ANTENNA, &word);
	if (word == 0xffff) {
		rt2x00_set_field16(&word, EEPROM_ANTENNA_NUM, 2);
		rt2x00_set_field16(&word, EEPROM_ANTENNA_TX_DEFAULT,
				   ANTENNA_SW_DIVERSITY);
		rt2x00_set_field16(&word, EEPROM_ANTENNA_RX_DEFAULT,
				   ANTENNA_SW_DIVERSITY);
		rt2x00_set_field16(&word, EEPROM_ANTENNA_LED_MODE,
				   LED_MODE_DEFAULT);
		rt2x00_set_field16(&word, EEPROM_ANTENNA_DYN_TXAGC, 0);
		rt2x00_set_field16(&word, EEPROM_ANTENNA_HARDWARE_RADIO, 0);
		rt2x00_set_field16(&word, EEPROM_ANTENNA_RF_TYPE, RF2522);
		rt2x00_eeprom_write(rt2x00dev, EEPROM_ANTENNA, word);
		EEPROM(rt2x00dev, "Antenna: 0x%04x\n", word);
	}

	rt2x00_eeprom_read(rt2x00dev, EEPROM_NIC, &word);
	if (word == 0xffff) {
		rt2x00_set_field16(&word, EEPROM_NIC_CARDBUS_ACCEL, 0);
		rt2x00_set_field16(&word, EEPROM_NIC_DYN_BBP_TUNE, 0);
		rt2x00_set_field16(&word, EEPROM_NIC_CCK_TX_POWER, 0);
		rt2x00_eeprom_write(rt2x00dev, EEPROM_NIC, word);
		EEPROM(rt2x00dev, "NIC: 0x%04x\n", word);
	}

	rt2x00_eeprom_read(rt2x00dev, EEPROM_CALIBRATE_OFFSET, &word);
	if (word == 0xffff) {
		rt2x00_set_field16(&word, EEPROM_CALIBRATE_OFFSET_RSSI,
				   DEFAULT_RSSI_OFFSET);
		rt2x00_eeprom_write(rt2x00dev, EEPROM_CALIBRATE_OFFSET, word);
		EEPROM(rt2x00dev, "Calibrate offset: 0x%04x\n", word);
	}

	rt2x00_eeprom_read(rt2x00dev, EEPROM_BBPTUNE, &word);
	if (word == 0xffff) {
		rt2x00_set_field16(&word, EEPROM_BBPTUNE_THRESHOLD, 45);
		rt2x00_eeprom_write(rt2x00dev, EEPROM_BBPTUNE, word);
		EEPROM(rt2x00dev, "BBPtune: 0x%04x\n", word);
	}

	/*
	 * Switch lower vgc bound to current BBP R17 value,
	 * lower the value a bit for better quality.
	 */
	rt2500usb_bbp_read(rt2x00dev, 17, &bbp);
	bbp -= 6;

	rt2x00_eeprom_read(rt2x00dev, EEPROM_BBPTUNE_VGC, &word);
	if (word == 0xffff) {
		rt2x00_set_field16(&word, EEPROM_BBPTUNE_VGCUPPER, 0x40);
		rt2x00_set_field16(&word, EEPROM_BBPTUNE_VGCLOWER, bbp);
		rt2x00_eeprom_write(rt2x00dev, EEPROM_BBPTUNE_VGC, word);
		EEPROM(rt2x00dev, "BBPtune vgc: 0x%04x\n", word);
	} else {
		rt2x00_set_field16(&word, EEPROM_BBPTUNE_VGCLOWER, bbp);
		rt2x00_eeprom_write(rt2x00dev, EEPROM_BBPTUNE_VGC, word);
	}

	rt2x00_eeprom_read(rt2x00dev, EEPROM_BBPTUNE_R17, &word);
	if (word == 0xffff) {
		rt2x00_set_field16(&word, EEPROM_BBPTUNE_R17_LOW, 0x48);
		rt2x00_set_field16(&word, EEPROM_BBPTUNE_R17_HIGH, 0x41);
		rt2x00_eeprom_write(rt2x00dev, EEPROM_BBPTUNE_R17, word);
		EEPROM(rt2x00dev, "BBPtune r17: 0x%04x\n", word);
	}

	rt2x00_eeprom_read(rt2x00dev, EEPROM_BBPTUNE_R24, &word);
	if (word == 0xffff) {
		rt2x00_set_field16(&word, EEPROM_BBPTUNE_R24_LOW, 0x40);
		rt2x00_set_field16(&word, EEPROM_BBPTUNE_R24_HIGH, 0x80);
		rt2x00_eeprom_write(rt2x00dev, EEPROM_BBPTUNE_R24, word);
		EEPROM(rt2x00dev, "BBPtune r24: 0x%04x\n", word);
	}

	rt2x00_eeprom_read(rt2x00dev, EEPROM_BBPTUNE_R25, &word);
	if (word == 0xffff) {
		rt2x00_set_field16(&word, EEPROM_BBPTUNE_R25_LOW, 0x40);
		rt2x00_set_field16(&word, EEPROM_BBPTUNE_R25_HIGH, 0x50);
		rt2x00_eeprom_write(rt2x00dev, EEPROM_BBPTUNE_R25, word);
		EEPROM(rt2x00dev, "BBPtune r25: 0x%04x\n", word);
	}

	rt2x00_eeprom_read(rt2x00dev, EEPROM_BBPTUNE_R61, &word);
	if (word == 0xffff) {
		rt2x00_set_field16(&word, EEPROM_BBPTUNE_R61_LOW, 0x60);
		rt2x00_set_field16(&word, EEPROM_BBPTUNE_R61_HIGH, 0x6d);
		rt2x00_eeprom_write(rt2x00dev, EEPROM_BBPTUNE_R61, word);
		EEPROM(rt2x00dev, "BBPtune r61: 0x%04x\n", word);
	}

	return 0;
}

static int rt2500usb_init_eeprom(struct rt2x00_dev *rt2x00dev)
{
	u16 reg;
	u16 value;
	u16 eeprom;

	/*
	 * Read EEPROM word for configuration.
	 */
	rt2x00_eeprom_read(rt2x00dev, EEPROM_ANTENNA, &eeprom);

	/*
	 * Identify RF chipset.
	 */
	value = rt2x00_get_field16(eeprom, EEPROM_ANTENNA_RF_TYPE);
	rt2500usb_register_read(rt2x00dev, MAC_CSR0, &reg);
	rt2x00_set_chip(rt2x00dev, RT2570, value, reg);

	if (((reg & 0xfff0) != 0) || ((reg & 0x0000000f) == 0)) {
		ERROR(rt2x00dev, "Invalid RT chipset detected.\n");
		return -ENODEV;
	}

	if (!rt2x00_rf(rt2x00dev, RF2522) &&
	    !rt2x00_rf(rt2x00dev, RF2523) &&
	    !rt2x00_rf(rt2x00dev, RF2524) &&
	    !rt2x00_rf(rt2x00dev, RF2525) &&
	    !rt2x00_rf(rt2x00dev, RF2525E) &&
	    !rt2x00_rf(rt2x00dev, RF5222)) {
		ERROR(rt2x00dev, "Invalid RF chipset detected.\n");
		return -ENODEV;
	}

	/*
	 * Identify default antenna configuration.
	 */
	rt2x00dev->default_ant.tx =
	    rt2x00_get_field16(eeprom, EEPROM_ANTENNA_TX_DEFAULT);
	rt2x00dev->default_ant.rx =
	    rt2x00_get_field16(eeprom, EEPROM_ANTENNA_RX_DEFAULT);

	/*
	 * When the eeprom indicates SW_DIVERSITY use HW_DIVERSITY instead.
	 * I am not 100% sure about this, but the legacy drivers do not
	 * indicate antenna swapping in software is required when
	 * diversity is enabled.
	 */
	if (rt2x00dev->default_ant.tx == ANTENNA_SW_DIVERSITY)
		rt2x00dev->default_ant.tx = ANTENNA_HW_DIVERSITY;
	if (rt2x00dev->default_ant.rx == ANTENNA_SW_DIVERSITY)
		rt2x00dev->default_ant.rx = ANTENNA_HW_DIVERSITY;

	/*
	 * Store led mode, for correct led behaviour.
	 */
#ifdef CONFIG_RT2X00_LIB_LEDS
	value = rt2x00_get_field16(eeprom, EEPROM_ANTENNA_LED_MODE);

	rt2500usb_init_led(rt2x00dev, &rt2x00dev->led_radio, LED_TYPE_RADIO);
	if (value == LED_MODE_TXRX_ACTIVITY ||
	    value == LED_MODE_DEFAULT ||
	    value == LED_MODE_ASUS)
		rt2500usb_init_led(rt2x00dev, &rt2x00dev->led_qual,
				   LED_TYPE_ACTIVITY);
#endif /* CONFIG_RT2X00_LIB_LEDS */

	/*
	 * Detect if this device has an hardware controlled radio.
	 */
	if (rt2x00_get_field16(eeprom, EEPROM_ANTENNA_HARDWARE_RADIO))
		__set_bit(CAPABILITY_HW_BUTTON, &rt2x00dev->cap_flags);

	/*
	 * Read the RSSI <-> dBm offset information.
	 */
	rt2x00_eeprom_read(rt2x00dev, EEPROM_CALIBRATE_OFFSET, &eeprom);
	rt2x00dev->rssi_offset =
	    rt2x00_get_field16(eeprom, EEPROM_CALIBRATE_OFFSET_RSSI);

	return 0;
}

/*
 * RF value list for RF2522
 * Supports: 2.4 GHz
 */
static const struct rf_channel rf_vals_bg_2522[] = {
	{ 1,  0x00002050, 0x000c1fda, 0x00000101, 0 },
	{ 2,  0x00002050, 0x000c1fee, 0x00000101, 0 },
	{ 3,  0x00002050, 0x000c2002, 0x00000101, 0 },
	{ 4,  0x00002050, 0x000c2016, 0x00000101, 0 },
	{ 5,  0x00002050, 0x000c202a, 0x00000101, 0 },
	{ 6,  0x00002050, 0x000c203e, 0x00000101, 0 },
	{ 7,  0x00002050, 0x000c2052, 0x00000101, 0 },
	{ 8,  0x00002050, 0x000c2066, 0x00000101, 0 },
	{ 9,  0x00002050, 0x000c207a, 0x00000101, 0 },
	{ 10, 0x00002050, 0x000c208e, 0x00000101, 0 },
	{ 11, 0x00002050, 0x000c20a2, 0x00000101, 0 },
	{ 12, 0x00002050, 0x000c20b6, 0x00000101, 0 },
	{ 13, 0x00002050, 0x000c20ca, 0x00000101, 0 },
	{ 14, 0x00002050, 0x000c20fa, 0x00000101, 0 },
};

/*
 * RF value list for RF2523
 * Supports: 2.4 GHz
 */
static const struct rf_channel rf_vals_bg_2523[] = {
	{ 1,  0x00022010, 0x00000c9e, 0x000e0111, 0x00000a1b },
	{ 2,  0x00022010, 0x00000ca2, 0x000e0111, 0x00000a1b },
	{ 3,  0x00022010, 0x00000ca6, 0x000e0111, 0x00000a1b },
	{ 4,  0x00022010, 0x00000caa, 0x000e0111, 0x00000a1b },
	{ 5,  0x00022010, 0x00000cae, 0x000e0111, 0x00000a1b },
	{ 6,  0x00022010, 0x00000cb2, 0x000e0111, 0x00000a1b },
	{ 7,  0x00022010, 0x00000cb6, 0x000e0111, 0x00000a1b },
	{ 8,  0x00022010, 0x00000cba, 0x000e0111, 0x00000a1b },
	{ 9,  0x00022010, 0x00000cbe, 0x000e0111, 0x00000a1b },
	{ 10, 0x00022010, 0x00000d02, 0x000e0111, 0x00000a1b },
	{ 11, 0x00022010, 0x00000d06, 0x000e0111, 0x00000a1b },
	{ 12, 0x00022010, 0x00000d0a, 0x000e0111, 0x00000a1b },
	{ 13, 0x00022010, 0x00000d0e, 0x000e0111, 0x00000a1b },
	{ 14, 0x00022010, 0x00000d1a, 0x000e0111, 0x00000a03 },
};

/*
 * RF value list for RF2524
 * Supports: 2.4 GHz
 */
static const struct rf_channel rf_vals_bg_2524[] = {
	{ 1,  0x00032020, 0x00000c9e, 0x00000101, 0x00000a1b },
	{ 2,  0x00032020, 0x00000ca2, 0x00000101, 0x00000a1b },
	{ 3,  0x00032020, 0x00000ca6, 0x00000101, 0x00000a1b },
	{ 4,  0x00032020, 0x00000caa, 0x00000101, 0x00000a1b },
	{ 5,  0x00032020, 0x00000cae, 0x00000101, 0x00000a1b },
	{ 6,  0x00032020, 0x00000cb2, 0x00000101, 0x00000a1b },
	{ 7,  0x00032020, 0x00000cb6, 0x00000101, 0x00000a1b },
	{ 8,  0x00032020, 0x00000cba, 0x00000101, 0x00000a1b },
	{ 9,  0x00032020, 0x00000cbe, 0x00000101, 0x00000a1b },
	{ 10, 0x00032020, 0x00000d02, 0x00000101, 0x00000a1b },
	{ 11, 0x00032020, 0x00000d06, 0x00000101, 0x00000a1b },
	{ 12, 0x00032020, 0x00000d0a, 0x00000101, 0x00000a1b },
	{ 13, 0x00032020, 0x00000d0e, 0x00000101, 0x00000a1b },
	{ 14, 0x00032020, 0x00000d1a, 0x00000101, 0x00000a03 },
};

/*
 * RF value list for RF2525
 * Supports: 2.4 GHz
 */
static const struct rf_channel rf_vals_bg_2525[] = {
	{ 1,  0x00022020, 0x00080c9e, 0x00060111, 0x00000a1b },
	{ 2,  0x00022020, 0x00080ca2, 0x00060111, 0x00000a1b },
	{ 3,  0x00022020, 0x00080ca6, 0x00060111, 0x00000a1b },
	{ 4,  0x00022020, 0x00080caa, 0x00060111, 0x00000a1b },
	{ 5,  0x00022020, 0x00080cae, 0x00060111, 0x00000a1b },
	{ 6,  0x00022020, 0x00080cb2, 0x00060111, 0x00000a1b },
	{ 7,  0x00022020, 0x00080cb6, 0x00060111, 0x00000a1b },
	{ 8,  0x00022020, 0x00080cba, 0x00060111, 0x00000a1b },
	{ 9,  0x00022020, 0x00080cbe, 0x00060111, 0x00000a1b },
	{ 10, 0x00022020, 0x00080d02, 0x00060111, 0x00000a1b },
	{ 11, 0x00022020, 0x00080d06, 0x00060111, 0x00000a1b },
	{ 12, 0x00022020, 0x00080d0a, 0x00060111, 0x00000a1b },
	{ 13, 0x00022020, 0x00080d0e, 0x00060111, 0x00000a1b },
	{ 14, 0x00022020, 0x00080d1a, 0x00060111, 0x00000a03 },
};

/*
 * RF value list for RF2525e
 * Supports: 2.4 GHz
 */
static const struct rf_channel rf_vals_bg_2525e[] = {
	{ 1,  0x00022010, 0x0000089a, 0x00060111, 0x00000e1b },
	{ 2,  0x00022010, 0x0000089e, 0x00060111, 0x00000e07 },
	{ 3,  0x00022010, 0x0000089e, 0x00060111, 0x00000e1b },
	{ 4,  0x00022010, 0x000008a2, 0x00060111, 0x00000e07 },
	{ 5,  0x00022010, 0x000008a2, 0x00060111, 0x00000e1b },
	{ 6,  0x00022010, 0x000008a6, 0x00060111, 0x00000e07 },
	{ 7,  0x00022010, 0x000008a6, 0x00060111, 0x00000e1b },
	{ 8,  0x00022010, 0x000008aa, 0x00060111, 0x00000e07 },
	{ 9,  0x00022010, 0x000008aa, 0x00060111, 0x00000e1b },
	{ 10, 0x00022010, 0x000008ae, 0x00060111, 0x00000e07 },
	{ 11, 0x00022010, 0x000008ae, 0x00060111, 0x00000e1b },
	{ 12, 0x00022010, 0x000008b2, 0x00060111, 0x00000e07 },
	{ 13, 0x00022010, 0x000008b2, 0x00060111, 0x00000e1b },
	{ 14, 0x00022010, 0x000008b6, 0x00060111, 0x00000e23 },
};

/*
 * RF value list for RF5222
 * Supports: 2.4 GHz & 5.2 GHz
 */
static const struct rf_channel rf_vals_5222[] = {
	{ 1,  0x00022020, 0x00001136, 0x00000101, 0x00000a0b },
	{ 2,  0x00022020, 0x0000113a, 0x00000101, 0x00000a0b },
	{ 3,  0x00022020, 0x0000113e, 0x00000101, 0x00000a0b },
	{ 4,  0x00022020, 0x00001182, 0x00000101, 0x00000a0b },
	{ 5,  0x00022020, 0x00001186, 0x00000101, 0x00000a0b },
	{ 6,  0x00022020, 0x0000118a, 0x00000101, 0x00000a0b },
	{ 7,  0x00022020, 0x0000118e, 0x00000101, 0x00000a0b },
	{ 8,  0x00022020, 0x00001192, 0x00000101, 0x00000a0b },
	{ 9,  0x00022020, 0x00001196, 0x00000101, 0x00000a0b },
	{ 10, 0x00022020, 0x0000119a, 0x00000101, 0x00000a0b },
	{ 11, 0x00022020, 0x0000119e, 0x00000101, 0x00000a0b },
	{ 12, 0x00022020, 0x000011a2, 0x00000101, 0x00000a0b },
	{ 13, 0x00022020, 0x000011a6, 0x00000101, 0x00000a0b },
	{ 14, 0x00022020, 0x000011ae, 0x00000101, 0x00000a1b },

	/* 802.11 UNI / HyperLan 2 */
	{ 36, 0x00022010, 0x00018896, 0x00000101, 0x00000a1f },
	{ 40, 0x00022010, 0x0001889a, 0x00000101, 0x00000a1f },
	{ 44, 0x00022010, 0x0001889e, 0x00000101, 0x00000a1f },
	{ 48, 0x00022010, 0x000188a2, 0x00000101, 0x00000a1f },
	{ 52, 0x00022010, 0x000188a6, 0x00000101, 0x00000a1f },
	{ 66, 0x00022010, 0x000188aa, 0x00000101, 0x00000a1f },
	{ 60, 0x00022010, 0x000188ae, 0x00000101, 0x00000a1f },
	{ 64, 0x00022010, 0x000188b2, 0x00000101, 0x00000a1f },

	/* 802.11 HyperLan 2 */
	{ 100, 0x00022010, 0x00008802, 0x00000101, 0x00000a0f },
	{ 104, 0x00022010, 0x00008806, 0x00000101, 0x00000a0f },
	{ 108, 0x00022010, 0x0000880a, 0x00000101, 0x00000a0f },
	{ 112, 0x00022010, 0x0000880e, 0x00000101, 0x00000a0f },
	{ 116, 0x00022010, 0x00008812, 0x00000101, 0x00000a0f },
	{ 120, 0x00022010, 0x00008816, 0x00000101, 0x00000a0f },
	{ 124, 0x00022010, 0x0000881a, 0x00000101, 0x00000a0f },
	{ 128, 0x00022010, 0x0000881e, 0x00000101, 0x00000a0f },
	{ 132, 0x00022010, 0x00008822, 0x00000101, 0x00000a0f },
	{ 136, 0x00022010, 0x00008826, 0x00000101, 0x00000a0f },

	/* 802.11 UNII */
	{ 140, 0x00022010, 0x0000882a, 0x00000101, 0x00000a0f },
	{ 149, 0x00022020, 0x000090a6, 0x00000101, 0x00000a07 },
	{ 153, 0x00022020, 0x000090ae, 0x00000101, 0x00000a07 },
	{ 157, 0x00022020, 0x000090b6, 0x00000101, 0x00000a07 },
	{ 161, 0x00022020, 0x000090be, 0x00000101, 0x00000a07 },
};

static int rt2500usb_probe_hw_mode(struct rt2x00_dev *rt2x00dev)
{
	struct hw_mode_spec *spec = &rt2x00dev->spec;
	struct channel_info *info;
	char *tx_power;
	unsigned int i;

	/*
	 * Initialize all hw fields.
	 *
	 * Don't set IEEE80211_HW_HOST_BROADCAST_PS_BUFFERING unless we are
	 * capable of sending the buffered frames out after the DTIM
	 * transmission using rt2x00lib_beacondone. This will send out
	 * multicast and broadcast traffic immediately instead of buffering it
	 * infinitly and thus dropping it after some time.
	 */
	rt2x00dev->hw->flags =
	    IEEE80211_HW_RX_INCLUDES_FCS |
	    IEEE80211_HW_SIGNAL_DBM |
	    IEEE80211_HW_SUPPORTS_PS |
	    IEEE80211_HW_PS_NULLFUNC_STACK;

	SET_IEEE80211_DEV(rt2x00dev->hw, rt2x00dev->dev);
	SET_IEEE80211_PERM_ADDR(rt2x00dev->hw,
				rt2x00_eeprom_addr(rt2x00dev,
						   EEPROM_MAC_ADDR_0));

	/*
	 * Initialize hw_mode information.
	 */
	spec->supported_bands = SUPPORT_BAND_2GHZ;
	spec->supported_rates = SUPPORT_RATE_CCK | SUPPORT_RATE_OFDM;

	if (rt2x00_rf(rt2x00dev, RF2522)) {
		spec->num_channels = ARRAY_SIZE(rf_vals_bg_2522);
		spec->channels = rf_vals_bg_2522;
	} else if (rt2x00_rf(rt2x00dev, RF2523)) {
		spec->num_channels = ARRAY_SIZE(rf_vals_bg_2523);
		spec->channels = rf_vals_bg_2523;
	} else if (rt2x00_rf(rt2x00dev, RF2524)) {
		spec->num_channels = ARRAY_SIZE(rf_vals_bg_2524);
		spec->channels = rf_vals_bg_2524;
	} else if (rt2x00_rf(rt2x00dev, RF2525)) {
		spec->num_channels = ARRAY_SIZE(rf_vals_bg_2525);
		spec->channels = rf_vals_bg_2525;
	} else if (rt2x00_rf(rt2x00dev, RF2525E)) {
		spec->num_channels = ARRAY_SIZE(rf_vals_bg_2525e);
		spec->channels = rf_vals_bg_2525e;
	} else if (rt2x00_rf(rt2x00dev, RF5222)) {
		spec->supported_bands |= SUPPORT_BAND_5GHZ;
		spec->num_channels = ARRAY_SIZE(rf_vals_5222);
		spec->channels = rf_vals_5222;
	}

	/*
	 * Create channel information array
	 */
	info = kcalloc(spec->num_channels, sizeof(*info), GFP_KERNEL);
	if (!info)
		return -ENOMEM;

	spec->channels_info = info;

	tx_power = rt2x00_eeprom_addr(rt2x00dev, EEPROM_TXPOWER_START);
	for (i = 0; i < 14; i++) {
		info[i].max_power = MAX_TXPOWER;
		info[i].default_power1 = TXPOWER_FROM_DEV(tx_power[i]);
	}

	if (spec->num_channels > 14) {
		for (i = 14; i < spec->num_channels; i++) {
			info[i].max_power = MAX_TXPOWER;
			info[i].default_power1 = DEFAULT_TXPOWER;
		}
	}

	return 0;
}

static int rt2500usb_probe_hw(struct rt2x00_dev *rt2x00dev)
{
	int retval;

	/*
	 * Allocate eeprom data.
	 */
	retval = rt2500usb_validate_eeprom(rt2x00dev);
	if (retval)
		return retval;

	retval = rt2500usb_init_eeprom(rt2x00dev);
	if (retval)
		return retval;

	/*
	 * Initialize hw specifications.
	 */
	retval = rt2500usb_probe_hw_mode(rt2x00dev);
	if (retval)
		return retval;

	/*
	 * This device requires the atim queue
	 */
	__set_bit(REQUIRE_ATIM_QUEUE, &rt2x00dev->cap_flags);
	__set_bit(REQUIRE_BEACON_GUARD, &rt2x00dev->cap_flags);
	if (!modparam_nohwcrypt) {
		__set_bit(CAPABILITY_HW_CRYPTO, &rt2x00dev->cap_flags);
		__set_bit(REQUIRE_COPY_IV, &rt2x00dev->cap_flags);
	}
	__set_bit(REQUIRE_SW_SEQNO, &rt2x00dev->cap_flags);
<<<<<<< HEAD
=======
	__set_bit(REQUIRE_PS_AUTOWAKE, &rt2x00dev->cap_flags);
>>>>>>> eaef6a93

	/*
	 * Set the rssi offset.
	 */
	rt2x00dev->rssi_offset = DEFAULT_RSSI_OFFSET;

	return 0;
}

static const struct ieee80211_ops rt2500usb_mac80211_ops = {
	.tx			= rt2x00mac_tx,
	.start			= rt2x00mac_start,
	.stop			= rt2x00mac_stop,
	.add_interface		= rt2x00mac_add_interface,
	.remove_interface	= rt2x00mac_remove_interface,
	.config			= rt2x00mac_config,
	.configure_filter	= rt2x00mac_configure_filter,
	.set_tim		= rt2x00mac_set_tim,
	.set_key		= rt2x00mac_set_key,
	.sw_scan_start		= rt2x00mac_sw_scan_start,
	.sw_scan_complete	= rt2x00mac_sw_scan_complete,
	.get_stats		= rt2x00mac_get_stats,
	.bss_info_changed	= rt2x00mac_bss_info_changed,
	.conf_tx		= rt2x00mac_conf_tx,
	.rfkill_poll		= rt2x00mac_rfkill_poll,
	.flush			= rt2x00mac_flush,
	.set_antenna		= rt2x00mac_set_antenna,
	.get_antenna		= rt2x00mac_get_antenna,
	.get_ringparam		= rt2x00mac_get_ringparam,
};

static const struct rt2x00lib_ops rt2500usb_rt2x00_ops = {
	.probe_hw		= rt2500usb_probe_hw,
	.initialize		= rt2x00usb_initialize,
	.uninitialize		= rt2x00usb_uninitialize,
	.clear_entry		= rt2x00usb_clear_entry,
	.set_device_state	= rt2500usb_set_device_state,
	.rfkill_poll		= rt2500usb_rfkill_poll,
	.link_stats		= rt2500usb_link_stats,
	.reset_tuner		= rt2500usb_reset_tuner,
	.watchdog		= rt2x00usb_watchdog,
	.start_queue		= rt2500usb_start_queue,
	.kick_queue		= rt2x00usb_kick_queue,
	.stop_queue		= rt2500usb_stop_queue,
	.flush_queue		= rt2x00usb_flush_queue,
	.write_tx_desc		= rt2500usb_write_tx_desc,
	.write_beacon		= rt2500usb_write_beacon,
	.get_tx_data_len	= rt2500usb_get_tx_data_len,
	.fill_rxdone		= rt2500usb_fill_rxdone,
	.config_shared_key	= rt2500usb_config_key,
	.config_pairwise_key	= rt2500usb_config_key,
	.config_filter		= rt2500usb_config_filter,
	.config_intf		= rt2500usb_config_intf,
	.config_erp		= rt2500usb_config_erp,
	.config_ant		= rt2500usb_config_ant,
	.config			= rt2500usb_config,
};

static const struct data_queue_desc rt2500usb_queue_rx = {
	.entry_num		= 32,
	.data_size		= DATA_FRAME_SIZE,
	.desc_size		= RXD_DESC_SIZE,
	.priv_size		= sizeof(struct queue_entry_priv_usb),
};

static const struct data_queue_desc rt2500usb_queue_tx = {
	.entry_num		= 32,
	.data_size		= DATA_FRAME_SIZE,
	.desc_size		= TXD_DESC_SIZE,
	.priv_size		= sizeof(struct queue_entry_priv_usb),
};

static const struct data_queue_desc rt2500usb_queue_bcn = {
	.entry_num		= 1,
	.data_size		= MGMT_FRAME_SIZE,
	.desc_size		= TXD_DESC_SIZE,
	.priv_size		= sizeof(struct queue_entry_priv_usb_bcn),
};

static const struct data_queue_desc rt2500usb_queue_atim = {
	.entry_num		= 8,
	.data_size		= DATA_FRAME_SIZE,
	.desc_size		= TXD_DESC_SIZE,
	.priv_size		= sizeof(struct queue_entry_priv_usb),
};

static const struct rt2x00_ops rt2500usb_ops = {
	.name			= KBUILD_MODNAME,
	.max_sta_intf		= 1,
	.max_ap_intf		= 1,
	.eeprom_size		= EEPROM_SIZE,
	.rf_size		= RF_SIZE,
	.tx_queues		= NUM_TX_QUEUES,
	.extra_tx_headroom	= TXD_DESC_SIZE,
	.rx			= &rt2500usb_queue_rx,
	.tx			= &rt2500usb_queue_tx,
	.bcn			= &rt2500usb_queue_bcn,
	.atim			= &rt2500usb_queue_atim,
	.lib			= &rt2500usb_rt2x00_ops,
	.hw			= &rt2500usb_mac80211_ops,
#ifdef CONFIG_RT2X00_LIB_DEBUGFS
	.debugfs		= &rt2500usb_rt2x00debug,
#endif /* CONFIG_RT2X00_LIB_DEBUGFS */
};

/*
 * rt2500usb module information.
 */
static struct usb_device_id rt2500usb_device_table[] = {
	/* ASUS */
	{ USB_DEVICE(0x0b05, 0x1706) },
	{ USB_DEVICE(0x0b05, 0x1707) },
	/* Belkin */
	{ USB_DEVICE(0x050d, 0x7050) },
	{ USB_DEVICE(0x050d, 0x7051) },
	/* Cisco Systems */
	{ USB_DEVICE(0x13b1, 0x000d) },
	{ USB_DEVICE(0x13b1, 0x0011) },
	{ USB_DEVICE(0x13b1, 0x001a) },
	/* Conceptronic */
	{ USB_DEVICE(0x14b2, 0x3c02) },
	/* D-LINK */
	{ USB_DEVICE(0x2001, 0x3c00) },
	/* Gigabyte */
	{ USB_DEVICE(0x1044, 0x8001) },
	{ USB_DEVICE(0x1044, 0x8007) },
	/* Hercules */
	{ USB_DEVICE(0x06f8, 0xe000) },
	/* Melco */
	{ USB_DEVICE(0x0411, 0x005e) },
	{ USB_DEVICE(0x0411, 0x0066) },
	{ USB_DEVICE(0x0411, 0x0067) },
	{ USB_DEVICE(0x0411, 0x008b) },
	{ USB_DEVICE(0x0411, 0x0097) },
	/* MSI */
	{ USB_DEVICE(0x0db0, 0x6861) },
	{ USB_DEVICE(0x0db0, 0x6865) },
	{ USB_DEVICE(0x0db0, 0x6869) },
	/* Ralink */
	{ USB_DEVICE(0x148f, 0x1706) },
	{ USB_DEVICE(0x148f, 0x2570) },
	{ USB_DEVICE(0x148f, 0x9020) },
	/* Sagem */
	{ USB_DEVICE(0x079b, 0x004b) },
	/* Siemens */
	{ USB_DEVICE(0x0681, 0x3c06) },
	/* SMC */
	{ USB_DEVICE(0x0707, 0xee13) },
	/* Spairon */
	{ USB_DEVICE(0x114b, 0x0110) },
	/* SURECOM */
	{ USB_DEVICE(0x0769, 0x11f3) },
	/* Trust */
	{ USB_DEVICE(0x0eb0, 0x9020) },
	/* VTech */
	{ USB_DEVICE(0x0f88, 0x3012) },
	/* Zinwell */
	{ USB_DEVICE(0x5a57, 0x0260) },
	{ 0, }
};

MODULE_AUTHOR(DRV_PROJECT);
MODULE_VERSION(DRV_VERSION);
MODULE_DESCRIPTION("Ralink RT2500 USB Wireless LAN driver.");
MODULE_SUPPORTED_DEVICE("Ralink RT2570 USB chipset based cards");
MODULE_DEVICE_TABLE(usb, rt2500usb_device_table);
MODULE_LICENSE("GPL");

static int rt2500usb_probe(struct usb_interface *usb_intf,
			   const struct usb_device_id *id)
{
	return rt2x00usb_probe(usb_intf, &rt2500usb_ops);
}

static struct usb_driver rt2500usb_driver = {
	.name		= KBUILD_MODNAME,
	.id_table	= rt2500usb_device_table,
	.probe		= rt2500usb_probe,
	.disconnect	= rt2x00usb_disconnect,
	.suspend	= rt2x00usb_suspend,
	.resume		= rt2x00usb_resume,
};

static int __init rt2500usb_init(void)
{
	return usb_register(&rt2500usb_driver);
}

static void __exit rt2500usb_exit(void)
{
	usb_deregister(&rt2500usb_driver);
}

module_init(rt2500usb_init);
module_exit(rt2500usb_exit);<|MERGE_RESOLUTION|>--- conflicted
+++ resolved
@@ -1797,10 +1797,7 @@
 		__set_bit(REQUIRE_COPY_IV, &rt2x00dev->cap_flags);
 	}
 	__set_bit(REQUIRE_SW_SEQNO, &rt2x00dev->cap_flags);
-<<<<<<< HEAD
-=======
 	__set_bit(REQUIRE_PS_AUTOWAKE, &rt2x00dev->cap_flags);
->>>>>>> eaef6a93
 
 	/*
 	 * Set the rssi offset.
