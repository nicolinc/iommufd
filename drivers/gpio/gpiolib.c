// SPDX-License-Identifier: GPL-2.0

#include <linux/acpi.h>
#include <linux/bitmap.h>
#include <linux/cleanup.h>
#include <linux/compat.h>
#include <linux/debugfs.h>
#include <linux/device.h>
#include <linux/err.h>
#include <linux/errno.h>
#include <linux/file.h>
#include <linux/fs.h>
#include <linux/idr.h>
#include <linux/interrupt.h>
#include <linux/irq.h>
#include <linux/kernel.h>
#include <linux/list.h>
#include <linux/lockdep.h>
#include <linux/module.h>
#include <linux/of.h>
#include <linux/pinctrl/consumer.h>
#include <linux/seq_file.h>
#include <linux/slab.h>
#include <linux/spinlock.h>
#include <linux/srcu.h>
#include <linux/string.h>

#include <linux/gpio.h>
#include <linux/gpio/driver.h>
#include <linux/gpio/machine.h>

#include <uapi/linux/gpio.h>

#include "gpiolib-acpi.h"
#include "gpiolib-cdev.h"
#include "gpiolib-of.h"
#include "gpiolib-swnode.h"
#include "gpiolib-sysfs.h"
#include "gpiolib.h"

#define CREATE_TRACE_POINTS
#include <trace/events/gpio.h>

/* Implementation infrastructure for GPIO interfaces.
 *
 * The GPIO programming interface allows for inlining speed-critical
 * get/set operations for common cases, so that access to SOC-integrated
 * GPIOs can sometimes cost only an instruction or two per bit.
 */

/* Device and char device-related information */
static DEFINE_IDA(gpio_ida);
static dev_t gpio_devt;
#define GPIO_DEV_MAX 256 /* 256 GPIO chip devices supported */

static int gpio_bus_match(struct device *dev, struct device_driver *drv)
{
	struct fwnode_handle *fwnode = dev_fwnode(dev);

	/*
	 * Only match if the fwnode doesn't already have a proper struct device
	 * created for it.
	 */
	if (fwnode && fwnode->dev != dev)
		return 0;
	return 1;
}

static const struct bus_type gpio_bus_type = {
	.name = "gpio",
	.match = gpio_bus_match,
};

/*
 * Number of GPIOs to use for the fast path in set array
 */
#define FASTPATH_NGPIO CONFIG_GPIOLIB_FASTPATH_LIMIT

static DEFINE_MUTEX(gpio_lookup_lock);
static LIST_HEAD(gpio_lookup_list);

static LIST_HEAD(gpio_devices);
/* Protects the GPIO device list against concurrent modifications. */
static DEFINE_MUTEX(gpio_devices_lock);
/* Ensures coherence during read-only accesses to the list of GPIO devices. */
DEFINE_STATIC_SRCU(gpio_devices_srcu);

static DEFINE_MUTEX(gpio_machine_hogs_mutex);
static LIST_HEAD(gpio_machine_hogs);

static void gpiochip_free_hogs(struct gpio_chip *gc);
static int gpiochip_add_irqchip(struct gpio_chip *gc,
				struct lock_class_key *lock_key,
				struct lock_class_key *request_key);
static void gpiochip_irqchip_remove(struct gpio_chip *gc);
static int gpiochip_irqchip_init_hw(struct gpio_chip *gc);
static int gpiochip_irqchip_init_valid_mask(struct gpio_chip *gc);
static void gpiochip_irqchip_free_valid_mask(struct gpio_chip *gc);

static bool gpiolib_initialized;

const char *gpiod_get_label(struct gpio_desc *desc)
{
	struct gpio_desc_label *label;
	unsigned long flags;

	flags = READ_ONCE(desc->flags);
	if (test_bit(FLAG_USED_AS_IRQ, &flags) &&
	    !test_bit(FLAG_REQUESTED, &flags))
		return "interrupt";

	if (!test_bit(FLAG_REQUESTED, &flags))
		return NULL;

	label = srcu_dereference_check(desc->label, &desc->gdev->desc_srcu,
				srcu_read_lock_held(&desc->gdev->desc_srcu));

	return label->str;
}

static void desc_free_label(struct rcu_head *rh)
{
	kfree(container_of(rh, struct gpio_desc_label, rh));
}

static int desc_set_label(struct gpio_desc *desc, const char *label)
{
	struct gpio_desc_label *new = NULL, *old;

	if (label) {
		new = kzalloc(struct_size(new, str, strlen(label) + 1),
			      GFP_KERNEL);
		if (!new)
			return -ENOMEM;

		strcpy(new->str, label);
	}

	old = rcu_replace_pointer(desc->label, new, 1);
	if (old)
		call_srcu(&desc->gdev->desc_srcu, &old->rh, desc_free_label);

	return 0;
}

/**
 * gpio_to_desc - Convert a GPIO number to its descriptor
 * @gpio: global GPIO number
 *
 * Returns:
 * The GPIO descriptor associated with the given GPIO, or %NULL if no GPIO
 * with the given number exists in the system.
 */
struct gpio_desc *gpio_to_desc(unsigned gpio)
{
	struct gpio_device *gdev;

	scoped_guard(srcu, &gpio_devices_srcu) {
		list_for_each_entry_srcu(gdev, &gpio_devices, list,
				srcu_read_lock_held(&gpio_devices_srcu)) {
			if (gdev->base <= gpio &&
			    gdev->base + gdev->ngpio > gpio)
				return &gdev->descs[gpio - gdev->base];
		}
	}

<<<<<<< HEAD
	if (!gpio_is_valid(gpio))
		pr_warn("invalid GPIO %d\n", gpio);

=======
>>>>>>> 0c383648
	return NULL;
}
EXPORT_SYMBOL_GPL(gpio_to_desc);

/* This function is deprecated and will be removed soon, don't use. */
struct gpio_desc *gpiochip_get_desc(struct gpio_chip *gc,
				    unsigned int hwnum)
{
	return gpio_device_get_desc(gc->gpiodev, hwnum);
}
EXPORT_SYMBOL_GPL(gpiochip_get_desc);

/**
 * gpio_device_get_desc() - get the GPIO descriptor corresponding to the given
 *                          hardware number for this GPIO device
 * @gdev: GPIO device to get the descriptor from
 * @hwnum: hardware number of the GPIO for this chip
 *
 * Returns:
 * A pointer to the GPIO descriptor or %EINVAL if no GPIO exists in the given
 * chip for the specified hardware number or %ENODEV if the underlying chip
 * already vanished.
 *
 * The reference count of struct gpio_device is *NOT* increased like when the
 * GPIO is being requested for exclusive usage. It's up to the caller to make
 * sure the GPIO device will stay alive together with the descriptor returned
 * by this function.
 */
struct gpio_desc *
gpio_device_get_desc(struct gpio_device *gdev, unsigned int hwnum)
{
	if (hwnum >= gdev->ngpio)
		return ERR_PTR(-EINVAL);

	return &gdev->descs[hwnum];
}
EXPORT_SYMBOL_GPL(gpio_device_get_desc);

/**
 * desc_to_gpio - convert a GPIO descriptor to the integer namespace
 * @desc: GPIO descriptor
 *
 * This should disappear in the future but is needed since we still
 * use GPIO numbers for error messages and sysfs nodes.
 *
 * Returns:
 * The global GPIO number for the GPIO specified by its descriptor.
 */
int desc_to_gpio(const struct gpio_desc *desc)
{
	return desc->gdev->base + (desc - &desc->gdev->descs[0]);
}
EXPORT_SYMBOL_GPL(desc_to_gpio);


/**
 * gpiod_to_chip - Return the GPIO chip to which a GPIO descriptor belongs
 * @desc:	descriptor to return the chip of
 *
 * *DEPRECATED*
 * This function is unsafe and should not be used. Using the chip address
 * without taking the SRCU read lock may result in dereferencing a dangling
 * pointer.
 */
struct gpio_chip *gpiod_to_chip(const struct gpio_desc *desc)
{
	if (!desc)
		return NULL;

	return gpio_device_get_chip(desc->gdev);
}
EXPORT_SYMBOL_GPL(gpiod_to_chip);

/**
 * gpiod_to_gpio_device() - Return the GPIO device to which this descriptor
 *                          belongs.
 * @desc: Descriptor for which to return the GPIO device.
 *
 * This *DOES NOT* increase the reference count of the GPIO device as it's
 * expected that the descriptor is requested and the users already holds a
 * reference to the device.
 *
 * Returns:
 * Address of the GPIO device owning this descriptor.
 */
struct gpio_device *gpiod_to_gpio_device(struct gpio_desc *desc)
{
	if (!desc)
		return NULL;

	return desc->gdev;
}
EXPORT_SYMBOL_GPL(gpiod_to_gpio_device);

/**
 * gpio_device_get_base() - Get the base GPIO number allocated by this device
 * @gdev: GPIO device
 *
 * Returns:
 * First GPIO number in the global GPIO numberspace for this device.
 */
int gpio_device_get_base(struct gpio_device *gdev)
{
	return gdev->base;
}
EXPORT_SYMBOL_GPL(gpio_device_get_base);

/**
 * gpio_device_get_label() - Get the label of this GPIO device
 * @gdev: GPIO device
 *
 * Returns:
 * Pointer to the string containing the GPIO device label. The string's
 * lifetime is tied to that of the underlying GPIO device.
 */
const char *gpio_device_get_label(struct gpio_device *gdev)
{
	return gdev->label;
}
EXPORT_SYMBOL(gpio_device_get_label);

/**
 * gpio_device_get_chip() - Get the gpio_chip implementation of this GPIO device
 * @gdev: GPIO device
 *
 * Returns:
 * Address of the GPIO chip backing this device.
 *
 * *DEPRECATED*
 * Until we can get rid of all non-driver users of struct gpio_chip, we must
 * provide a way of retrieving the pointer to it from struct gpio_device. This
 * is *NOT* safe as the GPIO API is considered to be hot-unpluggable and the
 * chip can dissapear at any moment (unlike reference-counted struct
 * gpio_device).
 *
 * Use at your own risk.
 */
struct gpio_chip *gpio_device_get_chip(struct gpio_device *gdev)
{
	return rcu_dereference_check(gdev->chip, 1);
}
EXPORT_SYMBOL_GPL(gpio_device_get_chip);

/* dynamic allocation of GPIOs, e.g. on a hotplugged device */
<<<<<<< HEAD
static int gpiochip_find_base_unlocked(int ngpio)
=======
static int gpiochip_find_base_unlocked(u16 ngpio)
>>>>>>> 0c383648
{
	unsigned int base = GPIO_DYNAMIC_BASE;
	struct gpio_device *gdev;

	list_for_each_entry_srcu(gdev, &gpio_devices, list,
				 lockdep_is_held(&gpio_devices_lock)) {
		/* found a free space? */
		if (gdev->base >= base + ngpio)
			break;
		/* nope, check the space right after the chip */
		base = gdev->base + gdev->ngpio;
		if (base < GPIO_DYNAMIC_BASE)
			base = GPIO_DYNAMIC_BASE;
		if (base > GPIO_DYNAMIC_MAX - ngpio)
			break;
	}

	if (base <= GPIO_DYNAMIC_MAX - ngpio) {
		pr_debug("%s: found new base at %d\n", __func__, base);
		return base;
	} else {
		pr_err("%s: cannot find free range\n", __func__);
		return -ENOSPC;
	}
}

/**
 * gpiod_get_direction - return the current direction of a GPIO
 * @desc:	GPIO to get the direction of
 *
 * Returns 0 for output, 1 for input, or an error code in case of error.
 *
 * This function may sleep if gpiod_cansleep() is true.
 */
int gpiod_get_direction(struct gpio_desc *desc)
{
	unsigned long flags;
	unsigned int offset;
	int ret;

	/*
	 * We cannot use VALIDATE_DESC() as we must not return 0 for a NULL
	 * descriptor like we usually do.
	 */
	if (!desc || IS_ERR(desc))
		return -EINVAL;

	CLASS(gpio_chip_guard, guard)(desc);
	if (!guard.gc)
		return -ENODEV;

	offset = gpio_chip_hwgpio(desc);
	flags = READ_ONCE(desc->flags);

	/*
	 * Open drain emulation using input mode may incorrectly report
	 * input here, fix that up.
	 */
	if (test_bit(FLAG_OPEN_DRAIN, &flags) &&
	    test_bit(FLAG_IS_OUT, &flags))
		return 0;

	if (!guard.gc->get_direction)
		return -ENOTSUPP;

	ret = guard.gc->get_direction(guard.gc, offset);
	if (ret < 0)
		return ret;

	/*
	 * GPIO_LINE_DIRECTION_IN or other positive,
	 * otherwise GPIO_LINE_DIRECTION_OUT.
	 */
	if (ret > 0)
		ret = 1;

	assign_bit(FLAG_IS_OUT, &flags, !ret);
	WRITE_ONCE(desc->flags, flags);

	return ret;
}
EXPORT_SYMBOL_GPL(gpiod_get_direction);

/*
 * Add a new chip to the global chips list, keeping the list of chips sorted
 * by range(means [base, base + ngpio - 1]) order.
 *
 * Return -EBUSY if the new chip overlaps with some other chip's integer
 * space.
 */
static int gpiodev_add_to_list_unlocked(struct gpio_device *gdev)
{
	struct gpio_device *prev, *next;

	lockdep_assert_held(&gpio_devices_lock);

	if (list_empty(&gpio_devices)) {
		/* initial entry in list */
		list_add_tail_rcu(&gdev->list, &gpio_devices);
		return 0;
	}

	next = list_first_entry(&gpio_devices, struct gpio_device, list);
	if (gdev->base + gdev->ngpio <= next->base) {
		/* add before first entry */
		list_add_rcu(&gdev->list, &gpio_devices);
		return 0;
	}

	prev = list_last_entry(&gpio_devices, struct gpio_device, list);
	if (prev->base + prev->ngpio <= gdev->base) {
		/* add behind last entry */
		list_add_tail_rcu(&gdev->list, &gpio_devices);
		return 0;
	}

	list_for_each_entry_safe(prev, next, &gpio_devices, list) {
		/* at the end of the list */
		if (&next->list == &gpio_devices)
			break;

		/* add between prev and next */
		if (prev->base + prev->ngpio <= gdev->base
				&& gdev->base + gdev->ngpio <= next->base) {
			list_add_rcu(&gdev->list, &prev->list);
			return 0;
		}
	}

	synchronize_srcu(&gpio_devices_srcu);

	return -EBUSY;
}

/*
 * Convert a GPIO name to its descriptor
 * Note that there is no guarantee that GPIO names are globally unique!
 * Hence this function will return, if it exists, a reference to the first GPIO
 * line found that matches the given name.
 */
static struct gpio_desc *gpio_name_to_desc(const char * const name)
{
	struct gpio_device *gdev;
	struct gpio_desc *desc;
	struct gpio_chip *gc;

	if (!name)
		return NULL;

	guard(srcu)(&gpio_devices_srcu);

	list_for_each_entry_srcu(gdev, &gpio_devices, list,
				 srcu_read_lock_held(&gpio_devices_srcu)) {
		guard(srcu)(&gdev->srcu);

		gc = srcu_dereference(gdev->chip, &gdev->srcu);
		if (!gc)
			continue;

		for_each_gpio_desc(gc, desc) {
			if (desc->name && !strcmp(desc->name, name))
				return desc;
		}
	}

	return NULL;
}

/*
 * Take the names from gc->names and assign them to their GPIO descriptors.
 * Warn if a name is already used for a GPIO line on a different GPIO chip.
 *
 * Note that:
 *   1. Non-unique names are still accepted,
 *   2. Name collisions within the same GPIO chip are not reported.
 */
static int gpiochip_set_desc_names(struct gpio_chip *gc)
{
	struct gpio_device *gdev = gc->gpiodev;
	int i;

	/* First check all names if they are unique */
	for (i = 0; i != gc->ngpio; ++i) {
		struct gpio_desc *gpio;

		gpio = gpio_name_to_desc(gc->names[i]);
		if (gpio)
			dev_warn(&gdev->dev,
				 "Detected name collision for GPIO name '%s'\n",
				 gc->names[i]);
	}

	/* Then add all names to the GPIO descriptors */
	for (i = 0; i != gc->ngpio; ++i)
		gdev->descs[i].name = gc->names[i];

	return 0;
}

/*
 * gpiochip_set_names - Set GPIO line names using device properties
 * @chip: GPIO chip whose lines should be named, if possible
 *
 * Looks for device property "gpio-line-names" and if it exists assigns
 * GPIO line names for the chip. The memory allocated for the assigned
 * names belong to the underlying firmware node and should not be released
 * by the caller.
 */
static int gpiochip_set_names(struct gpio_chip *chip)
{
	struct gpio_device *gdev = chip->gpiodev;
	struct device *dev = &gdev->dev;
	const char **names;
	int ret, i;
	int count;

	count = device_property_string_array_count(dev, "gpio-line-names");
	if (count < 0)
		return 0;

	/*
	 * When offset is set in the driver side we assume the driver internally
	 * is using more than one gpiochip per the same device. We have to stop
	 * setting friendly names if the specified ones with 'gpio-line-names'
	 * are less than the offset in the device itself. This means all the
	 * lines are not present for every single pin within all the internal
	 * gpiochips.
	 */
	if (count <= chip->offset) {
		dev_warn(dev, "gpio-line-names too short (length %d), cannot map names for the gpiochip at offset %u\n",
			 count, chip->offset);
		return 0;
	}

	names = kcalloc(count, sizeof(*names), GFP_KERNEL);
	if (!names)
		return -ENOMEM;

	ret = device_property_read_string_array(dev, "gpio-line-names",
						names, count);
	if (ret < 0) {
		dev_warn(dev, "failed to read GPIO line names\n");
		kfree(names);
		return ret;
	}

	/*
	 * When more that one gpiochip per device is used, 'count' can
	 * contain at most number gpiochips x chip->ngpio. We have to
	 * correctly distribute all defined lines taking into account
	 * chip->offset as starting point from where we will assign
	 * the names to pins from the 'names' array. Since property
	 * 'gpio-line-names' cannot contains gaps, we have to be sure
	 * we only assign those pins that really exists since chip->ngpio
	 * can be different of the chip->offset.
	 */
	count = (count > chip->offset) ? count - chip->offset : count;
	if (count > chip->ngpio)
		count = chip->ngpio;

	for (i = 0; i < count; i++) {
		/*
		 * Allow overriding "fixed" names provided by the GPIO
		 * provider. The "fixed" names are more often than not
		 * generic and less informative than the names given in
		 * device properties.
		 */
		if (names[chip->offset + i] && names[chip->offset + i][0])
			gdev->descs[i].name = names[chip->offset + i];
	}

	kfree(names);

	return 0;
}

static unsigned long *gpiochip_allocate_mask(struct gpio_chip *gc)
{
	unsigned long *p;

	p = bitmap_alloc(gc->ngpio, GFP_KERNEL);
	if (!p)
		return NULL;

	/* Assume by default all GPIOs are valid */
	bitmap_fill(p, gc->ngpio);

	return p;
}

static void gpiochip_free_mask(unsigned long **p)
{
	bitmap_free(*p);
	*p = NULL;
}

static unsigned int gpiochip_count_reserved_ranges(struct gpio_chip *gc)
{
	struct device *dev = &gc->gpiodev->dev;
	int size;

	/* Format is "start, count, ..." */
	size = device_property_count_u32(dev, "gpio-reserved-ranges");
	if (size > 0 && size % 2 == 0)
		return size;

	return 0;
}

static int gpiochip_apply_reserved_ranges(struct gpio_chip *gc)
{
	struct device *dev = &gc->gpiodev->dev;
	unsigned int size;
	u32 *ranges;
	int ret;

	size = gpiochip_count_reserved_ranges(gc);
	if (size == 0)
		return 0;

	ranges = kmalloc_array(size, sizeof(*ranges), GFP_KERNEL);
	if (!ranges)
		return -ENOMEM;

	ret = device_property_read_u32_array(dev, "gpio-reserved-ranges",
					     ranges, size);
	if (ret) {
		kfree(ranges);
		return ret;
	}

	while (size) {
		u32 count = ranges[--size];
		u32 start = ranges[--size];

		if (start >= gc->ngpio || start + count > gc->ngpio)
			continue;

		bitmap_clear(gc->valid_mask, start, count);
	}

	kfree(ranges);
	return 0;
}

static int gpiochip_init_valid_mask(struct gpio_chip *gc)
{
	int ret;

	if (!(gpiochip_count_reserved_ranges(gc) || gc->init_valid_mask))
		return 0;

	gc->valid_mask = gpiochip_allocate_mask(gc);
	if (!gc->valid_mask)
		return -ENOMEM;

	ret = gpiochip_apply_reserved_ranges(gc);
	if (ret)
		return ret;

	if (gc->init_valid_mask)
		return gc->init_valid_mask(gc,
					   gc->valid_mask,
					   gc->ngpio);

	return 0;
}

static void gpiochip_free_valid_mask(struct gpio_chip *gc)
{
	gpiochip_free_mask(&gc->valid_mask);
}

static int gpiochip_add_pin_ranges(struct gpio_chip *gc)
{
	/*
	 * Device Tree platforms are supposed to use "gpio-ranges"
	 * property. This check ensures that the ->add_pin_ranges()
	 * won't be called for them.
	 */
	if (device_property_present(&gc->gpiodev->dev, "gpio-ranges"))
		return 0;

	if (gc->add_pin_ranges)
		return gc->add_pin_ranges(gc);

	return 0;
}

bool gpiochip_line_is_valid(const struct gpio_chip *gc,
				unsigned int offset)
{
	/* No mask means all valid */
	if (likely(!gc->valid_mask))
		return true;
	return test_bit(offset, gc->valid_mask);
}
EXPORT_SYMBOL_GPL(gpiochip_line_is_valid);

static void gpiodev_release(struct device *dev)
{
	struct gpio_device *gdev = to_gpio_device(dev);

	/* Call pending kfree()s for descriptor labels. */
	synchronize_srcu(&gdev->desc_srcu);
	cleanup_srcu_struct(&gdev->desc_srcu);

	ida_free(&gpio_ida, gdev->id);
	kfree_const(gdev->label);
	kfree(gdev->descs);
	cleanup_srcu_struct(&gdev->srcu);
	kfree(gdev);
}

static const struct device_type gpio_dev_type = {
	.name = "gpio_chip",
	.release = gpiodev_release,
};

#ifdef CONFIG_GPIO_CDEV
#define gcdev_register(gdev, devt)	gpiolib_cdev_register((gdev), (devt))
#define gcdev_unregister(gdev)		gpiolib_cdev_unregister((gdev))
#else
/*
 * gpiolib_cdev_register() indirectly calls device_add(), which is still
 * required even when cdev is not selected.
 */
#define gcdev_register(gdev, devt)	device_add(&(gdev)->dev)
#define gcdev_unregister(gdev)		device_del(&(gdev)->dev)
#endif

static int gpiochip_setup_dev(struct gpio_device *gdev)
{
	struct fwnode_handle *fwnode = dev_fwnode(&gdev->dev);
	int ret;

	device_initialize(&gdev->dev);

	/*
	 * If fwnode doesn't belong to another device, it's safe to clear its
	 * initialized flag.
	 */
	if (fwnode && !fwnode->dev)
		fwnode_dev_initialized(fwnode, false);

	ret = gcdev_register(gdev, gpio_devt);
	if (ret)
		return ret;

	ret = gpiochip_sysfs_register(gdev);
	if (ret)
		goto err_remove_device;

<<<<<<< HEAD
	dev_dbg(&gdev->dev, "registered GPIOs %d to %d on %s\n", gdev->base,
=======
	dev_dbg(&gdev->dev, "registered GPIOs %u to %u on %s\n", gdev->base,
>>>>>>> 0c383648
		gdev->base + gdev->ngpio - 1, gdev->label);

	return 0;

err_remove_device:
	gcdev_unregister(gdev);
	return ret;
}

static void gpiochip_machine_hog(struct gpio_chip *gc, struct gpiod_hog *hog)
{
	struct gpio_desc *desc;
	int rv;

	desc = gpiochip_get_desc(gc, hog->chip_hwnum);
	if (IS_ERR(desc)) {
		chip_err(gc, "%s: unable to get GPIO desc: %ld\n", __func__,
			 PTR_ERR(desc));
		return;
	}

	rv = gpiod_hog(desc, hog->line_name, hog->lflags, hog->dflags);
	if (rv)
		gpiod_err(desc, "%s: unable to hog GPIO line (%s:%u): %d\n",
			  __func__, gc->label, hog->chip_hwnum, rv);
}

static void machine_gpiochip_add(struct gpio_chip *gc)
{
	struct gpiod_hog *hog;

	mutex_lock(&gpio_machine_hogs_mutex);

	list_for_each_entry(hog, &gpio_machine_hogs, list) {
		if (!strcmp(gc->label, hog->chip_label))
			gpiochip_machine_hog(gc, hog);
	}

	mutex_unlock(&gpio_machine_hogs_mutex);
}

static void gpiochip_setup_devs(void)
{
	struct gpio_device *gdev;
	int ret;

	guard(srcu)(&gpio_devices_srcu);

	list_for_each_entry_srcu(gdev, &gpio_devices, list,
				 srcu_read_lock_held(&gpio_devices_srcu)) {
		ret = gpiochip_setup_dev(gdev);
		if (ret)
			dev_err(&gdev->dev,
				"Failed to initialize gpio device (%d)\n", ret);
	}
}

static void gpiochip_set_data(struct gpio_chip *gc, void *data)
{
	gc->gpiodev->data = data;
}

/**
 * gpiochip_get_data() - get per-subdriver data for the chip
 * @gc: GPIO chip
 *
 * Returns:
 * The per-subdriver data for the chip.
 */
void *gpiochip_get_data(struct gpio_chip *gc)
{
	return gc->gpiodev->data;
}
EXPORT_SYMBOL_GPL(gpiochip_get_data);

int gpiochip_get_ngpios(struct gpio_chip *gc, struct device *dev)
{
	u32 ngpios = gc->ngpio;
	int ret;

	if (ngpios == 0) {
		ret = device_property_read_u32(dev, "ngpios", &ngpios);
		if (ret == -ENODATA)
			/*
			 * -ENODATA means that there is no property found and
			 * we want to issue the error message to the user.
			 * Besides that, we want to return different error code
			 * to state that supplied value is not valid.
			 */
			ngpios = 0;
		else if (ret)
			return ret;

		gc->ngpio = ngpios;
	}

	if (gc->ngpio == 0) {
		chip_err(gc, "tried to insert a GPIO chip with zero lines\n");
		return -EINVAL;
	}

	if (gc->ngpio > FASTPATH_NGPIO)
		chip_warn(gc, "line cnt %u is greater than fast path cnt %u\n",
			gc->ngpio, FASTPATH_NGPIO);

	return 0;
}
EXPORT_SYMBOL_GPL(gpiochip_get_ngpios);

int gpiochip_add_data_with_key(struct gpio_chip *gc, void *data,
			       struct lock_class_key *lock_key,
			       struct lock_class_key *request_key)
{
	struct gpio_device *gdev;
	unsigned int desc_index;
	int base = 0;
	int ret = 0;

	/*
	 * First: allocate and populate the internal stat container, and
	 * set up the struct device.
	 */
	gdev = kzalloc(sizeof(*gdev), GFP_KERNEL);
	if (!gdev)
		return -ENOMEM;

	gdev->dev.type = &gpio_dev_type;
	gdev->dev.bus = &gpio_bus_type;
	gdev->dev.parent = gc->parent;
	rcu_assign_pointer(gdev->chip, gc);

	gc->gpiodev = gdev;
	gpiochip_set_data(gc, data);

	/*
	 * If the calling driver did not initialize firmware node,
	 * do it here using the parent device, if any.
	 */
	if (gc->fwnode)
		device_set_node(&gdev->dev, gc->fwnode);
	else if (gc->parent)
		device_set_node(&gdev->dev, dev_fwnode(gc->parent));

	gdev->id = ida_alloc(&gpio_ida, GFP_KERNEL);
	if (gdev->id < 0) {
		ret = gdev->id;
		goto err_free_gdev;
	}

	ret = dev_set_name(&gdev->dev, GPIOCHIP_NAME "%d", gdev->id);
	if (ret)
		goto err_free_ida;

	if (gc->parent && gc->parent->driver)
		gdev->owner = gc->parent->driver->owner;
	else if (gc->owner)
		/* TODO: remove chip->owner */
		gdev->owner = gc->owner;
	else
		gdev->owner = THIS_MODULE;

	ret = gpiochip_get_ngpios(gc, &gdev->dev);
	if (ret)
		goto err_free_dev_name;

	gdev->descs = kcalloc(gc->ngpio, sizeof(*gdev->descs), GFP_KERNEL);
	if (!gdev->descs) {
		ret = -ENOMEM;
		goto err_free_dev_name;
	}

	gdev->label = kstrdup_const(gc->label ?: "unknown", GFP_KERNEL);
	if (!gdev->label) {
		ret = -ENOMEM;
		goto err_free_descs;
	}

	gdev->ngpio = gc->ngpio;
	gdev->can_sleep = gc->can_sleep;

	scoped_guard(mutex, &gpio_devices_lock) {
		/*
		 * TODO: this allocates a Linux GPIO number base in the global
		 * GPIO numberspace for this chip. In the long run we want to
		 * get *rid* of this numberspace and use only descriptors, but
		 * it may be a pipe dream. It will not happen before we get rid
		 * of the sysfs interface anyways.
		 */
		base = gc->base;
		if (base < 0) {
			base = gpiochip_find_base_unlocked(gc->ngpio);
			if (base < 0) {
				ret = base;
				base = 0;
				goto err_free_label;
			}

			/*
			 * TODO: it should not be necessary to reflect the
			 * assigned base outside of the GPIO subsystem. Go over
			 * drivers and see if anyone makes use of this, else
			 * drop this and assign a poison instead.
			 */
			gc->base = base;
		} else {
			dev_warn(&gdev->dev,
				 "Static allocation of GPIO base is deprecated, use dynamic allocation.\n");
		}

		gdev->base = base;

		ret = gpiodev_add_to_list_unlocked(gdev);
		if (ret) {
			chip_err(gc, "GPIO integer space overlap, cannot add chip\n");
			goto err_free_label;
		}
	}

	for (desc_index = 0; desc_index < gc->ngpio; desc_index++)
		gdev->descs[desc_index].gdev = gdev;

	BLOCKING_INIT_NOTIFIER_HEAD(&gdev->line_state_notifier);
	BLOCKING_INIT_NOTIFIER_HEAD(&gdev->device_notifier);

	ret = init_srcu_struct(&gdev->srcu);
	if (ret)
		goto err_remove_from_list;

	ret = init_srcu_struct(&gdev->desc_srcu);
	if (ret)
		goto err_cleanup_gdev_srcu;

#ifdef CONFIG_PINCTRL
	INIT_LIST_HEAD(&gdev->pin_ranges);
#endif

	if (gc->names) {
		ret = gpiochip_set_desc_names(gc);
		if (ret)
			goto err_cleanup_desc_srcu;
	}
	ret = gpiochip_set_names(gc);
	if (ret)
		goto err_cleanup_desc_srcu;

	ret = gpiochip_init_valid_mask(gc);
	if (ret)
		goto err_cleanup_desc_srcu;
<<<<<<< HEAD

	for (desc_index = 0; desc_index < gc->ngpio; desc_index++) {
		struct gpio_desc *desc = &gdev->descs[desc_index];

=======

	for (desc_index = 0; desc_index < gc->ngpio; desc_index++) {
		struct gpio_desc *desc = &gdev->descs[desc_index];

>>>>>>> 0c383648
		if (gc->get_direction && gpiochip_line_is_valid(gc, desc_index)) {
			assign_bit(FLAG_IS_OUT,
				   &desc->flags, !gc->get_direction(gc, desc_index));
		} else {
			assign_bit(FLAG_IS_OUT,
				   &desc->flags, !gc->direction_input);
		}
	}

	ret = of_gpiochip_add(gc);
	if (ret)
		goto err_free_valid_mask;

	ret = gpiochip_add_pin_ranges(gc);
	if (ret)
		goto err_remove_of_chip;

	acpi_gpiochip_add(gc);

	machine_gpiochip_add(gc);

	ret = gpiochip_irqchip_init_valid_mask(gc);
	if (ret)
		goto err_free_hogs;

	ret = gpiochip_irqchip_init_hw(gc);
	if (ret)
		goto err_remove_irqchip_mask;

	ret = gpiochip_add_irqchip(gc, lock_key, request_key);
	if (ret)
		goto err_remove_irqchip_mask;

	/*
	 * By first adding the chardev, and then adding the device,
	 * we get a device node entry in sysfs under
	 * /sys/bus/gpio/devices/gpiochipN/dev that can be used for
	 * coldplug of device nodes and other udev business.
	 * We can do this only if gpiolib has been initialized.
	 * Otherwise, defer until later.
	 */
	if (gpiolib_initialized) {
		ret = gpiochip_setup_dev(gdev);
		if (ret)
			goto err_remove_irqchip;
	}
	return 0;

err_remove_irqchip:
	gpiochip_irqchip_remove(gc);
err_remove_irqchip_mask:
	gpiochip_irqchip_free_valid_mask(gc);
err_free_hogs:
	gpiochip_free_hogs(gc);
	acpi_gpiochip_remove(gc);
	gpiochip_remove_pin_ranges(gc);
err_remove_of_chip:
	of_gpiochip_remove(gc);
err_free_valid_mask:
	gpiochip_free_valid_mask(gc);
err_cleanup_desc_srcu:
	cleanup_srcu_struct(&gdev->desc_srcu);
err_cleanup_gdev_srcu:
	cleanup_srcu_struct(&gdev->srcu);
err_remove_from_list:
	scoped_guard(mutex, &gpio_devices_lock)
		list_del_rcu(&gdev->list);
	synchronize_srcu(&gpio_devices_srcu);
	if (gdev->dev.release) {
		/* release() has been registered by gpiochip_setup_dev() */
		gpio_device_put(gdev);
		goto err_print_message;
	}
err_free_label:
	kfree_const(gdev->label);
err_free_descs:
	kfree(gdev->descs);
err_free_dev_name:
	kfree(dev_name(&gdev->dev));
err_free_ida:
	ida_free(&gpio_ida, gdev->id);
err_free_gdev:
	kfree(gdev);
err_print_message:
	/* failures here can mean systems won't boot... */
	if (ret != -EPROBE_DEFER) {
		pr_err("%s: GPIOs %d..%d (%s) failed to register, %d\n", __func__,
		       base, base + (int)gc->ngpio - 1,
		       gc->label ? : "generic", ret);
	}
	return ret;
}
EXPORT_SYMBOL_GPL(gpiochip_add_data_with_key);

/**
 * gpiochip_remove() - unregister a gpio_chip
 * @gc: the chip to unregister
 *
 * A gpio_chip with any GPIOs still requested may not be removed.
 */
void gpiochip_remove(struct gpio_chip *gc)
{
	struct gpio_device *gdev = gc->gpiodev;

	/* FIXME: should the legacy sysfs handling be moved to gpio_device? */
	gpiochip_sysfs_unregister(gdev);
	gpiochip_free_hogs(gc);

	scoped_guard(mutex, &gpio_devices_lock)
		list_del_rcu(&gdev->list);
	synchronize_srcu(&gpio_devices_srcu);

	/* Numb the device, cancelling all outstanding operations */
	rcu_assign_pointer(gdev->chip, NULL);
	synchronize_srcu(&gdev->srcu);
	gpiochip_irqchip_remove(gc);
	acpi_gpiochip_remove(gc);
	of_gpiochip_remove(gc);
	gpiochip_remove_pin_ranges(gc);
	gpiochip_free_valid_mask(gc);
	/*
	 * We accept no more calls into the driver from this point, so
	 * NULL the driver data pointer.
	 */
	gpiochip_set_data(gc, NULL);

	/*
	 * The gpiochip side puts its use of the device to rest here:
	 * if there are no userspace clients, the chardev and device will
	 * be removed, else it will be dangling until the last user is
	 * gone.
	 */
	gcdev_unregister(gdev);
	gpio_device_put(gdev);
}
EXPORT_SYMBOL_GPL(gpiochip_remove);

/**
 * gpio_device_find() - find a specific GPIO device
 * @data: data to pass to match function
 * @match: Callback function to check gpio_chip
 *
 * Returns:
 * New reference to struct gpio_device.
 *
 * Similar to bus_find_device(). It returns a reference to a gpio_device as
 * determined by a user supplied @match callback. The callback should return
 * 0 if the device doesn't match and non-zero if it does. If the callback
 * returns non-zero, this function will return to the caller and not iterate
 * over any more gpio_devices.
 *
 * The callback takes the GPIO chip structure as argument. During the execution
 * of the callback function the chip is protected from being freed. TODO: This
 * actually has yet to be implemented.
 *
 * If the function returns non-NULL, the returned reference must be freed by
 * the caller using gpio_device_put().
 */
struct gpio_device *gpio_device_find(const void *data,
				     int (*match)(struct gpio_chip *gc,
						  const void *data))
{
	struct gpio_device *gdev;
	struct gpio_chip *gc;

	/*
	 * Not yet but in the future the spinlock below will become a mutex.
	 * Annotate this function before anyone tries to use it in interrupt
	 * context like it happened with gpiochip_find().
	 */
	might_sleep();

	guard(srcu)(&gpio_devices_srcu);

	list_for_each_entry_srcu(gdev, &gpio_devices, list,
				 srcu_read_lock_held(&gpio_devices_srcu)) {
		if (!device_is_registered(&gdev->dev))
			continue;
<<<<<<< HEAD

		guard(srcu)(&gdev->srcu);

		gc = srcu_dereference(gdev->chip, &gdev->srcu);

		if (gc && match(gc, data))
			return gpio_device_get(gdev);
	}

	return NULL;
}
EXPORT_SYMBOL_GPL(gpio_device_find);

static int gpio_chip_match_by_label(struct gpio_chip *gc, const void *label)
{
	return gc->label && !strcmp(gc->label, label);
}

/**
 * gpio_device_find_by_label() - wrapper around gpio_device_find() finding the
 *                               GPIO device by its backing chip's label
 * @label: Label to lookup
 *
 * Returns:
 * Reference to the GPIO device or NULL. Reference must be released with
 * gpio_device_put().
 */
struct gpio_device *gpio_device_find_by_label(const char *label)
{
	return gpio_device_find((void *)label, gpio_chip_match_by_label);
}
EXPORT_SYMBOL_GPL(gpio_device_find_by_label);

static int gpio_chip_match_by_fwnode(struct gpio_chip *gc, const void *fwnode)
{
	return device_match_fwnode(&gc->gpiodev->dev, fwnode);
}

=======

		guard(srcu)(&gdev->srcu);

		gc = srcu_dereference(gdev->chip, &gdev->srcu);

		if (gc && match(gc, data))
			return gpio_device_get(gdev);
	}

	return NULL;
}
EXPORT_SYMBOL_GPL(gpio_device_find);

static int gpio_chip_match_by_label(struct gpio_chip *gc, const void *label)
{
	return gc->label && !strcmp(gc->label, label);
}

/**
 * gpio_device_find_by_label() - wrapper around gpio_device_find() finding the
 *                               GPIO device by its backing chip's label
 * @label: Label to lookup
 *
 * Returns:
 * Reference to the GPIO device or NULL. Reference must be released with
 * gpio_device_put().
 */
struct gpio_device *gpio_device_find_by_label(const char *label)
{
	return gpio_device_find((void *)label, gpio_chip_match_by_label);
}
EXPORT_SYMBOL_GPL(gpio_device_find_by_label);

static int gpio_chip_match_by_fwnode(struct gpio_chip *gc, const void *fwnode)
{
	return device_match_fwnode(&gc->gpiodev->dev, fwnode);
}

>>>>>>> 0c383648
/**
 * gpio_device_find_by_fwnode() - wrapper around gpio_device_find() finding
 *                                the GPIO device by its fwnode
 * @fwnode: Firmware node to lookup
 *
 * Returns:
 * Reference to the GPIO device or NULL. Reference must be released with
 * gpio_device_put().
 */
struct gpio_device *gpio_device_find_by_fwnode(const struct fwnode_handle *fwnode)
{
	return gpio_device_find((void *)fwnode, gpio_chip_match_by_fwnode);
}
EXPORT_SYMBOL_GPL(gpio_device_find_by_fwnode);

/**
 * gpio_device_get() - Increase the reference count of this GPIO device
 * @gdev: GPIO device to increase the refcount for
 *
 * Returns:
 * Pointer to @gdev.
 */
struct gpio_device *gpio_device_get(struct gpio_device *gdev)
{
	return to_gpio_device(get_device(&gdev->dev));
}
EXPORT_SYMBOL_GPL(gpio_device_get);

/**
 * gpio_device_put() - Decrease the reference count of this GPIO device and
 *                     possibly free all resources associated with it.
 * @gdev: GPIO device to decrease the reference count for
 */
void gpio_device_put(struct gpio_device *gdev)
{
	put_device(&gdev->dev);
}
EXPORT_SYMBOL_GPL(gpio_device_put);

/**
 * gpio_device_to_device() - Retrieve the address of the underlying struct
 *                           device.
 * @gdev: GPIO device for which to return the address.
 *
 * This does not increase the reference count of the GPIO device nor the
 * underlying struct device.
 *
 * Returns:
 * Address of struct device backing this GPIO device.
 */
struct device *gpio_device_to_device(struct gpio_device *gdev)
{
	return &gdev->dev;
}
EXPORT_SYMBOL_GPL(gpio_device_to_device);

#ifdef CONFIG_GPIOLIB_IRQCHIP

/*
 * The following is irqchip helper code for gpiochips.
 */

static int gpiochip_irqchip_init_hw(struct gpio_chip *gc)
{
	struct gpio_irq_chip *girq = &gc->irq;

	if (!girq->init_hw)
		return 0;

	return girq->init_hw(gc);
}

static int gpiochip_irqchip_init_valid_mask(struct gpio_chip *gc)
{
	struct gpio_irq_chip *girq = &gc->irq;

	if (!girq->init_valid_mask)
		return 0;

	girq->valid_mask = gpiochip_allocate_mask(gc);
	if (!girq->valid_mask)
		return -ENOMEM;

	girq->init_valid_mask(gc, girq->valid_mask, gc->ngpio);

	return 0;
}

static void gpiochip_irqchip_free_valid_mask(struct gpio_chip *gc)
{
	gpiochip_free_mask(&gc->irq.valid_mask);
}

static bool gpiochip_irqchip_irq_valid(const struct gpio_chip *gc,
				       unsigned int offset)
{
	if (!gpiochip_line_is_valid(gc, offset))
		return false;
	/* No mask means all valid */
	if (likely(!gc->irq.valid_mask))
		return true;
	return test_bit(offset, gc->irq.valid_mask);
}

#ifdef CONFIG_IRQ_DOMAIN_HIERARCHY

/**
 * gpiochip_set_hierarchical_irqchip() - connects a hierarchical irqchip
 * to a gpiochip
 * @gc: the gpiochip to set the irqchip hierarchical handler to
 * @irqchip: the irqchip to handle this level of the hierarchy, the interrupt
 * will then percolate up to the parent
 */
static void gpiochip_set_hierarchical_irqchip(struct gpio_chip *gc,
					      struct irq_chip *irqchip)
{
	/* DT will deal with mapping each IRQ as we go along */
	if (is_of_node(gc->irq.fwnode))
		return;

	/*
	 * This is for legacy and boardfile "irqchip" fwnodes: allocate
	 * irqs upfront instead of dynamically since we don't have the
	 * dynamic type of allocation that hardware description languages
	 * provide. Once all GPIO drivers using board files are gone from
	 * the kernel we can delete this code, but for a transitional period
	 * it is necessary to keep this around.
	 */
	if (is_fwnode_irqchip(gc->irq.fwnode)) {
		int i;
		int ret;

		for (i = 0; i < gc->ngpio; i++) {
			struct irq_fwspec fwspec;
			unsigned int parent_hwirq;
			unsigned int parent_type;
			struct gpio_irq_chip *girq = &gc->irq;

			/*
			 * We call the child to parent translation function
			 * only to check if the child IRQ is valid or not.
			 * Just pick the rising edge type here as that is what
			 * we likely need to support.
			 */
			ret = girq->child_to_parent_hwirq(gc, i,
							  IRQ_TYPE_EDGE_RISING,
							  &parent_hwirq,
							  &parent_type);
			if (ret) {
				chip_err(gc, "skip set-up on hwirq %d\n",
					 i);
				continue;
			}

			fwspec.fwnode = gc->irq.fwnode;
			/* This is the hwirq for the GPIO line side of things */
			fwspec.param[0] = girq->child_offset_to_irq(gc, i);
			/* Just pick something */
			fwspec.param[1] = IRQ_TYPE_EDGE_RISING;
			fwspec.param_count = 2;
			ret = irq_domain_alloc_irqs(gc->irq.domain, 1,
						    NUMA_NO_NODE, &fwspec);
			if (ret < 0) {
				chip_err(gc,
					 "can not allocate irq for GPIO line %d parent hwirq %d in hierarchy domain: %d\n",
					 i, parent_hwirq,
					 ret);
			}
		}
	}

	chip_err(gc, "%s unknown fwnode type proceed anyway\n", __func__);

	return;
}

static int gpiochip_hierarchy_irq_domain_translate(struct irq_domain *d,
						   struct irq_fwspec *fwspec,
						   unsigned long *hwirq,
						   unsigned int *type)
{
	/* We support standard DT translation */
	if (is_of_node(fwspec->fwnode) && fwspec->param_count == 2) {
		return irq_domain_translate_twocell(d, fwspec, hwirq, type);
	}

	/* This is for board files and others not using DT */
	if (is_fwnode_irqchip(fwspec->fwnode)) {
		int ret;

		ret = irq_domain_translate_twocell(d, fwspec, hwirq, type);
		if (ret)
			return ret;
		WARN_ON(*type == IRQ_TYPE_NONE);
		return 0;
	}
	return -EINVAL;
}

static int gpiochip_hierarchy_irq_domain_alloc(struct irq_domain *d,
					       unsigned int irq,
					       unsigned int nr_irqs,
					       void *data)
{
	struct gpio_chip *gc = d->host_data;
	irq_hw_number_t hwirq;
	unsigned int type = IRQ_TYPE_NONE;
	struct irq_fwspec *fwspec = data;
	union gpio_irq_fwspec gpio_parent_fwspec = {};
	unsigned int parent_hwirq;
	unsigned int parent_type;
	struct gpio_irq_chip *girq = &gc->irq;
	int ret;

	/*
	 * The nr_irqs parameter is always one except for PCI multi-MSI
	 * so this should not happen.
	 */
	WARN_ON(nr_irqs != 1);

	ret = gc->irq.child_irq_domain_ops.translate(d, fwspec, &hwirq, &type);
	if (ret)
		return ret;

	chip_dbg(gc, "allocate IRQ %d, hwirq %lu\n", irq, hwirq);

	ret = girq->child_to_parent_hwirq(gc, hwirq, type,
					  &parent_hwirq, &parent_type);
	if (ret) {
		chip_err(gc, "can't look up hwirq %lu\n", hwirq);
		return ret;
	}
	chip_dbg(gc, "found parent hwirq %u\n", parent_hwirq);

	/*
	 * We set handle_bad_irq because the .set_type() should
	 * always be invoked and set the right type of handler.
	 */
	irq_domain_set_info(d,
			    irq,
			    hwirq,
			    gc->irq.chip,
			    gc,
			    girq->handler,
			    NULL, NULL);
	irq_set_probe(irq);

	/* This parent only handles asserted level IRQs */
	ret = girq->populate_parent_alloc_arg(gc, &gpio_parent_fwspec,
					      parent_hwirq, parent_type);
	if (ret)
		return ret;

	chip_dbg(gc, "alloc_irqs_parent for %d parent hwirq %d\n",
		  irq, parent_hwirq);
	irq_set_lockdep_class(irq, gc->irq.lock_key, gc->irq.request_key);
	ret = irq_domain_alloc_irqs_parent(d, irq, 1, &gpio_parent_fwspec);
	/*
	 * If the parent irqdomain is msi, the interrupts have already
	 * been allocated, so the EEXIST is good.
	 */
	if (irq_domain_is_msi(d->parent) && (ret == -EEXIST))
		ret = 0;
	if (ret)
		chip_err(gc,
			 "failed to allocate parent hwirq %d for hwirq %lu\n",
			 parent_hwirq, hwirq);

	return ret;
}

static unsigned int gpiochip_child_offset_to_irq_noop(struct gpio_chip *gc,
						      unsigned int offset)
{
	return offset;
}

/**
 * gpiochip_irq_domain_activate() - Lock a GPIO to be used as an IRQ
 * @domain: The IRQ domain used by this IRQ chip
 * @data: Outermost irq_data associated with the IRQ
 * @reserve: If set, only reserve an interrupt vector instead of assigning one
 *
 * This function is a wrapper that calls gpiochip_lock_as_irq() and is to be
 * used as the activate function for the &struct irq_domain_ops. The host_data
 * for the IRQ domain must be the &struct gpio_chip.
 */
static int gpiochip_irq_domain_activate(struct irq_domain *domain,
					struct irq_data *data, bool reserve)
{
	struct gpio_chip *gc = domain->host_data;
	unsigned int hwirq = irqd_to_hwirq(data);

	return gpiochip_lock_as_irq(gc, hwirq);
}

/**
 * gpiochip_irq_domain_deactivate() - Unlock a GPIO used as an IRQ
 * @domain: The IRQ domain used by this IRQ chip
 * @data: Outermost irq_data associated with the IRQ
 *
 * This function is a wrapper that will call gpiochip_unlock_as_irq() and is to
 * be used as the deactivate function for the &struct irq_domain_ops. The
 * host_data for the IRQ domain must be the &struct gpio_chip.
 */
static void gpiochip_irq_domain_deactivate(struct irq_domain *domain,
					   struct irq_data *data)
{
	struct gpio_chip *gc = domain->host_data;
	unsigned int hwirq = irqd_to_hwirq(data);

	return gpiochip_unlock_as_irq(gc, hwirq);
}

static void gpiochip_hierarchy_setup_domain_ops(struct irq_domain_ops *ops)
{
	ops->activate = gpiochip_irq_domain_activate;
	ops->deactivate = gpiochip_irq_domain_deactivate;
	ops->alloc = gpiochip_hierarchy_irq_domain_alloc;

	/*
	 * We only allow overriding the translate() and free() functions for
	 * hierarchical chips, and this should only be done if the user
	 * really need something other than 1:1 translation for translate()
	 * callback and free if user wants to free up any resources which
	 * were allocated during callbacks, for example populate_parent_alloc_arg.
	 */
	if (!ops->translate)
		ops->translate = gpiochip_hierarchy_irq_domain_translate;
	if (!ops->free)
		ops->free = irq_domain_free_irqs_common;
}

static struct irq_domain *gpiochip_hierarchy_create_domain(struct gpio_chip *gc)
{
	struct irq_domain *domain;

	if (!gc->irq.child_to_parent_hwirq ||
	    !gc->irq.fwnode) {
		chip_err(gc, "missing irqdomain vital data\n");
		return ERR_PTR(-EINVAL);
	}

	if (!gc->irq.child_offset_to_irq)
		gc->irq.child_offset_to_irq = gpiochip_child_offset_to_irq_noop;

	if (!gc->irq.populate_parent_alloc_arg)
		gc->irq.populate_parent_alloc_arg =
			gpiochip_populate_parent_fwspec_twocell;

	gpiochip_hierarchy_setup_domain_ops(&gc->irq.child_irq_domain_ops);

	domain = irq_domain_create_hierarchy(
		gc->irq.parent_domain,
		0,
		gc->ngpio,
		gc->irq.fwnode,
		&gc->irq.child_irq_domain_ops,
		gc);

	if (!domain)
		return ERR_PTR(-ENOMEM);

	gpiochip_set_hierarchical_irqchip(gc, gc->irq.chip);

	return domain;
}

static bool gpiochip_hierarchy_is_hierarchical(struct gpio_chip *gc)
{
	return !!gc->irq.parent_domain;
}

int gpiochip_populate_parent_fwspec_twocell(struct gpio_chip *gc,
					    union gpio_irq_fwspec *gfwspec,
					    unsigned int parent_hwirq,
					    unsigned int parent_type)
{
	struct irq_fwspec *fwspec = &gfwspec->fwspec;

	fwspec->fwnode = gc->irq.parent_domain->fwnode;
	fwspec->param_count = 2;
	fwspec->param[0] = parent_hwirq;
	fwspec->param[1] = parent_type;

	return 0;
}
EXPORT_SYMBOL_GPL(gpiochip_populate_parent_fwspec_twocell);

int gpiochip_populate_parent_fwspec_fourcell(struct gpio_chip *gc,
					     union gpio_irq_fwspec *gfwspec,
					     unsigned int parent_hwirq,
					     unsigned int parent_type)
{
	struct irq_fwspec *fwspec = &gfwspec->fwspec;

	fwspec->fwnode = gc->irq.parent_domain->fwnode;
	fwspec->param_count = 4;
	fwspec->param[0] = 0;
	fwspec->param[1] = parent_hwirq;
	fwspec->param[2] = 0;
	fwspec->param[3] = parent_type;

	return 0;
}
EXPORT_SYMBOL_GPL(gpiochip_populate_parent_fwspec_fourcell);

#else

static struct irq_domain *gpiochip_hierarchy_create_domain(struct gpio_chip *gc)
{
	return ERR_PTR(-EINVAL);
}

static bool gpiochip_hierarchy_is_hierarchical(struct gpio_chip *gc)
{
	return false;
}

#endif /* CONFIG_IRQ_DOMAIN_HIERARCHY */

/**
 * gpiochip_irq_map() - maps an IRQ into a GPIO irqchip
 * @d: the irqdomain used by this irqchip
 * @irq: the global irq number used by this GPIO irqchip irq
 * @hwirq: the local IRQ/GPIO line offset on this gpiochip
 *
 * This function will set up the mapping for a certain IRQ line on a
 * gpiochip by assigning the gpiochip as chip data, and using the irqchip
 * stored inside the gpiochip.
 */
static int gpiochip_irq_map(struct irq_domain *d, unsigned int irq,
			    irq_hw_number_t hwirq)
{
	struct gpio_chip *gc = d->host_data;
	int ret = 0;

	if (!gpiochip_irqchip_irq_valid(gc, hwirq))
		return -ENXIO;

	irq_set_chip_data(irq, gc);
	/*
	 * This lock class tells lockdep that GPIO irqs are in a different
	 * category than their parents, so it won't report false recursion.
	 */
	irq_set_lockdep_class(irq, gc->irq.lock_key, gc->irq.request_key);
	irq_set_chip_and_handler(irq, gc->irq.chip, gc->irq.handler);
	/* Chips that use nested thread handlers have them marked */
	if (gc->irq.threaded)
		irq_set_nested_thread(irq, 1);
	irq_set_noprobe(irq);

	if (gc->irq.num_parents == 1)
		ret = irq_set_parent(irq, gc->irq.parents[0]);
	else if (gc->irq.map)
		ret = irq_set_parent(irq, gc->irq.map[hwirq]);

	if (ret < 0)
		return ret;

	/*
	 * No set-up of the hardware will happen if IRQ_TYPE_NONE
	 * is passed as default type.
	 */
	if (gc->irq.default_type != IRQ_TYPE_NONE)
		irq_set_irq_type(irq, gc->irq.default_type);

	return 0;
}

static void gpiochip_irq_unmap(struct irq_domain *d, unsigned int irq)
{
	struct gpio_chip *gc = d->host_data;

	if (gc->irq.threaded)
		irq_set_nested_thread(irq, 0);
	irq_set_chip_and_handler(irq, NULL, NULL);
	irq_set_chip_data(irq, NULL);
}

static const struct irq_domain_ops gpiochip_domain_ops = {
	.map	= gpiochip_irq_map,
	.unmap	= gpiochip_irq_unmap,
	/* Virtually all GPIO irqchips are twocell:ed */
	.xlate	= irq_domain_xlate_twocell,
};

static struct irq_domain *gpiochip_simple_create_domain(struct gpio_chip *gc)
{
	struct fwnode_handle *fwnode = dev_fwnode(&gc->gpiodev->dev);
	struct irq_domain *domain;

	domain = irq_domain_create_simple(fwnode, gc->ngpio, gc->irq.first,
					  &gpiochip_domain_ops, gc);
	if (!domain)
		return ERR_PTR(-EINVAL);

	return domain;
}

static int gpiochip_to_irq(struct gpio_chip *gc, unsigned int offset)
{
	struct irq_domain *domain = gc->irq.domain;

#ifdef CONFIG_GPIOLIB_IRQCHIP
	/*
	 * Avoid race condition with other code, which tries to lookup
	 * an IRQ before the irqchip has been properly registered,
	 * i.e. while gpiochip is still being brought up.
	 */
	if (!gc->irq.initialized)
		return -EPROBE_DEFER;
#endif

	if (!gpiochip_irqchip_irq_valid(gc, offset))
		return -ENXIO;

#ifdef CONFIG_IRQ_DOMAIN_HIERARCHY
	if (irq_domain_is_hierarchy(domain)) {
		struct irq_fwspec spec;

		spec.fwnode = domain->fwnode;
		spec.param_count = 2;
		spec.param[0] = gc->irq.child_offset_to_irq(gc, offset);
		spec.param[1] = IRQ_TYPE_NONE;

		return irq_create_fwspec_mapping(&spec);
	}
#endif

	return irq_create_mapping(domain, offset);
}

int gpiochip_irq_reqres(struct irq_data *d)
{
	struct gpio_chip *gc = irq_data_get_irq_chip_data(d);
	unsigned int hwirq = irqd_to_hwirq(d);

	return gpiochip_reqres_irq(gc, hwirq);
}
EXPORT_SYMBOL(gpiochip_irq_reqres);

void gpiochip_irq_relres(struct irq_data *d)
{
	struct gpio_chip *gc = irq_data_get_irq_chip_data(d);
	unsigned int hwirq = irqd_to_hwirq(d);

	gpiochip_relres_irq(gc, hwirq);
}
EXPORT_SYMBOL(gpiochip_irq_relres);

static void gpiochip_irq_mask(struct irq_data *d)
{
	struct gpio_chip *gc = irq_data_get_irq_chip_data(d);
	unsigned int hwirq = irqd_to_hwirq(d);

	if (gc->irq.irq_mask)
		gc->irq.irq_mask(d);
	gpiochip_disable_irq(gc, hwirq);
}

static void gpiochip_irq_unmask(struct irq_data *d)
{
	struct gpio_chip *gc = irq_data_get_irq_chip_data(d);
	unsigned int hwirq = irqd_to_hwirq(d);

	gpiochip_enable_irq(gc, hwirq);
	if (gc->irq.irq_unmask)
		gc->irq.irq_unmask(d);
}

static void gpiochip_irq_enable(struct irq_data *d)
{
	struct gpio_chip *gc = irq_data_get_irq_chip_data(d);
	unsigned int hwirq = irqd_to_hwirq(d);

	gpiochip_enable_irq(gc, hwirq);
	gc->irq.irq_enable(d);
}

static void gpiochip_irq_disable(struct irq_data *d)
{
	struct gpio_chip *gc = irq_data_get_irq_chip_data(d);
	unsigned int hwirq = irqd_to_hwirq(d);

	gc->irq.irq_disable(d);
	gpiochip_disable_irq(gc, hwirq);
}

static void gpiochip_set_irq_hooks(struct gpio_chip *gc)
{
	struct irq_chip *irqchip = gc->irq.chip;

	if (irqchip->flags & IRQCHIP_IMMUTABLE)
		return;

	chip_warn(gc, "not an immutable chip, please consider fixing it!\n");

	if (!irqchip->irq_request_resources &&
	    !irqchip->irq_release_resources) {
		irqchip->irq_request_resources = gpiochip_irq_reqres;
		irqchip->irq_release_resources = gpiochip_irq_relres;
	}
	if (WARN_ON(gc->irq.irq_enable))
		return;
	/* Check if the irqchip already has this hook... */
	if (irqchip->irq_enable == gpiochip_irq_enable ||
		irqchip->irq_mask == gpiochip_irq_mask) {
		/*
		 * ...and if so, give a gentle warning that this is bad
		 * practice.
		 */
		chip_info(gc,
			  "detected irqchip that is shared with multiple gpiochips: please fix the driver.\n");
		return;
	}

	if (irqchip->irq_disable) {
		gc->irq.irq_disable = irqchip->irq_disable;
		irqchip->irq_disable = gpiochip_irq_disable;
	} else {
		gc->irq.irq_mask = irqchip->irq_mask;
		irqchip->irq_mask = gpiochip_irq_mask;
	}

	if (irqchip->irq_enable) {
		gc->irq.irq_enable = irqchip->irq_enable;
		irqchip->irq_enable = gpiochip_irq_enable;
	} else {
		gc->irq.irq_unmask = irqchip->irq_unmask;
		irqchip->irq_unmask = gpiochip_irq_unmask;
	}
}

static int gpiochip_irqchip_add_allocated_domain(struct gpio_chip *gc,
						 struct irq_domain *domain,
						 bool allocated_externally)
{
	if (!domain)
		return -EINVAL;

	if (gc->to_irq)
		chip_warn(gc, "to_irq is redefined in %s and you shouldn't rely on it\n", __func__);

	gc->to_irq = gpiochip_to_irq;
	gc->irq.domain = domain;
	gc->irq.domain_is_allocated_externally = allocated_externally;

	/*
	 * Using barrier() here to prevent compiler from reordering
	 * gc->irq.initialized before adding irqdomain.
	 */
	barrier();

	gc->irq.initialized = true;

	return 0;
}

/**
 * gpiochip_add_irqchip() - adds an IRQ chip to a GPIO chip
 * @gc: the GPIO chip to add the IRQ chip to
 * @lock_key: lockdep class for IRQ lock
 * @request_key: lockdep class for IRQ request
 */
static int gpiochip_add_irqchip(struct gpio_chip *gc,
				struct lock_class_key *lock_key,
				struct lock_class_key *request_key)
{
	struct fwnode_handle *fwnode = dev_fwnode(&gc->gpiodev->dev);
	struct irq_chip *irqchip = gc->irq.chip;
	struct irq_domain *domain;
	unsigned int type;
	unsigned int i;
	int ret;

	if (!irqchip)
		return 0;

	if (gc->irq.parent_handler && gc->can_sleep) {
		chip_err(gc, "you cannot have chained interrupts on a chip that may sleep\n");
		return -EINVAL;
	}

	type = gc->irq.default_type;

	/*
	 * Specifying a default trigger is a terrible idea if DT or ACPI is
	 * used to configure the interrupts, as you may end up with
	 * conflicting triggers. Tell the user, and reset to NONE.
	 */
	if (WARN(fwnode && type != IRQ_TYPE_NONE,
		 "%pfw: Ignoring %u default trigger\n", fwnode, type))
		type = IRQ_TYPE_NONE;

	gc->irq.default_type = type;
	gc->irq.lock_key = lock_key;
	gc->irq.request_key = request_key;

	/* If a parent irqdomain is provided, let's build a hierarchy */
	if (gpiochip_hierarchy_is_hierarchical(gc)) {
		domain = gpiochip_hierarchy_create_domain(gc);
	} else {
		domain = gpiochip_simple_create_domain(gc);
	}
	if (IS_ERR(domain))
		return PTR_ERR(domain);

	if (gc->irq.parent_handler) {
		for (i = 0; i < gc->irq.num_parents; i++) {
			void *data;

			if (gc->irq.per_parent_data)
				data = gc->irq.parent_handler_data_array[i];
			else
				data = gc->irq.parent_handler_data ?: gc;

			/*
			 * The parent IRQ chip is already using the chip_data
			 * for this IRQ chip, so our callbacks simply use the
			 * handler_data.
			 */
			irq_set_chained_handler_and_data(gc->irq.parents[i],
							 gc->irq.parent_handler,
							 data);
		}
	}

	gpiochip_set_irq_hooks(gc);

	ret = gpiochip_irqchip_add_allocated_domain(gc, domain, false);
	if (ret)
		return ret;

	acpi_gpiochip_request_interrupts(gc);

	return 0;
}

/**
 * gpiochip_irqchip_remove() - removes an irqchip added to a gpiochip
 * @gc: the gpiochip to remove the irqchip from
 *
 * This is called only from gpiochip_remove()
 */
static void gpiochip_irqchip_remove(struct gpio_chip *gc)
{
	struct irq_chip *irqchip = gc->irq.chip;
	unsigned int offset;

	acpi_gpiochip_free_interrupts(gc);

	if (irqchip && gc->irq.parent_handler) {
		struct gpio_irq_chip *irq = &gc->irq;
		unsigned int i;

		for (i = 0; i < irq->num_parents; i++)
			irq_set_chained_handler_and_data(irq->parents[i],
							 NULL, NULL);
	}

	/* Remove all IRQ mappings and delete the domain */
	if (!gc->irq.domain_is_allocated_externally && gc->irq.domain) {
		unsigned int irq;

		for (offset = 0; offset < gc->ngpio; offset++) {
			if (!gpiochip_irqchip_irq_valid(gc, offset))
				continue;

			irq = irq_find_mapping(gc->irq.domain, offset);
			irq_dispose_mapping(irq);
		}

		irq_domain_remove(gc->irq.domain);
	}

	if (irqchip && !(irqchip->flags & IRQCHIP_IMMUTABLE)) {
		if (irqchip->irq_request_resources == gpiochip_irq_reqres) {
			irqchip->irq_request_resources = NULL;
			irqchip->irq_release_resources = NULL;
		}
		if (irqchip->irq_enable == gpiochip_irq_enable) {
			irqchip->irq_enable = gc->irq.irq_enable;
			irqchip->irq_disable = gc->irq.irq_disable;
		}
	}
	gc->irq.irq_enable = NULL;
	gc->irq.irq_disable = NULL;
	gc->irq.chip = NULL;

	gpiochip_irqchip_free_valid_mask(gc);
}

/**
 * gpiochip_irqchip_add_domain() - adds an irqdomain to a gpiochip
 * @gc: the gpiochip to add the irqchip to
 * @domain: the irqdomain to add to the gpiochip
 *
 * This function adds an IRQ domain to the gpiochip.
 */
int gpiochip_irqchip_add_domain(struct gpio_chip *gc,
				struct irq_domain *domain)
{
	return gpiochip_irqchip_add_allocated_domain(gc, domain, true);
}
EXPORT_SYMBOL_GPL(gpiochip_irqchip_add_domain);

#else /* CONFIG_GPIOLIB_IRQCHIP */

static inline int gpiochip_add_irqchip(struct gpio_chip *gc,
				       struct lock_class_key *lock_key,
				       struct lock_class_key *request_key)
{
	return 0;
}
static void gpiochip_irqchip_remove(struct gpio_chip *gc) {}

static inline int gpiochip_irqchip_init_hw(struct gpio_chip *gc)
{
	return 0;
}

static inline int gpiochip_irqchip_init_valid_mask(struct gpio_chip *gc)
{
	return 0;
}
static inline void gpiochip_irqchip_free_valid_mask(struct gpio_chip *gc)
{ }

#endif /* CONFIG_GPIOLIB_IRQCHIP */

/**
 * gpiochip_generic_request() - request the gpio function for a pin
 * @gc: the gpiochip owning the GPIO
 * @offset: the offset of the GPIO to request for GPIO function
 */
int gpiochip_generic_request(struct gpio_chip *gc, unsigned int offset)
{
#ifdef CONFIG_PINCTRL
	if (list_empty(&gc->gpiodev->pin_ranges))
		return 0;
#endif

	return pinctrl_gpio_request(gc, offset);
}
EXPORT_SYMBOL_GPL(gpiochip_generic_request);

/**
 * gpiochip_generic_free() - free the gpio function from a pin
 * @gc: the gpiochip to request the gpio function for
 * @offset: the offset of the GPIO to free from GPIO function
 */
void gpiochip_generic_free(struct gpio_chip *gc, unsigned int offset)
{
#ifdef CONFIG_PINCTRL
	if (list_empty(&gc->gpiodev->pin_ranges))
		return;
#endif

	pinctrl_gpio_free(gc, offset);
}
EXPORT_SYMBOL_GPL(gpiochip_generic_free);

/**
 * gpiochip_generic_config() - apply configuration for a pin
 * @gc: the gpiochip owning the GPIO
 * @offset: the offset of the GPIO to apply the configuration
 * @config: the configuration to be applied
 */
int gpiochip_generic_config(struct gpio_chip *gc, unsigned int offset,
			    unsigned long config)
{
#ifdef CONFIG_PINCTRL
	if (list_empty(&gc->gpiodev->pin_ranges))
		return -ENOTSUPP;
#endif

	return pinctrl_gpio_set_config(gc, offset, config);
}
EXPORT_SYMBOL_GPL(gpiochip_generic_config);

#ifdef CONFIG_PINCTRL

/**
 * gpiochip_add_pingroup_range() - add a range for GPIO <-> pin mapping
 * @gc: the gpiochip to add the range for
 * @pctldev: the pin controller to map to
 * @gpio_offset: the start offset in the current gpio_chip number space
 * @pin_group: name of the pin group inside the pin controller
 *
 * Calling this function directly from a DeviceTree-supported
 * pinctrl driver is DEPRECATED. Please see Section 2.1 of
 * Documentation/devicetree/bindings/gpio/gpio.txt on how to
 * bind pinctrl and gpio drivers via the "gpio-ranges" property.
 */
int gpiochip_add_pingroup_range(struct gpio_chip *gc,
			struct pinctrl_dev *pctldev,
			unsigned int gpio_offset, const char *pin_group)
{
	struct gpio_pin_range *pin_range;
	struct gpio_device *gdev = gc->gpiodev;
	int ret;

	pin_range = kzalloc(sizeof(*pin_range), GFP_KERNEL);
	if (!pin_range) {
		chip_err(gc, "failed to allocate pin ranges\n");
		return -ENOMEM;
	}

	/* Use local offset as range ID */
	pin_range->range.id = gpio_offset;
	pin_range->range.gc = gc;
	pin_range->range.name = gc->label;
	pin_range->range.base = gdev->base + gpio_offset;
	pin_range->pctldev = pctldev;

	ret = pinctrl_get_group_pins(pctldev, pin_group,
					&pin_range->range.pins,
					&pin_range->range.npins);
	if (ret < 0) {
		kfree(pin_range);
		return ret;
	}

	pinctrl_add_gpio_range(pctldev, &pin_range->range);

	chip_dbg(gc, "created GPIO range %d->%d ==> %s PINGRP %s\n",
		 gpio_offset, gpio_offset + pin_range->range.npins - 1,
		 pinctrl_dev_get_devname(pctldev), pin_group);

	list_add_tail(&pin_range->node, &gdev->pin_ranges);

	return 0;
}
EXPORT_SYMBOL_GPL(gpiochip_add_pingroup_range);

/**
 * gpiochip_add_pin_range() - add a range for GPIO <-> pin mapping
 * @gc: the gpiochip to add the range for
 * @pinctl_name: the dev_name() of the pin controller to map to
 * @gpio_offset: the start offset in the current gpio_chip number space
 * @pin_offset: the start offset in the pin controller number space
 * @npins: the number of pins from the offset of each pin space (GPIO and
 *	pin controller) to accumulate in this range
 *
 * Returns:
 * 0 on success, or a negative error-code on failure.
 *
 * Calling this function directly from a DeviceTree-supported
 * pinctrl driver is DEPRECATED. Please see Section 2.1 of
 * Documentation/devicetree/bindings/gpio/gpio.txt on how to
 * bind pinctrl and gpio drivers via the "gpio-ranges" property.
 */
int gpiochip_add_pin_range(struct gpio_chip *gc, const char *pinctl_name,
			   unsigned int gpio_offset, unsigned int pin_offset,
			   unsigned int npins)
{
	struct gpio_pin_range *pin_range;
	struct gpio_device *gdev = gc->gpiodev;
	int ret;

	pin_range = kzalloc(sizeof(*pin_range), GFP_KERNEL);
	if (!pin_range) {
		chip_err(gc, "failed to allocate pin ranges\n");
		return -ENOMEM;
	}

	/* Use local offset as range ID */
	pin_range->range.id = gpio_offset;
	pin_range->range.gc = gc;
	pin_range->range.name = gc->label;
	pin_range->range.base = gdev->base + gpio_offset;
	pin_range->range.pin_base = pin_offset;
	pin_range->range.npins = npins;
	pin_range->pctldev = pinctrl_find_and_add_gpio_range(pinctl_name,
			&pin_range->range);
	if (IS_ERR(pin_range->pctldev)) {
		ret = PTR_ERR(pin_range->pctldev);
		chip_err(gc, "could not create pin range\n");
		kfree(pin_range);
		return ret;
	}
	chip_dbg(gc, "created GPIO range %d->%d ==> %s PIN %d->%d\n",
		 gpio_offset, gpio_offset + npins - 1,
		 pinctl_name,
		 pin_offset, pin_offset + npins - 1);

	list_add_tail(&pin_range->node, &gdev->pin_ranges);

	return 0;
}
EXPORT_SYMBOL_GPL(gpiochip_add_pin_range);

/**
 * gpiochip_remove_pin_ranges() - remove all the GPIO <-> pin mappings
 * @gc: the chip to remove all the mappings for
 */
void gpiochip_remove_pin_ranges(struct gpio_chip *gc)
{
	struct gpio_pin_range *pin_range, *tmp;
	struct gpio_device *gdev = gc->gpiodev;

	list_for_each_entry_safe(pin_range, tmp, &gdev->pin_ranges, node) {
		list_del(&pin_range->node);
		pinctrl_remove_gpio_range(pin_range->pctldev,
				&pin_range->range);
		kfree(pin_range);
	}
}
EXPORT_SYMBOL_GPL(gpiochip_remove_pin_ranges);

#endif /* CONFIG_PINCTRL */

/* These "optional" allocation calls help prevent drivers from stomping
 * on each other, and help provide better diagnostics in debugfs.
 * They're called even less than the "set direction" calls.
 */
static int gpiod_request_commit(struct gpio_desc *desc, const char *label)
{
	unsigned int offset;
	int ret;

	CLASS(gpio_chip_guard, guard)(desc);
	if (!guard.gc)
		return -ENODEV;

	if (test_and_set_bit(FLAG_REQUESTED, &desc->flags))
		return -EBUSY;

	/* NOTE:  gpio_request() can be called in early boot,
	 * before IRQs are enabled, for non-sleeping (SOC) GPIOs.
	 */

	if (guard.gc->request) {
		offset = gpio_chip_hwgpio(desc);
		if (gpiochip_line_is_valid(guard.gc, offset))
			ret = guard.gc->request(guard.gc, offset);
		else
			ret = -EINVAL;
		if (ret)
			goto out_clear_bit;
	}

	if (guard.gc->get_direction)
		gpiod_get_direction(desc);

	ret = desc_set_label(desc, label ? : "?");
	if (ret)
		goto out_clear_bit;

	return 0;

out_clear_bit:
	clear_bit(FLAG_REQUESTED, &desc->flags);
	return ret;
}

/*
 * This descriptor validation needs to be inserted verbatim into each
 * function taking a descriptor, so we need to use a preprocessor
 * macro to avoid endless duplication. If the desc is NULL it is an
 * optional GPIO and calls should just bail out.
 */
static int validate_desc(const struct gpio_desc *desc, const char *func)
{
	if (!desc)
		return 0;

	if (IS_ERR(desc)) {
		pr_warn("%s: invalid GPIO (errorpointer)\n", func);
		return PTR_ERR(desc);
	}

	return 1;
}

#define VALIDATE_DESC(desc) do { \
	int __valid = validate_desc(desc, __func__); \
	if (__valid <= 0) \
		return __valid; \
	} while (0)

#define VALIDATE_DESC_VOID(desc) do { \
	int __valid = validate_desc(desc, __func__); \
	if (__valid <= 0) \
		return; \
	} while (0)

int gpiod_request(struct gpio_desc *desc, const char *label)
{
	int ret = -EPROBE_DEFER;

	VALIDATE_DESC(desc);

	if (try_module_get(desc->gdev->owner)) {
		ret = gpiod_request_commit(desc, label);
		if (ret)
			module_put(desc->gdev->owner);
		else
			gpio_device_get(desc->gdev);
	}

	if (ret)
		gpiod_dbg(desc, "%s: status %d\n", __func__, ret);

	return ret;
}

static void gpiod_free_commit(struct gpio_desc *desc)
{
	unsigned long flags;

	might_sleep();

	CLASS(gpio_chip_guard, guard)(desc);

	flags = READ_ONCE(desc->flags);

	if (guard.gc && test_bit(FLAG_REQUESTED, &flags)) {
		if (guard.gc->free)
			guard.gc->free(guard.gc, gpio_chip_hwgpio(desc));

		clear_bit(FLAG_ACTIVE_LOW, &flags);
		clear_bit(FLAG_REQUESTED, &flags);
		clear_bit(FLAG_OPEN_DRAIN, &flags);
		clear_bit(FLAG_OPEN_SOURCE, &flags);
		clear_bit(FLAG_PULL_UP, &flags);
		clear_bit(FLAG_PULL_DOWN, &flags);
		clear_bit(FLAG_BIAS_DISABLE, &flags);
		clear_bit(FLAG_EDGE_RISING, &flags);
		clear_bit(FLAG_EDGE_FALLING, &flags);
		clear_bit(FLAG_IS_HOGGED, &flags);
#ifdef CONFIG_OF_DYNAMIC
		WRITE_ONCE(desc->hog, NULL);
#endif
		desc_set_label(desc, NULL);
		WRITE_ONCE(desc->flags, flags);

		gpiod_line_state_notify(desc, GPIOLINE_CHANGED_RELEASED);
	}
}

void gpiod_free(struct gpio_desc *desc)
{
	VALIDATE_DESC_VOID(desc);

	gpiod_free_commit(desc);
	module_put(desc->gdev->owner);
	gpio_device_put(desc->gdev);
}

/**
 * gpiochip_dup_line_label - Get a copy of the consumer label.
 * @gc: GPIO chip controlling this line.
 * @offset: Hardware offset of the line.
 *
 * Returns:
 * Pointer to a copy of the consumer label if the line is requested or NULL
 * if it's not. If a valid pointer was returned, it must be freed using
 * kfree(). In case of a memory allocation error, the function returns %ENOMEM.
 *
 * Must not be called from atomic context.
 */
char *gpiochip_dup_line_label(struct gpio_chip *gc, unsigned int offset)
{
	struct gpio_desc *desc;
	char *label;

	desc = gpiochip_get_desc(gc, offset);
	if (IS_ERR(desc))
		return NULL;

	if (!test_bit(FLAG_REQUESTED, &desc->flags))
		return NULL;

	guard(srcu)(&desc->gdev->desc_srcu);

	label = kstrdup(gpiod_get_label(desc), GFP_KERNEL);
	if (!label)
		return ERR_PTR(-ENOMEM);

	return label;
}
EXPORT_SYMBOL_GPL(gpiochip_dup_line_label);

static inline const char *function_name_or_default(const char *con_id)
{
	return con_id ?: "(default)";
}

/**
 * gpiochip_request_own_desc - Allow GPIO chip to request its own descriptor
 * @gc: GPIO chip
 * @hwnum: hardware number of the GPIO for which to request the descriptor
 * @label: label for the GPIO
 * @lflags: lookup flags for this GPIO or 0 if default, this can be used to
 * specify things like line inversion semantics with the machine flags
 * such as GPIO_OUT_LOW
 * @dflags: descriptor request flags for this GPIO or 0 if default, this
 * can be used to specify consumer semantics such as open drain
 *
 * Function allows GPIO chip drivers to request and use their own GPIO
 * descriptors via gpiolib API. Difference to gpiod_request() is that this
 * function will not increase reference count of the GPIO chip module. This
 * allows the GPIO chip module to be unloaded as needed (we assume that the
 * GPIO chip driver handles freeing the GPIOs it has requested).
 *
 * Returns:
 * A pointer to the GPIO descriptor, or an ERR_PTR()-encoded negative error
 * code on failure.
 */
struct gpio_desc *gpiochip_request_own_desc(struct gpio_chip *gc,
					    unsigned int hwnum,
					    const char *label,
					    enum gpio_lookup_flags lflags,
					    enum gpiod_flags dflags)
{
	struct gpio_desc *desc = gpiochip_get_desc(gc, hwnum);
	const char *name = function_name_or_default(label);
	int ret;

	if (IS_ERR(desc)) {
		chip_err(gc, "failed to get GPIO %s descriptor\n", name);
		return desc;
	}

	ret = gpiod_request_commit(desc, label);
	if (ret < 0)
		return ERR_PTR(ret);

	ret = gpiod_configure_flags(desc, label, lflags, dflags);
	if (ret) {
		gpiod_free_commit(desc);
		chip_err(gc, "setup of own GPIO %s failed\n", name);
		return ERR_PTR(ret);
	}

	return desc;
}
EXPORT_SYMBOL_GPL(gpiochip_request_own_desc);

/**
 * gpiochip_free_own_desc - Free GPIO requested by the chip driver
 * @desc: GPIO descriptor to free
 *
 * Function frees the given GPIO requested previously with
 * gpiochip_request_own_desc().
 */
void gpiochip_free_own_desc(struct gpio_desc *desc)
{
	if (desc)
		gpiod_free_commit(desc);
}
EXPORT_SYMBOL_GPL(gpiochip_free_own_desc);

/*
 * Drivers MUST set GPIO direction before making get/set calls.  In
 * some cases this is done in early boot, before IRQs are enabled.
 *
 * As a rule these aren't called more than once (except for drivers
 * using the open-drain emulation idiom) so these are natural places
 * to accumulate extra debugging checks.  Note that we can't (yet)
 * rely on gpio_request() having been called beforehand.
 */

static int gpio_do_set_config(struct gpio_chip *gc, unsigned int offset,
			      unsigned long config)
{
	if (!gc->set_config)
		return -ENOTSUPP;

	return gc->set_config(gc, offset, config);
}

static int gpio_set_config_with_argument(struct gpio_desc *desc,
					 enum pin_config_param mode,
					 u32 argument)
{
	unsigned long config;

	CLASS(gpio_chip_guard, guard)(desc);
	if (!guard.gc)
		return -ENODEV;

	config = pinconf_to_config_packed(mode, argument);
	return gpio_do_set_config(guard.gc, gpio_chip_hwgpio(desc), config);
}

static int gpio_set_config_with_argument_optional(struct gpio_desc *desc,
						  enum pin_config_param mode,
						  u32 argument)
{
	struct device *dev = &desc->gdev->dev;
	int gpio = gpio_chip_hwgpio(desc);
	int ret;

	ret = gpio_set_config_with_argument(desc, mode, argument);
	if (ret != -ENOTSUPP)
		return ret;

	switch (mode) {
	case PIN_CONFIG_PERSIST_STATE:
		dev_dbg(dev, "Persistence not supported for GPIO %d\n", gpio);
		break;
	default:
		break;
	}

	return 0;
}

static int gpio_set_config(struct gpio_desc *desc, enum pin_config_param mode)
{
	return gpio_set_config_with_argument(desc, mode, 0);
}

static int gpio_set_bias(struct gpio_desc *desc)
{
	enum pin_config_param bias;
	unsigned long flags;
	unsigned int arg;

	flags = READ_ONCE(desc->flags);

	if (test_bit(FLAG_BIAS_DISABLE, &flags))
		bias = PIN_CONFIG_BIAS_DISABLE;
	else if (test_bit(FLAG_PULL_UP, &flags))
		bias = PIN_CONFIG_BIAS_PULL_UP;
	else if (test_bit(FLAG_PULL_DOWN, &flags))
		bias = PIN_CONFIG_BIAS_PULL_DOWN;
	else
		return 0;

	switch (bias) {
	case PIN_CONFIG_BIAS_PULL_DOWN:
	case PIN_CONFIG_BIAS_PULL_UP:
		arg = 1;
		break;

	default:
		arg = 0;
		break;
	}

	return gpio_set_config_with_argument_optional(desc, bias, arg);
}

/**
 * gpio_set_debounce_timeout() - Set debounce timeout
 * @desc:	GPIO descriptor to set the debounce timeout
 * @debounce:	Debounce timeout in microseconds
 *
 * The function calls the certain GPIO driver to set debounce timeout
 * in the hardware.
 *
 * Returns 0 on success, or negative error code otherwise.
 */
int gpio_set_debounce_timeout(struct gpio_desc *desc, unsigned int debounce)
{
	return gpio_set_config_with_argument_optional(desc,
						      PIN_CONFIG_INPUT_DEBOUNCE,
						      debounce);
}

/**
 * gpiod_direction_input - set the GPIO direction to input
 * @desc:	GPIO to set to input
 *
 * Set the direction of the passed GPIO to input, such as gpiod_get_value() can
 * be called safely on it.
 *
 * Return 0 in case of success, else an error code.
 */
int gpiod_direction_input(struct gpio_desc *desc)
{
	int ret = 0;

	VALIDATE_DESC(desc);

	CLASS(gpio_chip_guard, guard)(desc);
	if (!guard.gc)
		return -ENODEV;

	/*
	 * It is legal to have no .get() and .direction_input() specified if
	 * the chip is output-only, but you can't specify .direction_input()
	 * and not support the .get() operation, that doesn't make sense.
	 */
	if (!guard.gc->get && guard.gc->direction_input) {
		gpiod_warn(desc,
			   "%s: missing get() but have direction_input()\n",
			   __func__);
		return -EIO;
	}

	/*
	 * If we have a .direction_input() callback, things are simple,
	 * just call it. Else we are some input-only chip so try to check the
	 * direction (if .get_direction() is supported) else we silently
	 * assume we are in input mode after this.
	 */
	if (guard.gc->direction_input) {
		ret = guard.gc->direction_input(guard.gc,
						gpio_chip_hwgpio(desc));
	} else if (guard.gc->get_direction &&
		  (guard.gc->get_direction(guard.gc,
					   gpio_chip_hwgpio(desc)) != 1)) {
		gpiod_warn(desc,
			   "%s: missing direction_input() operation and line is output\n",
			   __func__);
		return -EIO;
	}
	if (ret == 0) {
		clear_bit(FLAG_IS_OUT, &desc->flags);
		ret = gpio_set_bias(desc);
	}

	trace_gpio_direction(desc_to_gpio(desc), 1, ret);

	return ret;
}
EXPORT_SYMBOL_GPL(gpiod_direction_input);

static int gpiod_direction_output_raw_commit(struct gpio_desc *desc, int value)
{
	int val = !!value, ret = 0;

	CLASS(gpio_chip_guard, guard)(desc);
	if (!guard.gc)
		return -ENODEV;

	/*
	 * It's OK not to specify .direction_output() if the gpiochip is
	 * output-only, but if there is then not even a .set() operation it
	 * is pretty tricky to drive the output line.
	 */
	if (!guard.gc->set && !guard.gc->direction_output) {
		gpiod_warn(desc,
			   "%s: missing set() and direction_output() operations\n",
			   __func__);
		return -EIO;
	}

	if (guard.gc->direction_output) {
		ret = guard.gc->direction_output(guard.gc,
						 gpio_chip_hwgpio(desc), val);
	} else {
		/* Check that we are in output mode if we can */
		if (guard.gc->get_direction &&
		    guard.gc->get_direction(guard.gc, gpio_chip_hwgpio(desc))) {
			gpiod_warn(desc,
				"%s: missing direction_output() operation\n",
				__func__);
			return -EIO;
		}
		/*
		 * If we can't actively set the direction, we are some
		 * output-only chip, so just drive the output as desired.
		 */
		guard.gc->set(guard.gc, gpio_chip_hwgpio(desc), val);
	}

	if (!ret)
		set_bit(FLAG_IS_OUT, &desc->flags);
	trace_gpio_value(desc_to_gpio(desc), 0, val);
	trace_gpio_direction(desc_to_gpio(desc), 0, ret);
	return ret;
}

/**
 * gpiod_direction_output_raw - set the GPIO direction to output
 * @desc:	GPIO to set to output
 * @value:	initial output value of the GPIO
 *
 * Set the direction of the passed GPIO to output, such as gpiod_set_value() can
 * be called safely on it. The initial value of the output must be specified
 * as raw value on the physical line without regard for the ACTIVE_LOW status.
 *
 * Return 0 in case of success, else an error code.
 */
int gpiod_direction_output_raw(struct gpio_desc *desc, int value)
{
	VALIDATE_DESC(desc);
	return gpiod_direction_output_raw_commit(desc, value);
}
EXPORT_SYMBOL_GPL(gpiod_direction_output_raw);

/**
 * gpiod_direction_output - set the GPIO direction to output
 * @desc:	GPIO to set to output
 * @value:	initial output value of the GPIO
 *
 * Set the direction of the passed GPIO to output, such as gpiod_set_value() can
 * be called safely on it. The initial value of the output must be specified
 * as the logical value of the GPIO, i.e. taking its ACTIVE_LOW status into
 * account.
 *
 * Return 0 in case of success, else an error code.
 */
int gpiod_direction_output(struct gpio_desc *desc, int value)
{
	unsigned long flags;
	int ret;

	VALIDATE_DESC(desc);

	flags = READ_ONCE(desc->flags);

	if (test_bit(FLAG_ACTIVE_LOW, &flags))
		value = !value;
	else
		value = !!value;

	/* GPIOs used for enabled IRQs shall not be set as output */
	if (test_bit(FLAG_USED_AS_IRQ, &flags) &&
	    test_bit(FLAG_IRQ_IS_ENABLED, &flags)) {
		gpiod_err(desc,
			  "%s: tried to set a GPIO tied to an IRQ as output\n",
			  __func__);
		return -EIO;
	}

	if (test_bit(FLAG_OPEN_DRAIN, &flags)) {
		/* First see if we can enable open drain in hardware */
		ret = gpio_set_config(desc, PIN_CONFIG_DRIVE_OPEN_DRAIN);
		if (!ret)
			goto set_output_value;
		/* Emulate open drain by not actively driving the line high */
		if (value) {
			ret = gpiod_direction_input(desc);
			goto set_output_flag;
		}
	} else if (test_bit(FLAG_OPEN_SOURCE, &flags)) {
		ret = gpio_set_config(desc, PIN_CONFIG_DRIVE_OPEN_SOURCE);
		if (!ret)
			goto set_output_value;
		/* Emulate open source by not actively driving the line low */
		if (!value) {
			ret = gpiod_direction_input(desc);
			goto set_output_flag;
		}
	} else {
		gpio_set_config(desc, PIN_CONFIG_DRIVE_PUSH_PULL);
	}

set_output_value:
	ret = gpio_set_bias(desc);
	if (ret)
		return ret;
	return gpiod_direction_output_raw_commit(desc, value);

set_output_flag:
	/*
	 * When emulating open-source or open-drain functionalities by not
	 * actively driving the line (setting mode to input) we still need to
	 * set the IS_OUT flag or otherwise we won't be able to set the line
	 * value anymore.
	 */
	if (ret == 0)
		set_bit(FLAG_IS_OUT, &desc->flags);
	return ret;
}
EXPORT_SYMBOL_GPL(gpiod_direction_output);

/**
 * gpiod_enable_hw_timestamp_ns - Enable hardware timestamp in nanoseconds.
 *
 * @desc: GPIO to enable.
 * @flags: Flags related to GPIO edge.
 *
 * Return 0 in case of success, else negative error code.
 */
int gpiod_enable_hw_timestamp_ns(struct gpio_desc *desc, unsigned long flags)
{
	int ret = 0;

	VALIDATE_DESC(desc);

	CLASS(gpio_chip_guard, guard)(desc);
	if (!guard.gc)
		return -ENODEV;

	if (!guard.gc->en_hw_timestamp) {
		gpiod_warn(desc, "%s: hw ts not supported\n", __func__);
		return -ENOTSUPP;
	}

	ret = guard.gc->en_hw_timestamp(guard.gc,
					gpio_chip_hwgpio(desc), flags);
	if (ret)
		gpiod_warn(desc, "%s: hw ts request failed\n", __func__);

	return ret;
}
EXPORT_SYMBOL_GPL(gpiod_enable_hw_timestamp_ns);

/**
 * gpiod_disable_hw_timestamp_ns - Disable hardware timestamp.
 *
 * @desc: GPIO to disable.
 * @flags: Flags related to GPIO edge, same value as used during enable call.
 *
 * Return 0 in case of success, else negative error code.
 */
int gpiod_disable_hw_timestamp_ns(struct gpio_desc *desc, unsigned long flags)
{
	int ret = 0;

	VALIDATE_DESC(desc);

	CLASS(gpio_chip_guard, guard)(desc);
	if (!guard.gc)
		return -ENODEV;

	if (!guard.gc->dis_hw_timestamp) {
		gpiod_warn(desc, "%s: hw ts not supported\n", __func__);
		return -ENOTSUPP;
	}

	ret = guard.gc->dis_hw_timestamp(guard.gc, gpio_chip_hwgpio(desc),
					 flags);
	if (ret)
		gpiod_warn(desc, "%s: hw ts release failed\n", __func__);

	return ret;
}
EXPORT_SYMBOL_GPL(gpiod_disable_hw_timestamp_ns);

/**
 * gpiod_set_config - sets @config for a GPIO
 * @desc: descriptor of the GPIO for which to set the configuration
 * @config: Same packed config format as generic pinconf
 *
 * Returns:
 * 0 on success, %-ENOTSUPP if the controller doesn't support setting the
 * configuration.
 */
int gpiod_set_config(struct gpio_desc *desc, unsigned long config)
{
	VALIDATE_DESC(desc);

	CLASS(gpio_chip_guard, guard)(desc);
	if (!guard.gc)
		return -ENODEV;

	return gpio_do_set_config(guard.gc, gpio_chip_hwgpio(desc), config);
}
EXPORT_SYMBOL_GPL(gpiod_set_config);

/**
 * gpiod_set_debounce - sets @debounce time for a GPIO
 * @desc: descriptor of the GPIO for which to set debounce time
 * @debounce: debounce time in microseconds
 *
 * Returns:
 * 0 on success, %-ENOTSUPP if the controller doesn't support setting the
 * debounce time.
 */
int gpiod_set_debounce(struct gpio_desc *desc, unsigned int debounce)
{
	unsigned long config;

	config = pinconf_to_config_packed(PIN_CONFIG_INPUT_DEBOUNCE, debounce);
	return gpiod_set_config(desc, config);
}
EXPORT_SYMBOL_GPL(gpiod_set_debounce);

/**
 * gpiod_set_transitory - Lose or retain GPIO state on suspend or reset
 * @desc: descriptor of the GPIO for which to configure persistence
 * @transitory: True to lose state on suspend or reset, false for persistence
 *
 * Returns:
 * 0 on success, otherwise a negative error code.
 */
int gpiod_set_transitory(struct gpio_desc *desc, bool transitory)
{
	VALIDATE_DESC(desc);
	/*
	 * Handle FLAG_TRANSITORY first, enabling queries to gpiolib for
	 * persistence state.
	 */
	assign_bit(FLAG_TRANSITORY, &desc->flags, transitory);

	/* If the driver supports it, set the persistence state now */
	return gpio_set_config_with_argument_optional(desc,
						      PIN_CONFIG_PERSIST_STATE,
						      !transitory);
}

/**
 * gpiod_is_active_low - test whether a GPIO is active-low or not
 * @desc: the gpio descriptor to test
 *
 * Returns 1 if the GPIO is active-low, 0 otherwise.
 */
int gpiod_is_active_low(const struct gpio_desc *desc)
{
	VALIDATE_DESC(desc);
	return test_bit(FLAG_ACTIVE_LOW, &desc->flags);
}
EXPORT_SYMBOL_GPL(gpiod_is_active_low);

/**
 * gpiod_toggle_active_low - toggle whether a GPIO is active-low or not
 * @desc: the gpio descriptor to change
 */
void gpiod_toggle_active_low(struct gpio_desc *desc)
{
	VALIDATE_DESC_VOID(desc);
	change_bit(FLAG_ACTIVE_LOW, &desc->flags);
}
EXPORT_SYMBOL_GPL(gpiod_toggle_active_low);

static int gpio_chip_get_value(struct gpio_chip *gc, const struct gpio_desc *desc)
{
	return gc->get ? gc->get(gc, gpio_chip_hwgpio(desc)) : -EIO;
}

/* I/O calls are only valid after configuration completed; the relevant
 * "is this a valid GPIO" error checks should already have been done.
 *
 * "Get" operations are often inlinable as reading a pin value register,
 * and masking the relevant bit in that register.
 *
 * When "set" operations are inlinable, they involve writing that mask to
 * one register to set a low value, or a different register to set it high.
 * Otherwise locking is needed, so there may be little value to inlining.
 *
 *------------------------------------------------------------------------
 *
 * IMPORTANT!!!  The hot paths -- get/set value -- assume that callers
 * have requested the GPIO.  That can include implicit requesting by
 * a direction setting call.  Marking a gpio as requested locks its chip
 * in memory, guaranteeing that these table lookups need no more locking
 * and that gpiochip_remove() will fail.
 *
 * REVISIT when debugging, consider adding some instrumentation to ensure
 * that the GPIO was actually requested.
 */

static int gpiod_get_raw_value_commit(const struct gpio_desc *desc)
{
	struct gpio_device *gdev;
	struct gpio_chip *gc;
	int value;

	/* FIXME Unable to use gpio_chip_guard due to const desc. */
	gdev = desc->gdev;

	guard(srcu)(&gdev->srcu);

	gc = srcu_dereference(gdev->chip, &gdev->srcu);
	if (!gc)
		return -ENODEV;

	value = gpio_chip_get_value(gc, desc);
	value = value < 0 ? value : !!value;
	trace_gpio_value(desc_to_gpio(desc), 1, value);
	return value;
}

static int gpio_chip_get_multiple(struct gpio_chip *gc,
				  unsigned long *mask, unsigned long *bits)
{
	if (gc->get_multiple)
		return gc->get_multiple(gc, mask, bits);
	if (gc->get) {
		int i, value;

		for_each_set_bit(i, mask, gc->ngpio) {
			value = gc->get(gc, i);
			if (value < 0)
				return value;
			__assign_bit(i, bits, value);
		}
		return 0;
	}
	return -EIO;
}

/* The 'other' chip must be protected with its GPIO device's SRCU. */
static bool gpio_device_chip_cmp(struct gpio_device *gdev, struct gpio_chip *gc)
{
	guard(srcu)(&gdev->srcu);

	return gc == srcu_dereference(gdev->chip, &gdev->srcu);
}

int gpiod_get_array_value_complex(bool raw, bool can_sleep,
				  unsigned int array_size,
				  struct gpio_desc **desc_array,
				  struct gpio_array *array_info,
				  unsigned long *value_bitmap)
{
	int ret, i = 0;

	/*
	 * Validate array_info against desc_array and its size.
	 * It should immediately follow desc_array if both
	 * have been obtained from the same gpiod_get_array() call.
	 */
	if (array_info && array_info->desc == desc_array &&
	    array_size <= array_info->size &&
	    (void *)array_info == desc_array + array_info->size) {
		if (!can_sleep)
			WARN_ON(array_info->chip->can_sleep);

		ret = gpio_chip_get_multiple(array_info->chip,
					     array_info->get_mask,
					     value_bitmap);
		if (ret)
			return ret;

		if (!raw && !bitmap_empty(array_info->invert_mask, array_size))
			bitmap_xor(value_bitmap, value_bitmap,
				   array_info->invert_mask, array_size);

		i = find_first_zero_bit(array_info->get_mask, array_size);
		if (i == array_size)
			return 0;
	} else {
		array_info = NULL;
	}

	while (i < array_size) {
		DECLARE_BITMAP(fastpath_mask, FASTPATH_NGPIO);
		DECLARE_BITMAP(fastpath_bits, FASTPATH_NGPIO);
		unsigned long *mask, *bits;
		int first, j;

		CLASS(gpio_chip_guard, guard)(desc_array[i]);
		if (!guard.gc)
			return -ENODEV;

		if (likely(guard.gc->ngpio <= FASTPATH_NGPIO)) {
			mask = fastpath_mask;
			bits = fastpath_bits;
		} else {
			gfp_t flags = can_sleep ? GFP_KERNEL : GFP_ATOMIC;

			mask = bitmap_alloc(guard.gc->ngpio, flags);
			if (!mask)
				return -ENOMEM;

			bits = bitmap_alloc(guard.gc->ngpio, flags);
			if (!bits) {
				bitmap_free(mask);
				return -ENOMEM;
			}
		}

		bitmap_zero(mask, guard.gc->ngpio);

		if (!can_sleep)
			WARN_ON(guard.gc->can_sleep);

		/* collect all inputs belonging to the same chip */
		first = i;
		do {
			const struct gpio_desc *desc = desc_array[i];
			int hwgpio = gpio_chip_hwgpio(desc);

			__set_bit(hwgpio, mask);
			i++;

			if (array_info)
				i = find_next_zero_bit(array_info->get_mask,
						       array_size, i);
		} while ((i < array_size) &&
			 gpio_device_chip_cmp(desc_array[i]->gdev, guard.gc));

		ret = gpio_chip_get_multiple(guard.gc, mask, bits);
		if (ret) {
			if (mask != fastpath_mask)
				bitmap_free(mask);
			if (bits != fastpath_bits)
				bitmap_free(bits);
			return ret;
		}

		for (j = first; j < i; ) {
			const struct gpio_desc *desc = desc_array[j];
			int hwgpio = gpio_chip_hwgpio(desc);
			int value = test_bit(hwgpio, bits);

			if (!raw && test_bit(FLAG_ACTIVE_LOW, &desc->flags))
				value = !value;
			__assign_bit(j, value_bitmap, value);
			trace_gpio_value(desc_to_gpio(desc), 1, value);
			j++;

			if (array_info)
				j = find_next_zero_bit(array_info->get_mask, i,
						       j);
		}

		if (mask != fastpath_mask)
			bitmap_free(mask);
		if (bits != fastpath_bits)
			bitmap_free(bits);
	}
	return 0;
}

/**
 * gpiod_get_raw_value() - return a gpio's raw value
 * @desc: gpio whose value will be returned
 *
 * Return the GPIO's raw value, i.e. the value of the physical line disregarding
 * its ACTIVE_LOW status, or negative errno on failure.
 *
 * This function can be called from contexts where we cannot sleep, and will
 * complain if the GPIO chip functions potentially sleep.
 */
int gpiod_get_raw_value(const struct gpio_desc *desc)
{
	VALIDATE_DESC(desc);
	/* Should be using gpiod_get_raw_value_cansleep() */
	WARN_ON(desc->gdev->can_sleep);
	return gpiod_get_raw_value_commit(desc);
}
EXPORT_SYMBOL_GPL(gpiod_get_raw_value);

/**
 * gpiod_get_value() - return a gpio's value
 * @desc: gpio whose value will be returned
 *
 * Return the GPIO's logical value, i.e. taking the ACTIVE_LOW status into
 * account, or negative errno on failure.
 *
 * This function can be called from contexts where we cannot sleep, and will
 * complain if the GPIO chip functions potentially sleep.
 */
int gpiod_get_value(const struct gpio_desc *desc)
{
	int value;

	VALIDATE_DESC(desc);
	/* Should be using gpiod_get_value_cansleep() */
	WARN_ON(desc->gdev->can_sleep);

	value = gpiod_get_raw_value_commit(desc);
	if (value < 0)
		return value;

	if (test_bit(FLAG_ACTIVE_LOW, &desc->flags))
		value = !value;

	return value;
}
EXPORT_SYMBOL_GPL(gpiod_get_value);

/**
 * gpiod_get_raw_array_value() - read raw values from an array of GPIOs
 * @array_size: number of elements in the descriptor array / value bitmap
 * @desc_array: array of GPIO descriptors whose values will be read
 * @array_info: information on applicability of fast bitmap processing path
 * @value_bitmap: bitmap to store the read values
 *
 * Read the raw values of the GPIOs, i.e. the values of the physical lines
 * without regard for their ACTIVE_LOW status.  Return 0 in case of success,
 * else an error code.
 *
 * This function can be called from contexts where we cannot sleep,
 * and it will complain if the GPIO chip functions potentially sleep.
 */
int gpiod_get_raw_array_value(unsigned int array_size,
			      struct gpio_desc **desc_array,
			      struct gpio_array *array_info,
			      unsigned long *value_bitmap)
{
	if (!desc_array)
		return -EINVAL;
	return gpiod_get_array_value_complex(true, false, array_size,
					     desc_array, array_info,
					     value_bitmap);
}
EXPORT_SYMBOL_GPL(gpiod_get_raw_array_value);

/**
 * gpiod_get_array_value() - read values from an array of GPIOs
 * @array_size: number of elements in the descriptor array / value bitmap
 * @desc_array: array of GPIO descriptors whose values will be read
 * @array_info: information on applicability of fast bitmap processing path
 * @value_bitmap: bitmap to store the read values
 *
 * Read the logical values of the GPIOs, i.e. taking their ACTIVE_LOW status
 * into account.  Return 0 in case of success, else an error code.
 *
 * This function can be called from contexts where we cannot sleep,
 * and it will complain if the GPIO chip functions potentially sleep.
 */
int gpiod_get_array_value(unsigned int array_size,
			  struct gpio_desc **desc_array,
			  struct gpio_array *array_info,
			  unsigned long *value_bitmap)
{
	if (!desc_array)
		return -EINVAL;
	return gpiod_get_array_value_complex(false, false, array_size,
					     desc_array, array_info,
					     value_bitmap);
}
EXPORT_SYMBOL_GPL(gpiod_get_array_value);

/*
 *  gpio_set_open_drain_value_commit() - Set the open drain gpio's value.
 * @desc: gpio descriptor whose state need to be set.
 * @value: Non-zero for setting it HIGH otherwise it will set to LOW.
 */
static void gpio_set_open_drain_value_commit(struct gpio_desc *desc, bool value)
{
	int ret = 0, offset = gpio_chip_hwgpio(desc);

	CLASS(gpio_chip_guard, guard)(desc);
	if (!guard.gc)
		return;

	if (value) {
		ret = guard.gc->direction_input(guard.gc, offset);
	} else {
		ret = guard.gc->direction_output(guard.gc, offset, 0);
		if (!ret)
			set_bit(FLAG_IS_OUT, &desc->flags);
	}
	trace_gpio_direction(desc_to_gpio(desc), value, ret);
	if (ret < 0)
		gpiod_err(desc,
			  "%s: Error in set_value for open drain err %d\n",
			  __func__, ret);
}

/*
 *  _gpio_set_open_source_value() - Set the open source gpio's value.
 * @desc: gpio descriptor whose state need to be set.
 * @value: Non-zero for setting it HIGH otherwise it will set to LOW.
 */
static void gpio_set_open_source_value_commit(struct gpio_desc *desc, bool value)
{
	int ret = 0, offset = gpio_chip_hwgpio(desc);

	CLASS(gpio_chip_guard, guard)(desc);
	if (!guard.gc)
		return;

	if (value) {
		ret = guard.gc->direction_output(guard.gc, offset, 1);
		if (!ret)
			set_bit(FLAG_IS_OUT, &desc->flags);
	} else {
		ret = guard.gc->direction_input(guard.gc, offset);
	}
	trace_gpio_direction(desc_to_gpio(desc), !value, ret);
	if (ret < 0)
		gpiod_err(desc,
			  "%s: Error in set_value for open source err %d\n",
			  __func__, ret);
}

static void gpiod_set_raw_value_commit(struct gpio_desc *desc, bool value)
{
	CLASS(gpio_chip_guard, guard)(desc);
	if (!guard.gc)
		return;

	trace_gpio_value(desc_to_gpio(desc), 0, value);
	guard.gc->set(guard.gc, gpio_chip_hwgpio(desc), value);
}

/*
 * set multiple outputs on the same chip;
 * use the chip's set_multiple function if available;
 * otherwise set the outputs sequentially;
 * @chip: the GPIO chip we operate on
 * @mask: bit mask array; one bit per output; BITS_PER_LONG bits per word
 *        defines which outputs are to be changed
 * @bits: bit value array; one bit per output; BITS_PER_LONG bits per word
 *        defines the values the outputs specified by mask are to be set to
 */
static void gpio_chip_set_multiple(struct gpio_chip *gc,
				   unsigned long *mask, unsigned long *bits)
{
	if (gc->set_multiple) {
		gc->set_multiple(gc, mask, bits);
	} else {
		unsigned int i;

		/* set outputs if the corresponding mask bit is set */
		for_each_set_bit(i, mask, gc->ngpio)
			gc->set(gc, i, test_bit(i, bits));
	}
}

int gpiod_set_array_value_complex(bool raw, bool can_sleep,
				  unsigned int array_size,
				  struct gpio_desc **desc_array,
				  struct gpio_array *array_info,
				  unsigned long *value_bitmap)
{
	int i = 0;

	/*
	 * Validate array_info against desc_array and its size.
	 * It should immediately follow desc_array if both
	 * have been obtained from the same gpiod_get_array() call.
	 */
	if (array_info && array_info->desc == desc_array &&
	    array_size <= array_info->size &&
	    (void *)array_info == desc_array + array_info->size) {
		if (!can_sleep)
			WARN_ON(array_info->chip->can_sleep);

		if (!raw && !bitmap_empty(array_info->invert_mask, array_size))
			bitmap_xor(value_bitmap, value_bitmap,
				   array_info->invert_mask, array_size);

		gpio_chip_set_multiple(array_info->chip, array_info->set_mask,
				       value_bitmap);

		i = find_first_zero_bit(array_info->set_mask, array_size);
		if (i == array_size)
			return 0;
	} else {
		array_info = NULL;
	}

	while (i < array_size) {
		DECLARE_BITMAP(fastpath_mask, FASTPATH_NGPIO);
		DECLARE_BITMAP(fastpath_bits, FASTPATH_NGPIO);
		unsigned long *mask, *bits;
		int count = 0;

		CLASS(gpio_chip_guard, guard)(desc_array[i]);
		if (!guard.gc)
			return -ENODEV;

		if (likely(guard.gc->ngpio <= FASTPATH_NGPIO)) {
			mask = fastpath_mask;
			bits = fastpath_bits;
		} else {
			gfp_t flags = can_sleep ? GFP_KERNEL : GFP_ATOMIC;

			mask = bitmap_alloc(guard.gc->ngpio, flags);
			if (!mask)
				return -ENOMEM;

			bits = bitmap_alloc(guard.gc->ngpio, flags);
			if (!bits) {
				bitmap_free(mask);
				return -ENOMEM;
			}
		}

		bitmap_zero(mask, guard.gc->ngpio);

		if (!can_sleep)
			WARN_ON(guard.gc->can_sleep);

		do {
			struct gpio_desc *desc = desc_array[i];
			int hwgpio = gpio_chip_hwgpio(desc);
			int value = test_bit(i, value_bitmap);

			/*
			 * Pins applicable for fast input but not for
			 * fast output processing may have been already
			 * inverted inside the fast path, skip them.
			 */
			if (!raw && !(array_info &&
			    test_bit(i, array_info->invert_mask)) &&
			    test_bit(FLAG_ACTIVE_LOW, &desc->flags))
				value = !value;
			trace_gpio_value(desc_to_gpio(desc), 0, value);
			/*
			 * collect all normal outputs belonging to the same chip
			 * open drain and open source outputs are set individually
			 */
			if (test_bit(FLAG_OPEN_DRAIN, &desc->flags) && !raw) {
				gpio_set_open_drain_value_commit(desc, value);
			} else if (test_bit(FLAG_OPEN_SOURCE, &desc->flags) && !raw) {
				gpio_set_open_source_value_commit(desc, value);
			} else {
				__set_bit(hwgpio, mask);
				__assign_bit(hwgpio, bits, value);
				count++;
			}
			i++;

			if (array_info)
				i = find_next_zero_bit(array_info->set_mask,
						       array_size, i);
		} while ((i < array_size) &&
			 gpio_device_chip_cmp(desc_array[i]->gdev, guard.gc));
		/* push collected bits to outputs */
		if (count != 0)
			gpio_chip_set_multiple(guard.gc, mask, bits);

		if (mask != fastpath_mask)
			bitmap_free(mask);
		if (bits != fastpath_bits)
			bitmap_free(bits);
	}
	return 0;
}

/**
 * gpiod_set_raw_value() - assign a gpio's raw value
 * @desc: gpio whose value will be assigned
 * @value: value to assign
 *
 * Set the raw value of the GPIO, i.e. the value of its physical line without
 * regard for its ACTIVE_LOW status.
 *
 * This function can be called from contexts where we cannot sleep, and will
 * complain if the GPIO chip functions potentially sleep.
 */
void gpiod_set_raw_value(struct gpio_desc *desc, int value)
{
	VALIDATE_DESC_VOID(desc);
	/* Should be using gpiod_set_raw_value_cansleep() */
	WARN_ON(desc->gdev->can_sleep);
	gpiod_set_raw_value_commit(desc, value);
}
EXPORT_SYMBOL_GPL(gpiod_set_raw_value);

/**
 * gpiod_set_value_nocheck() - set a GPIO line value without checking
 * @desc: the descriptor to set the value on
 * @value: value to set
 *
 * This sets the value of a GPIO line backing a descriptor, applying
 * different semantic quirks like active low and open drain/source
 * handling.
 */
static void gpiod_set_value_nocheck(struct gpio_desc *desc, int value)
{
	if (test_bit(FLAG_ACTIVE_LOW, &desc->flags))
		value = !value;
	if (test_bit(FLAG_OPEN_DRAIN, &desc->flags))
		gpio_set_open_drain_value_commit(desc, value);
	else if (test_bit(FLAG_OPEN_SOURCE, &desc->flags))
		gpio_set_open_source_value_commit(desc, value);
	else
		gpiod_set_raw_value_commit(desc, value);
}

/**
 * gpiod_set_value() - assign a gpio's value
 * @desc: gpio whose value will be assigned
 * @value: value to assign
 *
 * Set the logical value of the GPIO, i.e. taking its ACTIVE_LOW,
 * OPEN_DRAIN and OPEN_SOURCE flags into account.
 *
 * This function can be called from contexts where we cannot sleep, and will
 * complain if the GPIO chip functions potentially sleep.
 */
void gpiod_set_value(struct gpio_desc *desc, int value)
{
	VALIDATE_DESC_VOID(desc);
	/* Should be using gpiod_set_value_cansleep() */
	WARN_ON(desc->gdev->can_sleep);
	gpiod_set_value_nocheck(desc, value);
}
EXPORT_SYMBOL_GPL(gpiod_set_value);

/**
 * gpiod_set_raw_array_value() - assign values to an array of GPIOs
 * @array_size: number of elements in the descriptor array / value bitmap
 * @desc_array: array of GPIO descriptors whose values will be assigned
 * @array_info: information on applicability of fast bitmap processing path
 * @value_bitmap: bitmap of values to assign
 *
 * Set the raw values of the GPIOs, i.e. the values of the physical lines
 * without regard for their ACTIVE_LOW status.
 *
 * This function can be called from contexts where we cannot sleep, and will
 * complain if the GPIO chip functions potentially sleep.
 */
int gpiod_set_raw_array_value(unsigned int array_size,
			      struct gpio_desc **desc_array,
			      struct gpio_array *array_info,
			      unsigned long *value_bitmap)
{
	if (!desc_array)
		return -EINVAL;
	return gpiod_set_array_value_complex(true, false, array_size,
					desc_array, array_info, value_bitmap);
}
EXPORT_SYMBOL_GPL(gpiod_set_raw_array_value);

/**
 * gpiod_set_array_value() - assign values to an array of GPIOs
 * @array_size: number of elements in the descriptor array / value bitmap
 * @desc_array: array of GPIO descriptors whose values will be assigned
 * @array_info: information on applicability of fast bitmap processing path
 * @value_bitmap: bitmap of values to assign
 *
 * Set the logical values of the GPIOs, i.e. taking their ACTIVE_LOW status
 * into account.
 *
 * This function can be called from contexts where we cannot sleep, and will
 * complain if the GPIO chip functions potentially sleep.
 */
int gpiod_set_array_value(unsigned int array_size,
			  struct gpio_desc **desc_array,
			  struct gpio_array *array_info,
			  unsigned long *value_bitmap)
{
	if (!desc_array)
		return -EINVAL;
	return gpiod_set_array_value_complex(false, false, array_size,
					     desc_array, array_info,
					     value_bitmap);
}
EXPORT_SYMBOL_GPL(gpiod_set_array_value);

/**
 * gpiod_cansleep() - report whether gpio value access may sleep
 * @desc: gpio to check
 *
 */
int gpiod_cansleep(const struct gpio_desc *desc)
{
	VALIDATE_DESC(desc);
	return desc->gdev->can_sleep;
}
EXPORT_SYMBOL_GPL(gpiod_cansleep);

/**
 * gpiod_set_consumer_name() - set the consumer name for the descriptor
 * @desc: gpio to set the consumer name on
 * @name: the new consumer name
 */
int gpiod_set_consumer_name(struct gpio_desc *desc, const char *name)
{
	VALIDATE_DESC(desc);

	return desc_set_label(desc, name);
}
EXPORT_SYMBOL_GPL(gpiod_set_consumer_name);

/**
 * gpiod_to_irq() - return the IRQ corresponding to a GPIO
 * @desc: gpio whose IRQ will be returned (already requested)
 *
 * Return the IRQ corresponding to the passed GPIO, or an error code in case of
 * error.
 */
int gpiod_to_irq(const struct gpio_desc *desc)
{
	struct gpio_device *gdev;
	struct gpio_chip *gc;
	int offset;

	/*
	 * Cannot VALIDATE_DESC() here as gpiod_to_irq() consumer semantics
	 * requires this function to not return zero on an invalid descriptor
	 * but rather a negative error number.
	 */
	if (!desc || IS_ERR(desc))
		return -EINVAL;

	gdev = desc->gdev;
	/* FIXME Cannot use gpio_chip_guard due to const desc. */
	guard(srcu)(&gdev->srcu);
	gc = srcu_dereference(gdev->chip, &gdev->srcu);
	if (!gc)
		return -ENODEV;

	offset = gpio_chip_hwgpio(desc);
	if (gc->to_irq) {
		int retirq = gc->to_irq(gc, offset);

		/* Zero means NO_IRQ */
		if (!retirq)
			return -ENXIO;

		return retirq;
	}
#ifdef CONFIG_GPIOLIB_IRQCHIP
	if (gc->irq.chip) {
		/*
		 * Avoid race condition with other code, which tries to lookup
		 * an IRQ before the irqchip has been properly registered,
		 * i.e. while gpiochip is still being brought up.
		 */
		return -EPROBE_DEFER;
	}
#endif
	return -ENXIO;
}
EXPORT_SYMBOL_GPL(gpiod_to_irq);

/**
 * gpiochip_lock_as_irq() - lock a GPIO to be used as IRQ
 * @gc: the chip the GPIO to lock belongs to
 * @offset: the offset of the GPIO to lock as IRQ
 *
 * This is used directly by GPIO drivers that want to lock down
 * a certain GPIO line to be used for IRQs.
 */
int gpiochip_lock_as_irq(struct gpio_chip *gc, unsigned int offset)
{
	struct gpio_desc *desc;

	desc = gpiochip_get_desc(gc, offset);
	if (IS_ERR(desc))
		return PTR_ERR(desc);

	/*
	 * If it's fast: flush the direction setting if something changed
	 * behind our back
	 */
	if (!gc->can_sleep && gc->get_direction) {
		int dir = gpiod_get_direction(desc);

		if (dir < 0) {
			chip_err(gc, "%s: cannot get GPIO direction\n",
				 __func__);
			return dir;
		}
	}

	/* To be valid for IRQ the line needs to be input or open drain */
	if (test_bit(FLAG_IS_OUT, &desc->flags) &&
	    !test_bit(FLAG_OPEN_DRAIN, &desc->flags)) {
		chip_err(gc,
			 "%s: tried to flag a GPIO set as output for IRQ\n",
			 __func__);
		return -EIO;
	}

	set_bit(FLAG_USED_AS_IRQ, &desc->flags);
	set_bit(FLAG_IRQ_IS_ENABLED, &desc->flags);

	return 0;
}
EXPORT_SYMBOL_GPL(gpiochip_lock_as_irq);

/**
 * gpiochip_unlock_as_irq() - unlock a GPIO used as IRQ
 * @gc: the chip the GPIO to lock belongs to
 * @offset: the offset of the GPIO to lock as IRQ
 *
 * This is used directly by GPIO drivers that want to indicate
 * that a certain GPIO is no longer used exclusively for IRQ.
 */
void gpiochip_unlock_as_irq(struct gpio_chip *gc, unsigned int offset)
{
	struct gpio_desc *desc;

	desc = gpiochip_get_desc(gc, offset);
	if (IS_ERR(desc))
		return;

	clear_bit(FLAG_USED_AS_IRQ, &desc->flags);
	clear_bit(FLAG_IRQ_IS_ENABLED, &desc->flags);
}
EXPORT_SYMBOL_GPL(gpiochip_unlock_as_irq);

void gpiochip_disable_irq(struct gpio_chip *gc, unsigned int offset)
{
	struct gpio_desc *desc = gpiochip_get_desc(gc, offset);

	if (!IS_ERR(desc) &&
	    !WARN_ON(!test_bit(FLAG_USED_AS_IRQ, &desc->flags)))
		clear_bit(FLAG_IRQ_IS_ENABLED, &desc->flags);
}
EXPORT_SYMBOL_GPL(gpiochip_disable_irq);

void gpiochip_enable_irq(struct gpio_chip *gc, unsigned int offset)
{
	struct gpio_desc *desc = gpiochip_get_desc(gc, offset);

	if (!IS_ERR(desc) &&
	    !WARN_ON(!test_bit(FLAG_USED_AS_IRQ, &desc->flags))) {
		/*
		 * We must not be output when using IRQ UNLESS we are
		 * open drain.
		 */
		WARN_ON(test_bit(FLAG_IS_OUT, &desc->flags) &&
			!test_bit(FLAG_OPEN_DRAIN, &desc->flags));
		set_bit(FLAG_IRQ_IS_ENABLED, &desc->flags);
	}
}
EXPORT_SYMBOL_GPL(gpiochip_enable_irq);

bool gpiochip_line_is_irq(struct gpio_chip *gc, unsigned int offset)
{
	if (offset >= gc->ngpio)
		return false;

	return test_bit(FLAG_USED_AS_IRQ, &gc->gpiodev->descs[offset].flags);
}
EXPORT_SYMBOL_GPL(gpiochip_line_is_irq);

int gpiochip_reqres_irq(struct gpio_chip *gc, unsigned int offset)
{
	int ret;

	if (!try_module_get(gc->gpiodev->owner))
		return -ENODEV;

	ret = gpiochip_lock_as_irq(gc, offset);
	if (ret) {
		chip_err(gc, "unable to lock HW IRQ %u for IRQ\n", offset);
		module_put(gc->gpiodev->owner);
		return ret;
	}
	return 0;
}
EXPORT_SYMBOL_GPL(gpiochip_reqres_irq);

void gpiochip_relres_irq(struct gpio_chip *gc, unsigned int offset)
{
	gpiochip_unlock_as_irq(gc, offset);
	module_put(gc->gpiodev->owner);
}
EXPORT_SYMBOL_GPL(gpiochip_relres_irq);

bool gpiochip_line_is_open_drain(struct gpio_chip *gc, unsigned int offset)
{
	if (offset >= gc->ngpio)
		return false;

	return test_bit(FLAG_OPEN_DRAIN, &gc->gpiodev->descs[offset].flags);
}
EXPORT_SYMBOL_GPL(gpiochip_line_is_open_drain);

bool gpiochip_line_is_open_source(struct gpio_chip *gc, unsigned int offset)
{
	if (offset >= gc->ngpio)
		return false;

	return test_bit(FLAG_OPEN_SOURCE, &gc->gpiodev->descs[offset].flags);
}
EXPORT_SYMBOL_GPL(gpiochip_line_is_open_source);

bool gpiochip_line_is_persistent(struct gpio_chip *gc, unsigned int offset)
{
	if (offset >= gc->ngpio)
		return false;

	return !test_bit(FLAG_TRANSITORY, &gc->gpiodev->descs[offset].flags);
}
EXPORT_SYMBOL_GPL(gpiochip_line_is_persistent);

/**
 * gpiod_get_raw_value_cansleep() - return a gpio's raw value
 * @desc: gpio whose value will be returned
 *
 * Return the GPIO's raw value, i.e. the value of the physical line disregarding
 * its ACTIVE_LOW status, or negative errno on failure.
 *
 * This function is to be called from contexts that can sleep.
 */
int gpiod_get_raw_value_cansleep(const struct gpio_desc *desc)
{
	might_sleep();
	VALIDATE_DESC(desc);
	return gpiod_get_raw_value_commit(desc);
}
EXPORT_SYMBOL_GPL(gpiod_get_raw_value_cansleep);

/**
 * gpiod_get_value_cansleep() - return a gpio's value
 * @desc: gpio whose value will be returned
 *
 * Return the GPIO's logical value, i.e. taking the ACTIVE_LOW status into
 * account, or negative errno on failure.
 *
 * This function is to be called from contexts that can sleep.
 */
int gpiod_get_value_cansleep(const struct gpio_desc *desc)
{
	int value;

	might_sleep();
	VALIDATE_DESC(desc);
	value = gpiod_get_raw_value_commit(desc);
	if (value < 0)
		return value;

	if (test_bit(FLAG_ACTIVE_LOW, &desc->flags))
		value = !value;

	return value;
}
EXPORT_SYMBOL_GPL(gpiod_get_value_cansleep);

/**
 * gpiod_get_raw_array_value_cansleep() - read raw values from an array of GPIOs
 * @array_size: number of elements in the descriptor array / value bitmap
 * @desc_array: array of GPIO descriptors whose values will be read
 * @array_info: information on applicability of fast bitmap processing path
 * @value_bitmap: bitmap to store the read values
 *
 * Read the raw values of the GPIOs, i.e. the values of the physical lines
 * without regard for their ACTIVE_LOW status.  Return 0 in case of success,
 * else an error code.
 *
 * This function is to be called from contexts that can sleep.
 */
int gpiod_get_raw_array_value_cansleep(unsigned int array_size,
				       struct gpio_desc **desc_array,
				       struct gpio_array *array_info,
				       unsigned long *value_bitmap)
{
	might_sleep();
	if (!desc_array)
		return -EINVAL;
	return gpiod_get_array_value_complex(true, true, array_size,
					     desc_array, array_info,
					     value_bitmap);
}
EXPORT_SYMBOL_GPL(gpiod_get_raw_array_value_cansleep);

/**
 * gpiod_get_array_value_cansleep() - read values from an array of GPIOs
 * @array_size: number of elements in the descriptor array / value bitmap
 * @desc_array: array of GPIO descriptors whose values will be read
 * @array_info: information on applicability of fast bitmap processing path
 * @value_bitmap: bitmap to store the read values
 *
 * Read the logical values of the GPIOs, i.e. taking their ACTIVE_LOW status
 * into account.  Return 0 in case of success, else an error code.
 *
 * This function is to be called from contexts that can sleep.
 */
int gpiod_get_array_value_cansleep(unsigned int array_size,
				   struct gpio_desc **desc_array,
				   struct gpio_array *array_info,
				   unsigned long *value_bitmap)
{
	might_sleep();
	if (!desc_array)
		return -EINVAL;
	return gpiod_get_array_value_complex(false, true, array_size,
					     desc_array, array_info,
					     value_bitmap);
}
EXPORT_SYMBOL_GPL(gpiod_get_array_value_cansleep);

/**
 * gpiod_set_raw_value_cansleep() - assign a gpio's raw value
 * @desc: gpio whose value will be assigned
 * @value: value to assign
 *
 * Set the raw value of the GPIO, i.e. the value of its physical line without
 * regard for its ACTIVE_LOW status.
 *
 * This function is to be called from contexts that can sleep.
 */
void gpiod_set_raw_value_cansleep(struct gpio_desc *desc, int value)
{
	might_sleep();
	VALIDATE_DESC_VOID(desc);
	gpiod_set_raw_value_commit(desc, value);
}
EXPORT_SYMBOL_GPL(gpiod_set_raw_value_cansleep);

/**
 * gpiod_set_value_cansleep() - assign a gpio's value
 * @desc: gpio whose value will be assigned
 * @value: value to assign
 *
 * Set the logical value of the GPIO, i.e. taking its ACTIVE_LOW status into
 * account
 *
 * This function is to be called from contexts that can sleep.
 */
void gpiod_set_value_cansleep(struct gpio_desc *desc, int value)
{
	might_sleep();
	VALIDATE_DESC_VOID(desc);
	gpiod_set_value_nocheck(desc, value);
}
EXPORT_SYMBOL_GPL(gpiod_set_value_cansleep);

/**
 * gpiod_set_raw_array_value_cansleep() - assign values to an array of GPIOs
 * @array_size: number of elements in the descriptor array / value bitmap
 * @desc_array: array of GPIO descriptors whose values will be assigned
 * @array_info: information on applicability of fast bitmap processing path
 * @value_bitmap: bitmap of values to assign
 *
 * Set the raw values of the GPIOs, i.e. the values of the physical lines
 * without regard for their ACTIVE_LOW status.
 *
 * This function is to be called from contexts that can sleep.
 */
int gpiod_set_raw_array_value_cansleep(unsigned int array_size,
				       struct gpio_desc **desc_array,
				       struct gpio_array *array_info,
				       unsigned long *value_bitmap)
{
	might_sleep();
	if (!desc_array)
		return -EINVAL;
	return gpiod_set_array_value_complex(true, true, array_size, desc_array,
				      array_info, value_bitmap);
}
EXPORT_SYMBOL_GPL(gpiod_set_raw_array_value_cansleep);

/**
 * gpiod_add_lookup_tables() - register GPIO device consumers
 * @tables: list of tables of consumers to register
 * @n: number of tables in the list
 */
void gpiod_add_lookup_tables(struct gpiod_lookup_table **tables, size_t n)
{
	unsigned int i;

	mutex_lock(&gpio_lookup_lock);

	for (i = 0; i < n; i++)
		list_add_tail(&tables[i]->list, &gpio_lookup_list);

	mutex_unlock(&gpio_lookup_lock);
}

/**
 * gpiod_set_array_value_cansleep() - assign values to an array of GPIOs
 * @array_size: number of elements in the descriptor array / value bitmap
 * @desc_array: array of GPIO descriptors whose values will be assigned
 * @array_info: information on applicability of fast bitmap processing path
 * @value_bitmap: bitmap of values to assign
 *
 * Set the logical values of the GPIOs, i.e. taking their ACTIVE_LOW status
 * into account.
 *
 * This function is to be called from contexts that can sleep.
 */
int gpiod_set_array_value_cansleep(unsigned int array_size,
				   struct gpio_desc **desc_array,
				   struct gpio_array *array_info,
				   unsigned long *value_bitmap)
{
	might_sleep();
	if (!desc_array)
		return -EINVAL;
	return gpiod_set_array_value_complex(false, true, array_size,
					     desc_array, array_info,
					     value_bitmap);
}
EXPORT_SYMBOL_GPL(gpiod_set_array_value_cansleep);

void gpiod_line_state_notify(struct gpio_desc *desc, unsigned long action)
{
	blocking_notifier_call_chain(&desc->gdev->line_state_notifier,
				     action, desc);
}

/**
 * gpiod_add_lookup_table() - register GPIO device consumers
 * @table: table of consumers to register
 */
void gpiod_add_lookup_table(struct gpiod_lookup_table *table)
{
	gpiod_add_lookup_tables(&table, 1);
}
EXPORT_SYMBOL_GPL(gpiod_add_lookup_table);

/**
 * gpiod_remove_lookup_table() - unregister GPIO device consumers
 * @table: table of consumers to unregister
 */
void gpiod_remove_lookup_table(struct gpiod_lookup_table *table)
{
	/* Nothing to remove */
	if (!table)
		return;

	mutex_lock(&gpio_lookup_lock);

	list_del(&table->list);

	mutex_unlock(&gpio_lookup_lock);
}
EXPORT_SYMBOL_GPL(gpiod_remove_lookup_table);

/**
 * gpiod_add_hogs() - register a set of GPIO hogs from machine code
 * @hogs: table of gpio hog entries with a zeroed sentinel at the end
 */
void gpiod_add_hogs(struct gpiod_hog *hogs)
{
	struct gpiod_hog *hog;

	mutex_lock(&gpio_machine_hogs_mutex);

	for (hog = &hogs[0]; hog->chip_label; hog++) {
		list_add_tail(&hog->list, &gpio_machine_hogs);

		/*
		 * The chip may have been registered earlier, so check if it
		 * exists and, if so, try to hog the line now.
		 */
		struct gpio_device *gdev __free(gpio_device_put) =
				gpio_device_find_by_label(hog->chip_label);
		if (gdev)
			gpiochip_machine_hog(gpio_device_get_chip(gdev), hog);
	}

	mutex_unlock(&gpio_machine_hogs_mutex);
}
EXPORT_SYMBOL_GPL(gpiod_add_hogs);

void gpiod_remove_hogs(struct gpiod_hog *hogs)
{
	struct gpiod_hog *hog;

	mutex_lock(&gpio_machine_hogs_mutex);
	for (hog = &hogs[0]; hog->chip_label; hog++)
		list_del(&hog->list);
	mutex_unlock(&gpio_machine_hogs_mutex);
}
EXPORT_SYMBOL_GPL(gpiod_remove_hogs);

static struct gpiod_lookup_table *gpiod_find_lookup_table(struct device *dev)
{
	const char *dev_id = dev ? dev_name(dev) : NULL;
	struct gpiod_lookup_table *table;

	list_for_each_entry(table, &gpio_lookup_list, list) {
		if (table->dev_id && dev_id) {
			/*
			 * Valid strings on both ends, must be identical to have
			 * a match
			 */
			if (!strcmp(table->dev_id, dev_id))
				return table;
		} else {
			/*
			 * One of the pointers is NULL, so both must be to have
			 * a match
			 */
			if (dev_id == table->dev_id)
				return table;
		}
	}

	return NULL;
}

static struct gpio_desc *gpiod_find(struct device *dev, const char *con_id,
				    unsigned int idx, unsigned long *flags)
{
	struct gpio_desc *desc = ERR_PTR(-ENOENT);
	struct gpiod_lookup_table *table;
	struct gpiod_lookup *p;
	struct gpio_chip *gc;

	guard(mutex)(&gpio_lookup_lock);

	table = gpiod_find_lookup_table(dev);
	if (!table)
		return desc;

	for (p = &table->table[0]; p->key; p++) {
		/* idx must always match exactly */
		if (p->idx != idx)
			continue;

		/* If the lookup entry has a con_id, require exact match */
		if (p->con_id && (!con_id || strcmp(p->con_id, con_id)))
			continue;

		if (p->chip_hwnum == U16_MAX) {
			desc = gpio_name_to_desc(p->key);
			if (desc) {
				*flags = p->flags;
				return desc;
			}

			dev_warn(dev, "cannot find GPIO line %s, deferring\n",
				 p->key);
			return ERR_PTR(-EPROBE_DEFER);
		}

		struct gpio_device *gdev __free(gpio_device_put) =
					gpio_device_find_by_label(p->key);
		if (!gdev) {
			/*
			 * As the lookup table indicates a chip with
			 * p->key should exist, assume it may
			 * still appear later and let the interested
			 * consumer be probed again or let the Deferred
			 * Probe infrastructure handle the error.
			 */
			dev_warn(dev, "cannot find GPIO chip %s, deferring\n",
				 p->key);
			return ERR_PTR(-EPROBE_DEFER);
		}

		gc = gpio_device_get_chip(gdev);

		if (gc->ngpio <= p->chip_hwnum) {
			dev_err(dev,
				"requested GPIO %u (%u) is out of range [0..%u] for chip %s\n",
				idx, p->chip_hwnum, gc->ngpio - 1,
				gc->label);
			return ERR_PTR(-EINVAL);
		}

		desc = gpio_device_get_desc(gdev, p->chip_hwnum);
		*flags = p->flags;

		return desc;
	}

	return desc;
}

static int platform_gpio_count(struct device *dev, const char *con_id)
{
	struct gpiod_lookup_table *table;
	struct gpiod_lookup *p;
	unsigned int count = 0;

	scoped_guard(mutex, &gpio_lookup_lock) {
		table = gpiod_find_lookup_table(dev);
		if (!table)
			return -ENOENT;

		for (p = &table->table[0]; p->key; p++) {
			if ((con_id && p->con_id && !strcmp(con_id, p->con_id)) ||
			    (!con_id && !p->con_id))
				count++;
		}
	}

	if (!count)
		return -ENOENT;

	return count;
}

static struct gpio_desc *gpiod_find_by_fwnode(struct fwnode_handle *fwnode,
					      struct device *consumer,
					      const char *con_id,
					      unsigned int idx,
					      enum gpiod_flags *flags,
					      unsigned long *lookupflags)
{
	const char *name = function_name_or_default(con_id);
	struct gpio_desc *desc = ERR_PTR(-ENOENT);

	if (is_of_node(fwnode)) {
		dev_dbg(consumer, "using DT '%pfw' for '%s' GPIO lookup\n", fwnode, name);
		desc = of_find_gpio(to_of_node(fwnode), con_id, idx, lookupflags);
	} else if (is_acpi_node(fwnode)) {
		dev_dbg(consumer, "using ACPI '%pfw' for '%s' GPIO lookup\n", fwnode, name);
		desc = acpi_find_gpio(fwnode, con_id, idx, flags, lookupflags);
	} else if (is_software_node(fwnode)) {
		dev_dbg(consumer, "using swnode '%pfw' for '%s' GPIO lookup\n", fwnode, name);
		desc = swnode_find_gpio(fwnode, con_id, idx, lookupflags);
	}

	return desc;
}

struct gpio_desc *gpiod_find_and_request(struct device *consumer,
					 struct fwnode_handle *fwnode,
					 const char *con_id,
					 unsigned int idx,
					 enum gpiod_flags flags,
					 const char *label,
					 bool platform_lookup_allowed)
{
	unsigned long lookupflags = GPIO_LOOKUP_FLAGS_DEFAULT;
	const char *name = function_name_or_default(con_id);
	/*
	 * scoped_guard() is implemented as a for loop, meaning static
	 * analyzers will complain about these two not being initialized.
	 */
	struct gpio_desc *desc = NULL;
	int ret = 0;

	scoped_guard(srcu, &gpio_devices_srcu) {
		desc = gpiod_find_by_fwnode(fwnode, consumer, con_id, idx,
					    &flags, &lookupflags);
		if (gpiod_not_found(desc) && platform_lookup_allowed) {
			/*
			 * Either we are not using DT or ACPI, or their lookup
			 * did not return a result. In that case, use platform
			 * lookup as a fallback.
			 */
			dev_dbg(consumer,
				"using lookup tables for GPIO lookup\n");
			desc = gpiod_find(consumer, con_id, idx, &lookupflags);
		}

		if (IS_ERR(desc)) {
			dev_dbg(consumer, "No GPIO consumer %s found\n", name);
			return desc;
		}

		/*
		 * If a connection label was passed use that, else attempt to use
		 * the device name as label
		 */
		ret = gpiod_request(desc, label);
	}
	if (ret) {
		if (!(ret == -EBUSY && flags & GPIOD_FLAGS_BIT_NONEXCLUSIVE))
			return ERR_PTR(ret);

		/*
		 * This happens when there are several consumers for
		 * the same GPIO line: we just return here without
		 * further initialization. It is a bit of a hack.
		 * This is necessary to support fixed regulators.
		 *
		 * FIXME: Make this more sane and safe.
		 */
		dev_info(consumer, "nonexclusive access to GPIO for %s\n", name);
		return desc;
	}

	ret = gpiod_configure_flags(desc, con_id, lookupflags, flags);
	if (ret < 0) {
		gpiod_put(desc);
<<<<<<< HEAD
		dev_dbg(consumer, "setup of GPIO %s failed\n", name);
=======
		dev_err(consumer, "setup of GPIO %s failed: %d\n", name, ret);
>>>>>>> 0c383648
		return ERR_PTR(ret);
	}

	gpiod_line_state_notify(desc, GPIOLINE_CHANGED_REQUESTED);

	return desc;
}

/**
 * fwnode_gpiod_get_index - obtain a GPIO from firmware node
 * @fwnode:	handle of the firmware node
 * @con_id:	function within the GPIO consumer
 * @index:	index of the GPIO to obtain for the consumer
 * @flags:	GPIO initialization flags
 * @label:	label to attach to the requested GPIO
 *
 * This function can be used for drivers that get their configuration
 * from opaque firmware.
 *
 * The function properly finds the corresponding GPIO using whatever is the
 * underlying firmware interface and then makes sure that the GPIO
 * descriptor is requested before it is returned to the caller.
 *
 * Returns:
 * On successful request the GPIO pin is configured in accordance with
 * provided @flags.
 *
 * In case of error an ERR_PTR() is returned.
 */
struct gpio_desc *fwnode_gpiod_get_index(struct fwnode_handle *fwnode,
					 const char *con_id,
					 int index,
					 enum gpiod_flags flags,
					 const char *label)
{
	return gpiod_find_and_request(NULL, fwnode, con_id, index, flags, label, false);
}
EXPORT_SYMBOL_GPL(fwnode_gpiod_get_index);

/**
 * gpiod_count - return the number of GPIOs associated with a device / function
 *		or -ENOENT if no GPIO has been assigned to the requested function
 * @dev:	GPIO consumer, can be NULL for system-global GPIOs
 * @con_id:	function within the GPIO consumer
 */
int gpiod_count(struct device *dev, const char *con_id)
{
	const struct fwnode_handle *fwnode = dev ? dev_fwnode(dev) : NULL;
	int count = -ENOENT;

	if (is_of_node(fwnode))
		count = of_gpio_count(fwnode, con_id);
	else if (is_acpi_node(fwnode))
		count = acpi_gpio_count(fwnode, con_id);
	else if (is_software_node(fwnode))
		count = swnode_gpio_count(fwnode, con_id);

	if (count < 0)
		count = platform_gpio_count(dev, con_id);

	return count;
}
EXPORT_SYMBOL_GPL(gpiod_count);

/**
 * gpiod_get - obtain a GPIO for a given GPIO function
 * @dev:	GPIO consumer, can be NULL for system-global GPIOs
 * @con_id:	function within the GPIO consumer
 * @flags:	optional GPIO initialization flags
 *
 * Return the GPIO descriptor corresponding to the function con_id of device
 * dev, -ENOENT if no GPIO has been assigned to the requested function, or
 * another IS_ERR() code if an error occurred while trying to acquire the GPIO.
 */
struct gpio_desc *__must_check gpiod_get(struct device *dev, const char *con_id,
					 enum gpiod_flags flags)
{
	return gpiod_get_index(dev, con_id, 0, flags);
}
EXPORT_SYMBOL_GPL(gpiod_get);

/**
 * gpiod_get_optional - obtain an optional GPIO for a given GPIO function
 * @dev: GPIO consumer, can be NULL for system-global GPIOs
 * @con_id: function within the GPIO consumer
 * @flags: optional GPIO initialization flags
 *
 * This is equivalent to gpiod_get(), except that when no GPIO was assigned to
 * the requested function it will return NULL. This is convenient for drivers
 * that need to handle optional GPIOs.
 */
struct gpio_desc *__must_check gpiod_get_optional(struct device *dev,
						  const char *con_id,
						  enum gpiod_flags flags)
{
	return gpiod_get_index_optional(dev, con_id, 0, flags);
}
EXPORT_SYMBOL_GPL(gpiod_get_optional);


/**
 * gpiod_configure_flags - helper function to configure a given GPIO
 * @desc:	gpio whose value will be assigned
 * @con_id:	function within the GPIO consumer
 * @lflags:	bitmask of gpio_lookup_flags GPIO_* values - returned from
 *		of_find_gpio() or of_get_gpio_hog()
 * @dflags:	gpiod_flags - optional GPIO initialization flags
 *
 * Return 0 on success, -ENOENT if no GPIO has been assigned to the
 * requested function and/or index, or another IS_ERR() code if an error
 * occurred while trying to acquire the GPIO.
 */
int gpiod_configure_flags(struct gpio_desc *desc, const char *con_id,
		unsigned long lflags, enum gpiod_flags dflags)
{
	const char *name = function_name_or_default(con_id);
	int ret;

	if (lflags & GPIO_ACTIVE_LOW)
		set_bit(FLAG_ACTIVE_LOW, &desc->flags);

	if (lflags & GPIO_OPEN_DRAIN)
		set_bit(FLAG_OPEN_DRAIN, &desc->flags);
	else if (dflags & GPIOD_FLAGS_BIT_OPEN_DRAIN) {
		/*
		 * This enforces open drain mode from the consumer side.
		 * This is necessary for some busses like I2C, but the lookup
		 * should *REALLY* have specified them as open drain in the
		 * first place, so print a little warning here.
		 */
		set_bit(FLAG_OPEN_DRAIN, &desc->flags);
		gpiod_warn(desc,
			   "enforced open drain please flag it properly in DT/ACPI DSDT/board file\n");
	}

	if (lflags & GPIO_OPEN_SOURCE)
		set_bit(FLAG_OPEN_SOURCE, &desc->flags);

	if (((lflags & GPIO_PULL_UP) && (lflags & GPIO_PULL_DOWN)) ||
	    ((lflags & GPIO_PULL_UP) && (lflags & GPIO_PULL_DISABLE)) ||
	    ((lflags & GPIO_PULL_DOWN) && (lflags & GPIO_PULL_DISABLE))) {
		gpiod_err(desc,
			  "multiple pull-up, pull-down or pull-disable enabled, invalid configuration\n");
		return -EINVAL;
	}

	if (lflags & GPIO_PULL_UP)
		set_bit(FLAG_PULL_UP, &desc->flags);
	else if (lflags & GPIO_PULL_DOWN)
		set_bit(FLAG_PULL_DOWN, &desc->flags);
	else if (lflags & GPIO_PULL_DISABLE)
		set_bit(FLAG_BIAS_DISABLE, &desc->flags);

	ret = gpiod_set_transitory(desc, (lflags & GPIO_TRANSITORY));
	if (ret < 0)
		return ret;

	/* No particular flag request, return here... */
	if (!(dflags & GPIOD_FLAGS_BIT_DIR_SET)) {
		gpiod_dbg(desc, "no flags found for GPIO %s\n", name);
		return 0;
	}

	/* Process flags */
	if (dflags & GPIOD_FLAGS_BIT_DIR_OUT)
		ret = gpiod_direction_output(desc,
				!!(dflags & GPIOD_FLAGS_BIT_DIR_VAL));
	else
		ret = gpiod_direction_input(desc);

	return ret;
}

/**
 * gpiod_get_index - obtain a GPIO from a multi-index GPIO function
 * @dev:	GPIO consumer, can be NULL for system-global GPIOs
 * @con_id:	function within the GPIO consumer
 * @idx:	index of the GPIO to obtain in the consumer
 * @flags:	optional GPIO initialization flags
 *
 * This variant of gpiod_get() allows to access GPIOs other than the first
 * defined one for functions that define several GPIOs.
 *
 * Return a valid GPIO descriptor, -ENOENT if no GPIO has been assigned to the
 * requested function and/or index, or another IS_ERR() code if an error
 * occurred while trying to acquire the GPIO.
 */
struct gpio_desc *__must_check gpiod_get_index(struct device *dev,
					       const char *con_id,
					       unsigned int idx,
					       enum gpiod_flags flags)
{
	struct fwnode_handle *fwnode = dev ? dev_fwnode(dev) : NULL;
	const char *devname = dev ? dev_name(dev) : "?";
	const char *label = con_id ?: devname;

	return gpiod_find_and_request(dev, fwnode, con_id, idx, flags, label, true);
}
EXPORT_SYMBOL_GPL(gpiod_get_index);

/**
 * gpiod_get_index_optional - obtain an optional GPIO from a multi-index GPIO
 *                            function
 * @dev: GPIO consumer, can be NULL for system-global GPIOs
 * @con_id: function within the GPIO consumer
 * @index: index of the GPIO to obtain in the consumer
 * @flags: optional GPIO initialization flags
 *
 * This is equivalent to gpiod_get_index(), except that when no GPIO with the
 * specified index was assigned to the requested function it will return NULL.
 * This is convenient for drivers that need to handle optional GPIOs.
 */
struct gpio_desc *__must_check gpiod_get_index_optional(struct device *dev,
							const char *con_id,
							unsigned int index,
							enum gpiod_flags flags)
{
	struct gpio_desc *desc;

	desc = gpiod_get_index(dev, con_id, index, flags);
	if (gpiod_not_found(desc))
		return NULL;

	return desc;
}
EXPORT_SYMBOL_GPL(gpiod_get_index_optional);

/**
 * gpiod_hog - Hog the specified GPIO desc given the provided flags
 * @desc:	gpio whose value will be assigned
 * @name:	gpio line name
 * @lflags:	bitmask of gpio_lookup_flags GPIO_* values - returned from
 *		of_find_gpio() or of_get_gpio_hog()
 * @dflags:	gpiod_flags - optional GPIO initialization flags
 */
int gpiod_hog(struct gpio_desc *desc, const char *name,
	      unsigned long lflags, enum gpiod_flags dflags)
{
	struct gpio_device *gdev = desc->gdev;
	struct gpio_desc *local_desc;
	int hwnum;
	int ret;

	CLASS(gpio_chip_guard, guard)(desc);
	if (!guard.gc)
		return -ENODEV;

	if (test_and_set_bit(FLAG_IS_HOGGED, &desc->flags))
		return 0;

	hwnum = gpio_chip_hwgpio(desc);

	local_desc = gpiochip_request_own_desc(guard.gc, hwnum, name,
					       lflags, dflags);
	if (IS_ERR(local_desc)) {
		clear_bit(FLAG_IS_HOGGED, &desc->flags);
		ret = PTR_ERR(local_desc);
		pr_err("requesting hog GPIO %s (chip %s, offset %d) failed, %d\n",
		       name, gdev->label, hwnum, ret);
		return ret;
	}

	gpiod_dbg(desc, "hogged as %s%s\n",
		(dflags & GPIOD_FLAGS_BIT_DIR_OUT) ? "output" : "input",
		(dflags & GPIOD_FLAGS_BIT_DIR_OUT) ?
		  (dflags & GPIOD_FLAGS_BIT_DIR_VAL) ? "/high" : "/low" : "");

	return 0;
}

/**
 * gpiochip_free_hogs - Scan gpio-controller chip and release GPIO hog
 * @gc:	gpio chip to act on
 */
static void gpiochip_free_hogs(struct gpio_chip *gc)
{
	struct gpio_desc *desc;

	for_each_gpio_desc_with_flag(gc, desc, FLAG_IS_HOGGED)
		gpiochip_free_own_desc(desc);
}

/**
 * gpiod_get_array - obtain multiple GPIOs from a multi-index GPIO function
 * @dev:	GPIO consumer, can be NULL for system-global GPIOs
 * @con_id:	function within the GPIO consumer
 * @flags:	optional GPIO initialization flags
 *
 * This function acquires all the GPIOs defined under a given function.
 *
 * Return a struct gpio_descs containing an array of descriptors, -ENOENT if
 * no GPIO has been assigned to the requested function, or another IS_ERR()
 * code if an error occurred while trying to acquire the GPIOs.
 */
struct gpio_descs *__must_check gpiod_get_array(struct device *dev,
						const char *con_id,
						enum gpiod_flags flags)
{
	struct gpio_desc *desc;
	struct gpio_descs *descs;
	struct gpio_array *array_info = NULL;
	struct gpio_chip *gc;
	int count, bitmap_size;
	size_t descs_size;

	count = gpiod_count(dev, con_id);
	if (count < 0)
		return ERR_PTR(count);

	descs_size = struct_size(descs, desc, count);
	descs = kzalloc(descs_size, GFP_KERNEL);
	if (!descs)
		return ERR_PTR(-ENOMEM);

	for (descs->ndescs = 0; descs->ndescs < count; descs->ndescs++) {
		desc = gpiod_get_index(dev, con_id, descs->ndescs, flags);
		if (IS_ERR(desc)) {
			gpiod_put_array(descs);
			return ERR_CAST(desc);
		}

		descs->desc[descs->ndescs] = desc;

		gc = gpiod_to_chip(desc);
		/*
		 * If pin hardware number of array member 0 is also 0, select
		 * its chip as a candidate for fast bitmap processing path.
		 */
		if (descs->ndescs == 0 && gpio_chip_hwgpio(desc) == 0) {
			struct gpio_descs *array;

			bitmap_size = BITS_TO_LONGS(gc->ngpio > count ?
						    gc->ngpio : count);

			array = krealloc(descs, descs_size +
					 struct_size(array_info, invert_mask, 3 * bitmap_size),
					 GFP_KERNEL | __GFP_ZERO);
			if (!array) {
				gpiod_put_array(descs);
				return ERR_PTR(-ENOMEM);
			}

			descs = array;

			array_info = (void *)descs + descs_size;
			array_info->get_mask = array_info->invert_mask +
						  bitmap_size;
			array_info->set_mask = array_info->get_mask +
						  bitmap_size;

			array_info->desc = descs->desc;
			array_info->size = count;
			array_info->chip = gc;
			bitmap_set(array_info->get_mask, descs->ndescs,
				   count - descs->ndescs);
			bitmap_set(array_info->set_mask, descs->ndescs,
				   count - descs->ndescs);
			descs->info = array_info;
		}

		/* If there is no cache for fast bitmap processing path, continue */
		if (!array_info)
			continue;

		/* Unmark array members which don't belong to the 'fast' chip */
		if (array_info->chip != gc) {
			__clear_bit(descs->ndescs, array_info->get_mask);
			__clear_bit(descs->ndescs, array_info->set_mask);
		}
		/*
		 * Detect array members which belong to the 'fast' chip
		 * but their pins are not in hardware order.
		 */
		else if (gpio_chip_hwgpio(desc) != descs->ndescs) {
			/*
			 * Don't use fast path if all array members processed so
			 * far belong to the same chip as this one but its pin
			 * hardware number is different from its array index.
			 */
			if (bitmap_full(array_info->get_mask, descs->ndescs)) {
				array_info = NULL;
			} else {
				__clear_bit(descs->ndescs,
					    array_info->get_mask);
				__clear_bit(descs->ndescs,
					    array_info->set_mask);
			}
		} else {
			/* Exclude open drain or open source from fast output */
			if (gpiochip_line_is_open_drain(gc, descs->ndescs) ||
			    gpiochip_line_is_open_source(gc, descs->ndescs))
				__clear_bit(descs->ndescs,
					    array_info->set_mask);
			/* Identify 'fast' pins which require invertion */
			if (gpiod_is_active_low(desc))
				__set_bit(descs->ndescs,
					  array_info->invert_mask);
		}
	}
	if (array_info)
		dev_dbg(dev,
			"GPIO array info: chip=%s, size=%d, get_mask=%lx, set_mask=%lx, invert_mask=%lx\n",
			array_info->chip->label, array_info->size,
			*array_info->get_mask, *array_info->set_mask,
			*array_info->invert_mask);
	return descs;
}
EXPORT_SYMBOL_GPL(gpiod_get_array);

/**
 * gpiod_get_array_optional - obtain multiple GPIOs from a multi-index GPIO
 *                            function
 * @dev:	GPIO consumer, can be NULL for system-global GPIOs
 * @con_id:	function within the GPIO consumer
 * @flags:	optional GPIO initialization flags
 *
 * This is equivalent to gpiod_get_array(), except that when no GPIO was
 * assigned to the requested function it will return NULL.
 */
struct gpio_descs *__must_check gpiod_get_array_optional(struct device *dev,
							const char *con_id,
							enum gpiod_flags flags)
{
	struct gpio_descs *descs;

	descs = gpiod_get_array(dev, con_id, flags);
	if (gpiod_not_found(descs))
		return NULL;

	return descs;
}
EXPORT_SYMBOL_GPL(gpiod_get_array_optional);

/**
 * gpiod_put - dispose of a GPIO descriptor
 * @desc:	GPIO descriptor to dispose of
 *
 * No descriptor can be used after gpiod_put() has been called on it.
 */
void gpiod_put(struct gpio_desc *desc)
{
	if (desc)
		gpiod_free(desc);
}
EXPORT_SYMBOL_GPL(gpiod_put);

/**
 * gpiod_put_array - dispose of multiple GPIO descriptors
 * @descs:	struct gpio_descs containing an array of descriptors
 */
void gpiod_put_array(struct gpio_descs *descs)
{
	unsigned int i;

	for (i = 0; i < descs->ndescs; i++)
		gpiod_put(descs->desc[i]);

	kfree(descs);
}
EXPORT_SYMBOL_GPL(gpiod_put_array);

static int gpio_stub_drv_probe(struct device *dev)
{
	/*
	 * The DT node of some GPIO chips have a "compatible" property, but
	 * never have a struct device added and probed by a driver to register
	 * the GPIO chip with gpiolib. In such cases, fw_devlink=on will cause
	 * the consumers of the GPIO chip to get probe deferred forever because
	 * they will be waiting for a device associated with the GPIO chip
	 * firmware node to get added and bound to a driver.
	 *
	 * To allow these consumers to probe, we associate the struct
	 * gpio_device of the GPIO chip with the firmware node and then simply
	 * bind it to this stub driver.
	 */
	return 0;
}

static struct device_driver gpio_stub_drv = {
	.name = "gpio_stub_drv",
	.bus = &gpio_bus_type,
	.probe = gpio_stub_drv_probe,
};

static int __init gpiolib_dev_init(void)
{
	int ret;

	/* Register GPIO sysfs bus */
	ret = bus_register(&gpio_bus_type);
	if (ret < 0) {
		pr_err("gpiolib: could not register GPIO bus type\n");
		return ret;
	}

	ret = driver_register(&gpio_stub_drv);
	if (ret < 0) {
		pr_err("gpiolib: could not register GPIO stub driver\n");
		bus_unregister(&gpio_bus_type);
		return ret;
	}

	ret = alloc_chrdev_region(&gpio_devt, 0, GPIO_DEV_MAX, GPIOCHIP_NAME);
	if (ret < 0) {
		pr_err("gpiolib: failed to allocate char dev region\n");
		driver_unregister(&gpio_stub_drv);
		bus_unregister(&gpio_bus_type);
		return ret;
	}

	gpiolib_initialized = true;
	gpiochip_setup_devs();

#if IS_ENABLED(CONFIG_OF_DYNAMIC) && IS_ENABLED(CONFIG_OF_GPIO)
	WARN_ON(of_reconfig_notifier_register(&gpio_of_notifier));
#endif /* CONFIG_OF_DYNAMIC && CONFIG_OF_GPIO */

	return ret;
}
core_initcall(gpiolib_dev_init);

#ifdef CONFIG_DEBUG_FS

static void gpiolib_dbg_show(struct seq_file *s, struct gpio_device *gdev)
{
	bool active_low, is_irq, is_out;
	unsigned int gpio = gdev->base;
	struct gpio_desc *desc;
	struct gpio_chip *gc;
	int value;

	guard(srcu)(&gdev->srcu);

	gc = srcu_dereference(gdev->chip, &gdev->srcu);
	if (!gc) {
		seq_puts(s, "Underlying GPIO chip is gone\n");
		return;
	}

	for_each_gpio_desc(gc, desc) {
		guard(srcu)(&desc->gdev->desc_srcu);
		if (test_bit(FLAG_REQUESTED, &desc->flags)) {
			gpiod_get_direction(desc);
			is_out = test_bit(FLAG_IS_OUT, &desc->flags);
			value = gpio_chip_get_value(gc, desc);
			is_irq = test_bit(FLAG_USED_AS_IRQ, &desc->flags);
			active_low = test_bit(FLAG_ACTIVE_LOW, &desc->flags);
<<<<<<< HEAD
			seq_printf(s, " gpio-%-3d (%-20.20s|%-20.20s) %s %s %s%s\n",
=======
			seq_printf(s, " gpio-%-3u (%-20.20s|%-20.20s) %s %s %s%s\n",
>>>>>>> 0c383648
				   gpio, desc->name ?: "", gpiod_get_label(desc),
				   is_out ? "out" : "in ",
				   value >= 0 ? (value ? "hi" : "lo") : "?  ",
				   is_irq ? "IRQ " : "",
				   active_low ? "ACTIVE LOW" : "");
		} else if (desc->name) {
			seq_printf(s, " gpio-%-3u (%-20.20s)\n", gpio, desc->name);
		}

		gpio++;
	}
}

struct gpiolib_seq_priv {
	bool newline;
	int idx;
};

static void *gpiolib_seq_start(struct seq_file *s, loff_t *pos)
{
	struct gpiolib_seq_priv *priv;
	struct gpio_device *gdev;
	loff_t index = *pos;

	priv = kzalloc(sizeof(*priv), GFP_KERNEL);
	if (!priv)
		return NULL;

	s->private = priv;
	priv->idx = srcu_read_lock(&gpio_devices_srcu);

	list_for_each_entry_srcu(gdev, &gpio_devices, list,
				 srcu_read_lock_held(&gpio_devices_srcu)) {
		if (index-- == 0)
			return gdev;
	}

	return NULL;
}

static void *gpiolib_seq_next(struct seq_file *s, void *v, loff_t *pos)
{
	struct gpiolib_seq_priv *priv = s->private;
	struct gpio_device *gdev = v, *next;

	next = list_entry_rcu(gdev->list.next, struct gpio_device, list);
	gdev = &next->list == &gpio_devices ? NULL : next;
	priv->newline = true;
	++*pos;

	return gdev;
}

static void gpiolib_seq_stop(struct seq_file *s, void *v)
{
	struct gpiolib_seq_priv *priv = s->private;

	srcu_read_unlock(&gpio_devices_srcu, priv->idx);
	kfree(priv);
}

static int gpiolib_seq_show(struct seq_file *s, void *v)
{
	struct gpiolib_seq_priv *priv = s->private;
	struct gpio_device *gdev = v;
	struct gpio_chip *gc;
	struct device *parent;

	guard(srcu)(&gdev->srcu);

	gc = srcu_dereference(gdev->chip, &gdev->srcu);
	if (!gc) {
		seq_printf(s, "%s%s: (dangling chip)",
			   priv->newline ? "\n" : "",
			   dev_name(&gdev->dev));
		return 0;
	}

<<<<<<< HEAD
	seq_printf(s, "%s%s: GPIOs %d-%d", priv->newline ? "\n" : "",
=======
	seq_printf(s, "%s%s: GPIOs %u-%u", priv->newline ? "\n" : "",
>>>>>>> 0c383648
		   dev_name(&gdev->dev),
		   gdev->base, gdev->base + gdev->ngpio - 1);
	parent = gc->parent;
	if (parent)
		seq_printf(s, ", parent: %s/%s",
			   parent->bus ? parent->bus->name : "no-bus",
			   dev_name(parent));
	if (gc->label)
		seq_printf(s, ", %s", gc->label);
	if (gc->can_sleep)
		seq_printf(s, ", can sleep");
	seq_printf(s, ":\n");

	if (gc->dbg_show)
		gc->dbg_show(s, gc);
	else
		gpiolib_dbg_show(s, gdev);

	return 0;
}

static const struct seq_operations gpiolib_sops = {
	.start = gpiolib_seq_start,
	.next = gpiolib_seq_next,
	.stop = gpiolib_seq_stop,
	.show = gpiolib_seq_show,
};
DEFINE_SEQ_ATTRIBUTE(gpiolib);

static int __init gpiolib_debugfs_init(void)
{
	/* /sys/kernel/debug/gpio */
	debugfs_create_file("gpio", 0444, NULL, NULL, &gpiolib_fops);
	return 0;
}
subsys_initcall(gpiolib_debugfs_init);

#endif	/* DEBUG_FS */<|MERGE_RESOLUTION|>--- conflicted
+++ resolved
@@ -164,12 +164,6 @@
 		}
 	}
 
-<<<<<<< HEAD
-	if (!gpio_is_valid(gpio))
-		pr_warn("invalid GPIO %d\n", gpio);
-
-=======
->>>>>>> 0c383648
 	return NULL;
 }
 EXPORT_SYMBOL_GPL(gpio_to_desc);
@@ -314,11 +308,7 @@
 EXPORT_SYMBOL_GPL(gpio_device_get_chip);
 
 /* dynamic allocation of GPIOs, e.g. on a hotplugged device */
-<<<<<<< HEAD
-static int gpiochip_find_base_unlocked(int ngpio)
-=======
 static int gpiochip_find_base_unlocked(u16 ngpio)
->>>>>>> 0c383648
 {
 	unsigned int base = GPIO_DYNAMIC_BASE;
 	struct gpio_device *gdev;
@@ -772,11 +762,7 @@
 	if (ret)
 		goto err_remove_device;
 
-<<<<<<< HEAD
-	dev_dbg(&gdev->dev, "registered GPIOs %d to %d on %s\n", gdev->base,
-=======
 	dev_dbg(&gdev->dev, "registered GPIOs %u to %u on %s\n", gdev->base,
->>>>>>> 0c383648
 		gdev->base + gdev->ngpio - 1, gdev->label);
 
 	return 0;
@@ -1025,17 +1011,10 @@
 	ret = gpiochip_init_valid_mask(gc);
 	if (ret)
 		goto err_cleanup_desc_srcu;
-<<<<<<< HEAD
 
 	for (desc_index = 0; desc_index < gc->ngpio; desc_index++) {
 		struct gpio_desc *desc = &gdev->descs[desc_index];
 
-=======
-
-	for (desc_index = 0; desc_index < gc->ngpio; desc_index++) {
-		struct gpio_desc *desc = &gdev->descs[desc_index];
-
->>>>>>> 0c383648
 		if (gc->get_direction && gpiochip_line_is_valid(gc, desc_index)) {
 			assign_bit(FLAG_IS_OUT,
 				   &desc->flags, !gc->get_direction(gc, desc_index));
@@ -1214,7 +1193,6 @@
 				 srcu_read_lock_held(&gpio_devices_srcu)) {
 		if (!device_is_registered(&gdev->dev))
 			continue;
-<<<<<<< HEAD
 
 		guard(srcu)(&gdev->srcu);
 
@@ -1253,46 +1231,6 @@
 	return device_match_fwnode(&gc->gpiodev->dev, fwnode);
 }
 
-=======
-
-		guard(srcu)(&gdev->srcu);
-
-		gc = srcu_dereference(gdev->chip, &gdev->srcu);
-
-		if (gc && match(gc, data))
-			return gpio_device_get(gdev);
-	}
-
-	return NULL;
-}
-EXPORT_SYMBOL_GPL(gpio_device_find);
-
-static int gpio_chip_match_by_label(struct gpio_chip *gc, const void *label)
-{
-	return gc->label && !strcmp(gc->label, label);
-}
-
-/**
- * gpio_device_find_by_label() - wrapper around gpio_device_find() finding the
- *                               GPIO device by its backing chip's label
- * @label: Label to lookup
- *
- * Returns:
- * Reference to the GPIO device or NULL. Reference must be released with
- * gpio_device_put().
- */
-struct gpio_device *gpio_device_find_by_label(const char *label)
-{
-	return gpio_device_find((void *)label, gpio_chip_match_by_label);
-}
-EXPORT_SYMBOL_GPL(gpio_device_find_by_label);
-
-static int gpio_chip_match_by_fwnode(struct gpio_chip *gc, const void *fwnode)
-{
-	return device_match_fwnode(&gc->gpiodev->dev, fwnode);
-}
-
->>>>>>> 0c383648
 /**
  * gpio_device_find_by_fwnode() - wrapper around gpio_device_find() finding
  *                                the GPIO device by its fwnode
@@ -4318,11 +4256,7 @@
 	ret = gpiod_configure_flags(desc, con_id, lookupflags, flags);
 	if (ret < 0) {
 		gpiod_put(desc);
-<<<<<<< HEAD
-		dev_dbg(consumer, "setup of GPIO %s failed\n", name);
-=======
 		dev_err(consumer, "setup of GPIO %s failed: %d\n", name, ret);
->>>>>>> 0c383648
 		return ERR_PTR(ret);
 	}
 
@@ -4870,11 +4804,7 @@
 			value = gpio_chip_get_value(gc, desc);
 			is_irq = test_bit(FLAG_USED_AS_IRQ, &desc->flags);
 			active_low = test_bit(FLAG_ACTIVE_LOW, &desc->flags);
-<<<<<<< HEAD
-			seq_printf(s, " gpio-%-3d (%-20.20s|%-20.20s) %s %s %s%s\n",
-=======
 			seq_printf(s, " gpio-%-3u (%-20.20s|%-20.20s) %s %s %s%s\n",
->>>>>>> 0c383648
 				   gpio, desc->name ?: "", gpiod_get_label(desc),
 				   is_out ? "out" : "in ",
 				   value >= 0 ? (value ? "hi" : "lo") : "?  ",
@@ -4953,11 +4883,7 @@
 		return 0;
 	}
 
-<<<<<<< HEAD
-	seq_printf(s, "%s%s: GPIOs %d-%d", priv->newline ? "\n" : "",
-=======
 	seq_printf(s, "%s%s: GPIOs %u-%u", priv->newline ? "\n" : "",
->>>>>>> 0c383648
 		   dev_name(&gdev->dev),
 		   gdev->base, gdev->base + gdev->ngpio - 1);
 	parent = gc->parent;
