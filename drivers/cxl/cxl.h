--- conflicted
+++ resolved
@@ -578,18 +578,10 @@
 struct cxl_endpoint_decoder *to_cxl_endpoint_decoder(struct device *dev);
 bool is_root_decoder(struct device *dev);
 bool is_endpoint_decoder(struct device *dev);
-<<<<<<< HEAD
-bool is_cxl_decoder(struct device *dev);
-struct cxl_decoder *cxl_root_decoder_alloc(struct cxl_port *port,
-					   unsigned int nr_targets);
-struct cxl_decoder *cxl_switch_decoder_alloc(struct cxl_port *port,
-					     unsigned int nr_targets);
-=======
 struct cxl_root_decoder *cxl_root_decoder_alloc(struct cxl_port *port,
 						unsigned int nr_targets);
 struct cxl_switch_decoder *cxl_switch_decoder_alloc(struct cxl_port *port,
 						    unsigned int nr_targets);
->>>>>>> 7365df19
 int cxl_decoder_add(struct cxl_decoder *cxld, int *target_map);
 struct cxl_endpoint_decoder *cxl_endpoint_decoder_alloc(struct cxl_port *port);
 int cxl_decoder_add_locked(struct cxl_decoder *cxld, int *target_map);
