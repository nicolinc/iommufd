# SPDX-License-Identifier: (GPL-2.0-only OR BSD-2-Clause)
%YAML 1.2
---
$id: "http://devicetree.org/schemas/clock/renesas,rzg2l-cpg.yaml#"
$schema: "http://devicetree.org/meta-schemas/core.yaml#"

title: Renesas RZ/{G2L,V2L,V2M} Clock Pulse Generator / Module Standby Mode

maintainers:
  - Geert Uytterhoeven <geert+renesas@glider.be>

description: |
  On Renesas RZ/{G2L,V2L}-alike SoC's, the CPG (Clock Pulse Generator) and Module
<<<<<<< HEAD
  Standby Mode share the same register block.
=======
  Standby Mode share the same register block. On RZ/V2M, the functionality is
  similar, but does not have Clock Monitor Registers.
>>>>>>> 2e0e1447

  They provide the following functionalities:
    - The CPG block generates various core clocks,
    - The Module Standby Mode block provides two functions:
        1. Module Standby, providing a Clock Domain to control the clock supply
           to individual SoC devices,
        2. Reset Control, to perform a software reset of individual SoC devices.

properties:
  compatible:
    enum:
      - renesas,r9a07g043-cpg # RZ/G2UL{Type-1,Type-2}
      - renesas,r9a07g044-cpg # RZ/G2{L,LC}
      - renesas,r9a07g054-cpg # RZ/V2L
<<<<<<< HEAD
=======
      - renesas,r9a09g011-cpg # RZ/V2M
>>>>>>> 2e0e1447

  reg:
    maxItems: 1

  clocks:
    maxItems: 1

  clock-names:
    description:
      Clock source to CPG can be either from external clock input (EXCLK) or
      crystal oscillator (XIN/XOUT).
    const: extal

  '#clock-cells':
    description: |
      - For CPG core clocks, the two clock specifier cells must be "CPG_CORE"
        and a core clock reference, as defined in
        <dt-bindings/clock/r9a0*-cpg.h>
      - For module clocks, the two clock specifier cells must be "CPG_MOD" and
        a module number, as defined in the <dt-bindings/clock/r9a07g0*-cpg.h> or
        <dt-bindings/clock/r9a09g011-cpg.h>.
    const: 2

  '#power-domain-cells':
    description:
      SoC devices that are part of the CPG/Module Standby Mode Clock Domain and
      can be power-managed through Module Standby should refer to the CPG device
      node in their "power-domains" property, as documented by the generic PM
      Domain bindings in Documentation/devicetree/bindings/power/power-domain.yaml.
    const: 0

  '#reset-cells':
    description:
      The single reset specifier cell must be the module number, as defined in
      the <dt-bindings/clock/r9a07g0*-cpg.h> or <dt-bindings/clock/r9a09g011-cpg.h>.
    const: 1

required:
  - compatible
  - reg
  - clocks
  - clock-names
  - '#clock-cells'
  - '#power-domain-cells'
  - '#reset-cells'

additionalProperties: false

examples:
  - |
    cpg: clock-controller@11010000 {
            compatible = "renesas,r9a07g044-cpg";
            reg = <0x11010000 0x10000>;
            clocks = <&extal_clk>;
            clock-names = "extal";
            #clock-cells = <2>;
            #power-domain-cells = <0>;
            #reset-cells = <1>;
    };<|MERGE_RESOLUTION|>--- conflicted
+++ resolved
@@ -11,12 +11,8 @@
 
 description: |
   On Renesas RZ/{G2L,V2L}-alike SoC's, the CPG (Clock Pulse Generator) and Module
-<<<<<<< HEAD
-  Standby Mode share the same register block.
-=======
   Standby Mode share the same register block. On RZ/V2M, the functionality is
   similar, but does not have Clock Monitor Registers.
->>>>>>> 2e0e1447
 
   They provide the following functionalities:
     - The CPG block generates various core clocks,
@@ -31,10 +27,7 @@
       - renesas,r9a07g043-cpg # RZ/G2UL{Type-1,Type-2}
       - renesas,r9a07g044-cpg # RZ/G2{L,LC}
       - renesas,r9a07g054-cpg # RZ/V2L
-<<<<<<< HEAD
-=======
       - renesas,r9a09g011-cpg # RZ/V2M
->>>>>>> 2e0e1447
 
   reg:
     maxItems: 1
