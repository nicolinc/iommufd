--- conflicted
+++ resolved
@@ -461,13 +461,6 @@
 static inline int ip6_forward_finish(struct net *net, struct sock *sk,
 				     struct sk_buff *skb)
 {
-<<<<<<< HEAD
-	struct dst_entry *dst = skb_dst(skb);
-
-	__IP6_INC_STATS(net, ip6_dst_idev(dst), IPSTATS_MIB_OUTFORWDATAGRAMS);
-
-=======
->>>>>>> 5c47251e
 #ifdef CONFIG_NET_SWITCHDEV
 	if (skb->offload_l3_fwd_mark) {
 		consume_skb(skb);
