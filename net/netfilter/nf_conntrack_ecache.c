--- conflicted
+++ resolved
@@ -302,17 +302,6 @@
 	struct net *net = nf_ct_net(ct);
 	struct nf_conntrack_ecache *e;
 
-<<<<<<< HEAD
-void nf_conntrack_ecache_pernet_init(struct net *net)
-{
-	struct nf_conntrack_net *cnet = nf_ct_pernet(net);
-
-	net->ct.sysctl_events = nf_ct_events;
-	cnet->ct_net = &net->ct;
-	INIT_DELAYED_WORK(&cnet->ecache_dwork, ecache_work);
-
-	BUILD_BUG_ON(__IPCT_MAX >= 16);	/* e->ctmask is u16 */
-=======
 	switch (net->ct.sysctl_events) {
 	case 0:
 		 /* assignment via template / ruleset? ignore sysctl. */
@@ -342,7 +331,6 @@
 	}
 
 	return e != NULL;
->>>>>>> 88084a3d
 }
 EXPORT_SYMBOL_GPL(nf_ct_ecache_ext_add);
 
@@ -353,9 +341,6 @@
 {
 	struct nf_conntrack_net *cnet = nf_ct_pernet(net);
 
-<<<<<<< HEAD
-	cancel_delayed_work_sync(&cnet->ecache_dwork);
-=======
 	net->ct.sysctl_events = nf_ct_events;
 
 	INIT_DELAYED_WORK(&cnet->ecache.dwork, ecache_work);
@@ -370,5 +355,4 @@
 	struct nf_conntrack_net *cnet = nf_ct_pernet(net);
 
 	cancel_delayed_work_sync(&cnet->ecache.dwork);
->>>>>>> 88084a3d
 }