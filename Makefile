--- conflicted
+++ resolved
@@ -2,11 +2,7 @@
 VERSION = 6
 PATCHLEVEL = 10
 SUBLEVEL = 0
-<<<<<<< HEAD
-EXTRAVERSION = -rc4
-=======
 EXTRAVERSION = -rc6
->>>>>>> 74cc1502
 NAME = Baby Opossum Posse
 
 # *DOCUMENTATION*
