# SPDX-License-Identifier: GPL-2.0
VERSION = 5
PATCHLEVEL = 18
SUBLEVEL = 0
<<<<<<< HEAD
EXTRAVERSION = -rc6
=======
EXTRAVERSION = -rc7
>>>>>>> b0dacee2
NAME = Superb Owl

# *DOCUMENTATION*
# To see a list of typical targets execute "make help"
# More info can be located in ./README
# Comments in this file are targeted only to the developer, do not
# expect to learn how to build the kernel reading this file.

$(if $(filter __%, $(MAKECMDGOALS)), \
	$(error targets prefixed with '__' are only for internal use))

# That's our default target when none is given on the command line
PHONY := __all
__all:

# We are using a recursive build, so we need to do a little thinking
# to get the ordering right.
#
# Most importantly: sub-Makefiles should only ever modify files in
# their own directory. If in some directory we have a dependency on
# a file in another dir (which doesn't happen often, but it's often
# unavoidable when linking the built-in.a targets which finally
# turn into vmlinux), we will call a sub make in that other dir, and
# after that we are sure that everything which is in that other dir
# is now up to date.
#
# The only cases where we need to modify files which have global
# effects are thus separated out and done before the recursive
# descending is started. They are now explicitly listed as the
# prepare rule.

ifneq ($(sub_make_done),1)

# Do not use make's built-in rules and variables
# (this increases performance and avoids hard-to-debug behaviour)
MAKEFLAGS += -rR

# Avoid funny character set dependencies
unexport LC_ALL
LC_COLLATE=C
LC_NUMERIC=C
export LC_COLLATE LC_NUMERIC

# Avoid interference with shell env settings
unexport GREP_OPTIONS

# Beautify output
# ---------------------------------------------------------------------------
#
# Normally, we echo the whole command before executing it. By making
# that echo $($(quiet)$(cmd)), we now have the possibility to set
# $(quiet) to choose other forms of output instead, e.g.
#
#         quiet_cmd_cc_o_c = Compiling $(RELDIR)/$@
#         cmd_cc_o_c       = $(CC) $(c_flags) -c -o $@ $<
#
# If $(quiet) is empty, the whole command will be printed.
# If it is set to "quiet_", only the short version will be printed.
# If it is set to "silent_", nothing will be printed at all, since
# the variable $(silent_cmd_cc_o_c) doesn't exist.
#
# A simple variant is to prefix commands with $(Q) - that's useful
# for commands that shall be hidden in non-verbose mode.
#
#	$(Q)ln $@ :<
#
# If KBUILD_VERBOSE equals 0 then the above command will be hidden.
# If KBUILD_VERBOSE equals 1 then the above command is displayed.
# If KBUILD_VERBOSE equals 2 then give the reason why each target is rebuilt.
#
# To put more focus on warnings, be less verbose as default
# Use 'make V=1' to see the full commands

ifeq ("$(origin V)", "command line")
  KBUILD_VERBOSE = $(V)
endif
ifndef KBUILD_VERBOSE
  KBUILD_VERBOSE = 0
endif

ifeq ($(KBUILD_VERBOSE),1)
  quiet =
  Q =
else
  quiet=quiet_
  Q = @
endif

# If the user is running make -s (silent mode), suppress echoing of
# commands

ifneq ($(findstring s,$(filter-out --%,$(MAKEFLAGS))),)
  quiet=silent_
  KBUILD_VERBOSE = 0
endif

export quiet Q KBUILD_VERBOSE

# Call a source code checker (by default, "sparse") as part of the
# C compilation.
#
# Use 'make C=1' to enable checking of only re-compiled files.
# Use 'make C=2' to enable checking of *all* source files, regardless
# of whether they are re-compiled or not.
#
# See the file "Documentation/dev-tools/sparse.rst" for more details,
# including where to get the "sparse" utility.

ifeq ("$(origin C)", "command line")
  KBUILD_CHECKSRC = $(C)
endif
ifndef KBUILD_CHECKSRC
  KBUILD_CHECKSRC = 0
endif

export KBUILD_CHECKSRC

# Use make M=dir or set the environment variable KBUILD_EXTMOD to specify the
# directory of external module to build. Setting M= takes precedence.
ifeq ("$(origin M)", "command line")
  KBUILD_EXTMOD := $(M)
endif

$(if $(word 2, $(KBUILD_EXTMOD)), \
	$(error building multiple external modules is not supported))

# Remove trailing slashes
ifneq ($(filter %/, $(KBUILD_EXTMOD)),)
KBUILD_EXTMOD := $(shell dirname $(KBUILD_EXTMOD).)
endif

export KBUILD_EXTMOD

# Kbuild will save output files in the current working directory.
# This does not need to match to the root of the kernel source tree.
#
# For example, you can do this:
#
#  cd /dir/to/store/output/files; make -f /dir/to/kernel/source/Makefile
#
# If you want to save output files in a different location, there are
# two syntaxes to specify it.
#
# 1) O=
# Use "make O=dir/to/store/output/files/"
#
# 2) Set KBUILD_OUTPUT
# Set the environment variable KBUILD_OUTPUT to point to the output directory.
# export KBUILD_OUTPUT=dir/to/store/output/files/; make
#
# The O= assignment takes precedence over the KBUILD_OUTPUT environment
# variable.

# Do we want to change the working directory?
ifeq ("$(origin O)", "command line")
  KBUILD_OUTPUT := $(O)
endif

ifneq ($(KBUILD_OUTPUT),)
# Make's built-in functions such as $(abspath ...), $(realpath ...) cannot
# expand a shell special character '~'. We use a somewhat tedious way here.
abs_objtree := $(shell mkdir -p $(KBUILD_OUTPUT) && cd $(KBUILD_OUTPUT) && pwd)
$(if $(abs_objtree),, \
     $(error failed to create output directory "$(KBUILD_OUTPUT)"))

# $(realpath ...) resolves symlinks
abs_objtree := $(realpath $(abs_objtree))
else
abs_objtree := $(CURDIR)
endif # ifneq ($(KBUILD_OUTPUT),)

ifeq ($(abs_objtree),$(CURDIR))
# Suppress "Entering directory ..." unless we are changing the work directory.
MAKEFLAGS += --no-print-directory
else
need-sub-make := 1
endif

this-makefile := $(lastword $(MAKEFILE_LIST))
abs_srctree := $(realpath $(dir $(this-makefile)))

ifneq ($(words $(subst :, ,$(abs_srctree))), 1)
$(error source directory cannot contain spaces or colons)
endif

ifneq ($(abs_srctree),$(abs_objtree))
# Look for make include files relative to root of kernel src
#
# --included-dir is added for backward compatibility, but you should not rely on
# it. Please add $(srctree)/ prefix to include Makefiles in the source tree.
MAKEFLAGS += --include-dir=$(abs_srctree)
endif

ifneq ($(filter 3.%,$(MAKE_VERSION)),)
# 'MAKEFLAGS += -rR' does not immediately become effective for GNU Make 3.x
# We need to invoke sub-make to avoid implicit rules in the top Makefile.
need-sub-make := 1
# Cancel implicit rules for this Makefile.
$(this-makefile): ;
endif

export abs_srctree abs_objtree
export sub_make_done := 1

ifeq ($(need-sub-make),1)

PHONY += $(MAKECMDGOALS) __sub-make

$(filter-out $(this-makefile), $(MAKECMDGOALS)) __all: __sub-make
	@:

# Invoke a second make in the output directory, passing relevant variables
__sub-make:
	$(Q)$(MAKE) -C $(abs_objtree) -f $(abs_srctree)/Makefile $(MAKECMDGOALS)

endif # need-sub-make
endif # sub_make_done

# We process the rest of the Makefile if this is the final invocation of make
ifeq ($(need-sub-make),)

# Do not print "Entering directory ...",
# but we want to display it when entering to the output directory
# so that IDEs/editors are able to understand relative filenames.
MAKEFLAGS += --no-print-directory

ifeq ($(abs_srctree),$(abs_objtree))
        # building in the source tree
        srctree := .
	building_out_of_srctree :=
else
        ifeq ($(abs_srctree)/,$(dir $(abs_objtree)))
                # building in a subdirectory of the source tree
                srctree := ..
        else
                srctree := $(abs_srctree)
        endif
	building_out_of_srctree := 1
endif

ifneq ($(KBUILD_ABS_SRCTREE),)
srctree := $(abs_srctree)
endif

objtree		:= .
VPATH		:= $(srctree)

export building_out_of_srctree srctree objtree VPATH

# To make sure we do not include .config for any of the *config targets
# catch them early, and hand them over to scripts/kconfig/Makefile
# It is allowed to specify more targets when calling make, including
# mixing *config targets and build targets.
# For example 'make oldconfig all'.
# Detect when mixed targets is specified, and make a second invocation
# of make so .config is not included in this case either (for *config).

version_h := include/generated/uapi/linux/version.h

clean-targets := %clean mrproper cleandocs
no-dot-config-targets := $(clean-targets) \
			 cscope gtags TAGS tags help% %docs check% coccicheck \
			 $(version_h) headers headers_% archheaders archscripts \
			 %asm-generic kernelversion %src-pkg dt_binding_check \
			 outputmakefile
# Installation targets should not require compiler. Unfortunately, vdso_install
# is an exception where build artifacts may be updated. This must be fixed.
no-compiler-targets := $(no-dot-config-targets) install dtbs_install \
			headers_install modules_install kernelrelease image_name
no-sync-config-targets := $(no-dot-config-targets) %install kernelrelease \
			  image_name
single-targets := %.a %.i %.ko %.lds %.ll %.lst %.mod %.o %.s %.symtypes %/

config-build	:=
mixed-build	:=
need-config	:= 1
need-compiler	:= 1
may-sync-config	:= 1
single-build	:=

ifneq ($(filter $(no-dot-config-targets), $(MAKECMDGOALS)),)
	ifeq ($(filter-out $(no-dot-config-targets), $(MAKECMDGOALS)),)
		need-config :=
	endif
endif

ifneq ($(filter $(no-compiler-targets), $(MAKECMDGOALS)),)
	ifeq ($(filter-out $(no-compiler-targets), $(MAKECMDGOALS)),)
		need-compiler :=
	endif
endif

ifneq ($(filter $(no-sync-config-targets), $(MAKECMDGOALS)),)
	ifeq ($(filter-out $(no-sync-config-targets), $(MAKECMDGOALS)),)
		may-sync-config :=
	endif
endif

ifneq ($(KBUILD_EXTMOD),)
	may-sync-config :=
endif

ifeq ($(KBUILD_EXTMOD),)
        ifneq ($(filter %config,$(MAKECMDGOALS)),)
		config-build := 1
                ifneq ($(words $(MAKECMDGOALS)),1)
			mixed-build := 1
                endif
        endif
endif

# We cannot build single targets and the others at the same time
ifneq ($(filter $(single-targets), $(MAKECMDGOALS)),)
	single-build := 1
	ifneq ($(filter-out $(single-targets), $(MAKECMDGOALS)),)
		mixed-build := 1
	endif
endif

# For "make -j clean all", "make -j mrproper defconfig all", etc.
ifneq ($(filter $(clean-targets),$(MAKECMDGOALS)),)
        ifneq ($(filter-out $(clean-targets),$(MAKECMDGOALS)),)
		mixed-build := 1
        endif
endif

# install and modules_install need also be processed one by one
ifneq ($(filter install,$(MAKECMDGOALS)),)
        ifneq ($(filter modules_install,$(MAKECMDGOALS)),)
		mixed-build := 1
        endif
endif

ifdef mixed-build
# ===========================================================================
# We're called with mixed targets (*config and build targets).
# Handle them one by one.

PHONY += $(MAKECMDGOALS) __build_one_by_one

$(MAKECMDGOALS): __build_one_by_one
	@:

__build_one_by_one:
	$(Q)set -e; \
	for i in $(MAKECMDGOALS); do \
		$(MAKE) -f $(srctree)/Makefile $$i; \
	done

else # !mixed-build

include $(srctree)/scripts/Kbuild.include

# Read KERNELRELEASE from include/config/kernel.release (if it exists)
KERNELRELEASE = $(shell cat include/config/kernel.release 2> /dev/null)
KERNELVERSION = $(VERSION)$(if $(PATCHLEVEL),.$(PATCHLEVEL)$(if $(SUBLEVEL),.$(SUBLEVEL)))$(EXTRAVERSION)
export VERSION PATCHLEVEL SUBLEVEL KERNELRELEASE KERNELVERSION

include $(srctree)/scripts/subarch.include

# Cross compiling and selecting different set of gcc/bin-utils
# ---------------------------------------------------------------------------
#
# When performing cross compilation for other architectures ARCH shall be set
# to the target architecture. (See arch/* for the possibilities).
# ARCH can be set during invocation of make:
# make ARCH=ia64
# Another way is to have ARCH set in the environment.
# The default ARCH is the host where make is executed.

# CROSS_COMPILE specify the prefix used for all executables used
# during compilation. Only gcc and related bin-utils executables
# are prefixed with $(CROSS_COMPILE).
# CROSS_COMPILE can be set on the command line
# make CROSS_COMPILE=ia64-linux-
# Alternatively CROSS_COMPILE can be set in the environment.
# Default value for CROSS_COMPILE is not to prefix executables
# Note: Some architectures assign CROSS_COMPILE in their arch/*/Makefile
ARCH		?= $(SUBARCH)

# Architecture as present in compile.h
UTS_MACHINE 	:= $(ARCH)
SRCARCH 	:= $(ARCH)

# Additional ARCH settings for x86
ifeq ($(ARCH),i386)
        SRCARCH := x86
endif
ifeq ($(ARCH),x86_64)
        SRCARCH := x86
endif

# Additional ARCH settings for sparc
ifeq ($(ARCH),sparc32)
       SRCARCH := sparc
endif
ifeq ($(ARCH),sparc64)
       SRCARCH := sparc
endif

# Additional ARCH settings for parisc
ifeq ($(ARCH),parisc64)
       SRCARCH := parisc
endif

export cross_compiling :=
ifneq ($(SRCARCH),$(SUBARCH))
cross_compiling := 1
endif

KCONFIG_CONFIG	?= .config
export KCONFIG_CONFIG

# SHELL used by kbuild
CONFIG_SHELL := sh

HOST_LFS_CFLAGS := $(shell getconf LFS_CFLAGS 2>/dev/null)
HOST_LFS_LDFLAGS := $(shell getconf LFS_LDFLAGS 2>/dev/null)
HOST_LFS_LIBS := $(shell getconf LFS_LIBS 2>/dev/null)

ifneq ($(LLVM),)
ifneq ($(filter %/,$(LLVM)),)
LLVM_PREFIX := $(LLVM)
else ifneq ($(filter -%,$(LLVM)),)
LLVM_SUFFIX := $(LLVM)
endif

HOSTCC	= $(LLVM_PREFIX)clang$(LLVM_SUFFIX)
HOSTCXX	= $(LLVM_PREFIX)clang++$(LLVM_SUFFIX)
else
HOSTCC	= gcc
HOSTCXX	= g++
endif

KBUILD_USERHOSTCFLAGS := -Wall -Wmissing-prototypes -Wstrict-prototypes \
			 -O2 -fomit-frame-pointer -std=gnu11 \
			 -Wdeclaration-after-statement
KBUILD_USERCFLAGS  := $(KBUILD_USERHOSTCFLAGS) $(USERCFLAGS)
KBUILD_USERLDFLAGS := $(USERLDFLAGS)

KBUILD_HOSTCFLAGS   := $(KBUILD_USERHOSTCFLAGS) $(HOST_LFS_CFLAGS) $(HOSTCFLAGS)
KBUILD_HOSTCXXFLAGS := -Wall -O2 $(HOST_LFS_CFLAGS) $(HOSTCXXFLAGS)
KBUILD_HOSTLDFLAGS  := $(HOST_LFS_LDFLAGS) $(HOSTLDFLAGS)
KBUILD_HOSTLDLIBS   := $(HOST_LFS_LIBS) $(HOSTLDLIBS)

# Make variables (CC, etc...)
CPP		= $(CC) -E
ifneq ($(LLVM),)
CC		= $(LLVM_PREFIX)clang$(LLVM_SUFFIX)
LD		= $(LLVM_PREFIX)ld.lld$(LLVM_SUFFIX)
AR		= $(LLVM_PREFIX)llvm-ar$(LLVM_SUFFIX)
NM		= $(LLVM_PREFIX)llvm-nm$(LLVM_SUFFIX)
OBJCOPY		= $(LLVM_PREFIX)llvm-objcopy$(LLVM_SUFFIX)
OBJDUMP		= $(LLVM_PREFIX)llvm-objdump$(LLVM_SUFFIX)
READELF		= $(LLVM_PREFIX)llvm-readelf$(LLVM_SUFFIX)
STRIP		= $(LLVM_PREFIX)llvm-strip$(LLVM_SUFFIX)
else
CC		= $(CROSS_COMPILE)gcc
LD		= $(CROSS_COMPILE)ld
AR		= $(CROSS_COMPILE)ar
NM		= $(CROSS_COMPILE)nm
OBJCOPY		= $(CROSS_COMPILE)objcopy
OBJDUMP		= $(CROSS_COMPILE)objdump
READELF		= $(CROSS_COMPILE)readelf
STRIP		= $(CROSS_COMPILE)strip
endif
PAHOLE		= pahole
RESOLVE_BTFIDS	= $(objtree)/tools/bpf/resolve_btfids/resolve_btfids
LEX		= flex
YACC		= bison
AWK		= awk
INSTALLKERNEL  := installkernel
DEPMOD		= depmod
PERL		= perl
PYTHON3		= python3
CHECK		= sparse
BASH		= bash
KGZIP		= gzip
KBZIP2		= bzip2
KLZOP		= lzop
LZMA		= lzma
LZ4		= lz4c
XZ		= xz
ZSTD		= zstd

PAHOLE_FLAGS	= $(shell PAHOLE=$(PAHOLE) $(srctree)/scripts/pahole-flags.sh)

CHECKFLAGS     := -D__linux__ -Dlinux -D__STDC__ -Dunix -D__unix__ \
		  -Wbitwise -Wno-return-void -Wno-unknown-attribute $(CF)
NOSTDINC_FLAGS :=
CFLAGS_MODULE   =
AFLAGS_MODULE   =
LDFLAGS_MODULE  =
CFLAGS_KERNEL	=
AFLAGS_KERNEL	=
LDFLAGS_vmlinux =

# Use USERINCLUDE when you must reference the UAPI directories only.
USERINCLUDE    := \
		-I$(srctree)/arch/$(SRCARCH)/include/uapi \
		-I$(objtree)/arch/$(SRCARCH)/include/generated/uapi \
		-I$(srctree)/include/uapi \
		-I$(objtree)/include/generated/uapi \
                -include $(srctree)/include/linux/compiler-version.h \
                -include $(srctree)/include/linux/kconfig.h

# Use LINUXINCLUDE when you must reference the include/ directory.
# Needed to be compatible with the O= option
LINUXINCLUDE    := \
		-I$(srctree)/arch/$(SRCARCH)/include \
		-I$(objtree)/arch/$(SRCARCH)/include/generated \
		$(if $(building_out_of_srctree),-I$(srctree)/include) \
		-I$(objtree)/include \
		$(USERINCLUDE)

KBUILD_AFLAGS   := -D__ASSEMBLY__ -fno-PIE
KBUILD_CFLAGS   := -Wall -Wundef -Werror=strict-prototypes -Wno-trigraphs \
		   -fno-strict-aliasing -fno-common -fshort-wchar -fno-PIE \
		   -Werror=implicit-function-declaration -Werror=implicit-int \
		   -Werror=return-type -Wno-format-security \
		   -std=gnu11
KBUILD_CPPFLAGS := -D__KERNEL__
KBUILD_AFLAGS_KERNEL :=
KBUILD_CFLAGS_KERNEL :=
KBUILD_AFLAGS_MODULE  := -DMODULE
KBUILD_CFLAGS_MODULE  := -DMODULE
KBUILD_LDFLAGS_MODULE :=
KBUILD_LDFLAGS :=
CLANG_FLAGS :=

export ARCH SRCARCH CONFIG_SHELL BASH HOSTCC KBUILD_HOSTCFLAGS CROSS_COMPILE LD CC
export CPP AR NM STRIP OBJCOPY OBJDUMP READELF PAHOLE RESOLVE_BTFIDS LEX YACC AWK INSTALLKERNEL
export PERL PYTHON3 CHECK CHECKFLAGS MAKE UTS_MACHINE HOSTCXX
export KGZIP KBZIP2 KLZOP LZMA LZ4 XZ ZSTD
export KBUILD_HOSTCXXFLAGS KBUILD_HOSTLDFLAGS KBUILD_HOSTLDLIBS LDFLAGS_MODULE
export KBUILD_USERCFLAGS KBUILD_USERLDFLAGS

export KBUILD_CPPFLAGS NOSTDINC_FLAGS LINUXINCLUDE OBJCOPYFLAGS KBUILD_LDFLAGS
export KBUILD_CFLAGS CFLAGS_KERNEL CFLAGS_MODULE
export KBUILD_AFLAGS AFLAGS_KERNEL AFLAGS_MODULE
export KBUILD_AFLAGS_MODULE KBUILD_CFLAGS_MODULE KBUILD_LDFLAGS_MODULE
export KBUILD_AFLAGS_KERNEL KBUILD_CFLAGS_KERNEL
export PAHOLE_FLAGS

# Files to ignore in find ... statements

export RCS_FIND_IGNORE := \( -name SCCS -o -name BitKeeper -o -name .svn -o    \
			  -name CVS -o -name .pc -o -name .hg -o -name .git \) \
			  -prune -o
export RCS_TAR_IGNORE := --exclude SCCS --exclude BitKeeper --exclude .svn \
			 --exclude CVS --exclude .pc --exclude .hg --exclude .git

# ===========================================================================
# Rules shared between *config targets and build targets

# Basic helpers built in scripts/basic/
PHONY += scripts_basic
scripts_basic:
	$(Q)$(MAKE) $(build)=scripts/basic

PHONY += outputmakefile
ifdef building_out_of_srctree
# Before starting out-of-tree build, make sure the source tree is clean.
# outputmakefile generates a Makefile in the output directory, if using a
# separate output directory. This allows convenient use of make in the
# output directory.
# At the same time when output Makefile generated, generate .gitignore to
# ignore whole output directory

quiet_cmd_makefile = GEN     Makefile
      cmd_makefile = { \
	echo "\# Automatically generated by $(srctree)/Makefile: don't edit"; \
	echo "include $(srctree)/Makefile"; \
	} > Makefile

outputmakefile:
	$(Q)if [ -f $(srctree)/.config -o \
		 -d $(srctree)/include/config -o \
		 -d $(srctree)/arch/$(SRCARCH)/include/generated ]; then \
		echo >&2 "***"; \
		echo >&2 "*** The source tree is not clean, please run 'make$(if $(findstring command line, $(origin ARCH)), ARCH=$(ARCH)) mrproper'"; \
		echo >&2 "*** in $(abs_srctree)";\
		echo >&2 "***"; \
		false; \
	fi
	$(Q)ln -fsn $(srctree) source
	$(call cmd,makefile)
	$(Q)test -e .gitignore || \
	{ echo "# this is build directory, ignore it"; echo "*"; } > .gitignore
endif

# The expansion should be delayed until arch/$(SRCARCH)/Makefile is included.
# Some architectures define CROSS_COMPILE in arch/$(SRCARCH)/Makefile.
# CC_VERSION_TEXT is referenced from Kconfig (so it needs export),
# and from include/config/auto.conf.cmd to detect the compiler upgrade.
CC_VERSION_TEXT = $(subst $(pound),,$(shell LC_ALL=C $(CC) --version 2>/dev/null | head -n 1))

ifneq ($(findstring clang,$(CC_VERSION_TEXT)),)
include $(srctree)/scripts/Makefile.clang
endif

# Include this also for config targets because some architectures need
# cc-cross-prefix to determine CROSS_COMPILE.
ifdef need-compiler
include $(srctree)/scripts/Makefile.compiler
endif

ifdef config-build
# ===========================================================================
# *config targets only - make sure prerequisites are updated, and descend
# in scripts/kconfig to make the *config target

# Read arch specific Makefile to set KBUILD_DEFCONFIG as needed.
# KBUILD_DEFCONFIG may point out an alternative default configuration
# used for 'make defconfig'
include $(srctree)/arch/$(SRCARCH)/Makefile
export KBUILD_DEFCONFIG KBUILD_KCONFIG CC_VERSION_TEXT

config: outputmakefile scripts_basic FORCE
	$(Q)$(MAKE) $(build)=scripts/kconfig $@

%config: outputmakefile scripts_basic FORCE
	$(Q)$(MAKE) $(build)=scripts/kconfig $@

else #!config-build
# ===========================================================================
# Build targets only - this includes vmlinux, arch specific targets, clean
# targets and others. In general all targets except *config targets.

# If building an external module we do not care about the all: rule
# but instead __all depend on modules
PHONY += all
ifeq ($(KBUILD_EXTMOD),)
__all: all
else
__all: modules
endif

# Decide whether to build built-in, modular, or both.
# Normally, just do built-in.

KBUILD_MODULES :=
KBUILD_BUILTIN := 1

# If we have only "make modules", don't compile built-in objects.
ifeq ($(MAKECMDGOALS),modules)
  KBUILD_BUILTIN :=
endif

# If we have "make <whatever> modules", compile modules
# in addition to whatever we do anyway.
# Just "make" or "make all" shall build modules as well

ifneq ($(filter all modules nsdeps %compile_commands.json clang-%,$(MAKECMDGOALS)),)
  KBUILD_MODULES := 1
endif

ifeq ($(MAKECMDGOALS),)
  KBUILD_MODULES := 1
endif

export KBUILD_MODULES KBUILD_BUILTIN

ifdef need-config
include include/config/auto.conf
endif

ifeq ($(KBUILD_EXTMOD),)
# Objects we will link into vmlinux / subdirs we need to visit
core-y		:= init/ usr/ arch/$(SRCARCH)/
drivers-y	:= drivers/ sound/
drivers-$(CONFIG_SAMPLES) += samples/
drivers-$(CONFIG_NET) += net/
drivers-y	+= virt/
libs-y		:= lib/
endif # KBUILD_EXTMOD

# The all: target is the default when no target is given on the
# command line.
# This allow a user to issue only 'make' to build a kernel including modules
# Defaults to vmlinux, but the arch makefile usually adds further targets
all: vmlinux

CFLAGS_GCOV	:= -fprofile-arcs -ftest-coverage
ifdef CONFIG_CC_IS_GCC
CFLAGS_GCOV	+= -fno-tree-loop-im
endif
export CFLAGS_GCOV

# The arch Makefiles can override CC_FLAGS_FTRACE. We may also append it later.
ifdef CONFIG_FUNCTION_TRACER
  CC_FLAGS_FTRACE := -pg
endif

include $(srctree)/arch/$(SRCARCH)/Makefile

ifdef need-config
ifdef may-sync-config
# Read in dependencies to all Kconfig* files, make sure to run syncconfig if
# changes are detected. This should be included after arch/$(SRCARCH)/Makefile
# because some architectures define CROSS_COMPILE there.
include include/config/auto.conf.cmd

$(KCONFIG_CONFIG):
	@echo >&2 '***'
	@echo >&2 '*** Configuration file "$@" not found!'
	@echo >&2 '***'
	@echo >&2 '*** Please run some configurator (e.g. "make oldconfig" or'
	@echo >&2 '*** "make menuconfig" or "make xconfig").'
	@echo >&2 '***'
	@/bin/false

# The actual configuration files used during the build are stored in
# include/generated/ and include/config/. Update them if .config is newer than
# include/config/auto.conf (which mirrors .config).
#
# This exploits the 'multi-target pattern rule' trick.
# The syncconfig should be executed only once to make all the targets.
# (Note: use the grouped target '&:' when we bump to GNU Make 4.3)
#
# Do not use $(call cmd,...) here. That would suppress prompts from syncconfig,
# so you cannot notice that Kconfig is waiting for the user input.
%/config/auto.conf %/config/auto.conf.cmd %/generated/autoconf.h: $(KCONFIG_CONFIG)
	$(Q)$(kecho) "  SYNC    $@"
	$(Q)$(MAKE) -f $(srctree)/Makefile syncconfig
else # !may-sync-config
# External modules and some install targets need include/generated/autoconf.h
# and include/config/auto.conf but do not care if they are up-to-date.
# Use auto.conf to trigger the test
PHONY += include/config/auto.conf

include/config/auto.conf:
	$(Q)test -e include/generated/autoconf.h -a -e $@ || (		\
	echo >&2;							\
	echo >&2 "  ERROR: Kernel configuration is invalid.";		\
	echo >&2 "         include/generated/autoconf.h or $@ are missing.";\
	echo >&2 "         Run 'make oldconfig && make prepare' on kernel src to fix it.";	\
	echo >&2 ;							\
	/bin/false)

endif # may-sync-config
endif # need-config

KBUILD_CFLAGS	+= -fno-delete-null-pointer-checks
KBUILD_CFLAGS	+= $(call cc-disable-warning,frame-address,)
KBUILD_CFLAGS	+= $(call cc-disable-warning, format-truncation)
KBUILD_CFLAGS	+= $(call cc-disable-warning, format-overflow)
KBUILD_CFLAGS	+= $(call cc-disable-warning, address-of-packed-member)

ifdef CONFIG_CC_OPTIMIZE_FOR_PERFORMANCE
KBUILD_CFLAGS += -O2
else ifdef CONFIG_CC_OPTIMIZE_FOR_PERFORMANCE_O3
KBUILD_CFLAGS += -O3
else ifdef CONFIG_CC_OPTIMIZE_FOR_SIZE
KBUILD_CFLAGS += -Os
endif

# Tell gcc to never replace conditional load with a non-conditional one
ifdef CONFIG_CC_IS_GCC
# gcc-10 renamed --param=allow-store-data-races=0 to
# -fno-allow-store-data-races.
KBUILD_CFLAGS	+= $(call cc-option,--param=allow-store-data-races=0)
KBUILD_CFLAGS	+= $(call cc-option,-fno-allow-store-data-races)
endif

ifdef CONFIG_READABLE_ASM
# Disable optimizations that make assembler listings hard to read.
# reorder blocks reorders the control in the function
# ipa clone creates specialized cloned functions
# partial inlining inlines only parts of functions
KBUILD_CFLAGS += -fno-reorder-blocks -fno-ipa-cp-clone -fno-partial-inlining
endif

ifneq ($(CONFIG_FRAME_WARN),0)
KBUILD_CFLAGS += -Wframe-larger-than=$(CONFIG_FRAME_WARN)
endif

stackp-flags-y                                    := -fno-stack-protector
stackp-flags-$(CONFIG_STACKPROTECTOR)             := -fstack-protector
stackp-flags-$(CONFIG_STACKPROTECTOR_STRONG)      := -fstack-protector-strong

KBUILD_CFLAGS += $(stackp-flags-y)

KBUILD_CFLAGS-$(CONFIG_WERROR) += -Werror
KBUILD_CFLAGS += $(KBUILD_CFLAGS-y) $(CONFIG_CC_IMPLICIT_FALLTHROUGH)

ifdef CONFIG_CC_IS_CLANG
KBUILD_CPPFLAGS += -Qunused-arguments
# The kernel builds with '-std=gnu11' so use of GNU extensions is acceptable.
KBUILD_CFLAGS += -Wno-gnu
else

# gcc inanely warns about local variables called 'main'
KBUILD_CFLAGS += -Wno-main
endif

# These warnings generated too much noise in a regular build.
# Use make W=1 to enable them (see scripts/Makefile.extrawarn)
KBUILD_CFLAGS += $(call cc-disable-warning, unused-but-set-variable)
KBUILD_CFLAGS += $(call cc-disable-warning, unused-const-variable)

ifdef CONFIG_FRAME_POINTER
KBUILD_CFLAGS	+= -fno-omit-frame-pointer -fno-optimize-sibling-calls
else
# Some targets (ARM with Thumb2, for example), can't be built with frame
# pointers.  For those, we don't have FUNCTION_TRACER automatically
# select FRAME_POINTER.  However, FUNCTION_TRACER adds -pg, and this is
# incompatible with -fomit-frame-pointer with current GCC, so we don't use
# -fomit-frame-pointer with FUNCTION_TRACER.
ifndef CONFIG_FUNCTION_TRACER
KBUILD_CFLAGS	+= -fomit-frame-pointer
endif
endif

# Initialize all stack variables with a 0xAA pattern.
ifdef CONFIG_INIT_STACK_ALL_PATTERN
KBUILD_CFLAGS	+= -ftrivial-auto-var-init=pattern
endif

# Initialize all stack variables with a zero value.
ifdef CONFIG_INIT_STACK_ALL_ZERO
KBUILD_CFLAGS	+= -ftrivial-auto-var-init=zero
ifdef CONFIG_CC_IS_CLANG
# https://bugs.llvm.org/show_bug.cgi?id=45497
KBUILD_CFLAGS	+= -enable-trivial-auto-var-init-zero-knowing-it-will-be-removed-from-clang
endif
endif

# While VLAs have been removed, GCC produces unreachable stack probes
# for the randomize_kstack_offset feature. Disable it for all compilers.
KBUILD_CFLAGS	+= $(call cc-option, -fno-stack-clash-protection)

# Clear used registers at func exit (to reduce data lifetime and ROP gadgets).
ifdef CONFIG_ZERO_CALL_USED_REGS
KBUILD_CFLAGS	+= -fzero-call-used-regs=used-gpr
endif

ifdef CONFIG_FUNCTION_TRACER
ifdef CONFIG_FTRACE_MCOUNT_USE_CC
  CC_FLAGS_FTRACE	+= -mrecord-mcount
  ifdef CONFIG_HAVE_NOP_MCOUNT
    ifeq ($(call cc-option-yn, -mnop-mcount),y)
      CC_FLAGS_FTRACE	+= -mnop-mcount
      CC_FLAGS_USING	+= -DCC_USING_NOP_MCOUNT
    endif
  endif
endif
ifdef CONFIG_FTRACE_MCOUNT_USE_OBJTOOL
  CC_FLAGS_USING	+= -DCC_USING_NOP_MCOUNT
endif
ifdef CONFIG_FTRACE_MCOUNT_USE_RECORDMCOUNT
  ifdef CONFIG_HAVE_C_RECORDMCOUNT
    BUILD_C_RECORDMCOUNT := y
    export BUILD_C_RECORDMCOUNT
  endif
endif
ifdef CONFIG_HAVE_FENTRY
  # s390-linux-gnu-gcc did not support -mfentry until gcc-9.
  ifeq ($(call cc-option-yn, -mfentry),y)
    CC_FLAGS_FTRACE	+= -mfentry
    CC_FLAGS_USING	+= -DCC_USING_FENTRY
  endif
endif
export CC_FLAGS_FTRACE
KBUILD_CFLAGS	+= $(CC_FLAGS_FTRACE) $(CC_FLAGS_USING)
KBUILD_AFLAGS	+= $(CC_FLAGS_USING)
endif

# We trigger additional mismatches with less inlining
ifdef CONFIG_DEBUG_SECTION_MISMATCH
KBUILD_CFLAGS += -fno-inline-functions-called-once
endif

ifdef CONFIG_LD_DEAD_CODE_DATA_ELIMINATION
KBUILD_CFLAGS_KERNEL += -ffunction-sections -fdata-sections
LDFLAGS_vmlinux += --gc-sections
endif

ifdef CONFIG_SHADOW_CALL_STACK
CC_FLAGS_SCS	:= -fsanitize=shadow-call-stack
KBUILD_CFLAGS	+= $(CC_FLAGS_SCS)
export CC_FLAGS_SCS
endif

ifdef CONFIG_LTO_CLANG
ifdef CONFIG_LTO_CLANG_THIN
CC_FLAGS_LTO	:= -flto=thin -fsplit-lto-unit
KBUILD_LDFLAGS	+= --thinlto-cache-dir=$(extmod_prefix).thinlto-cache
else
CC_FLAGS_LTO	:= -flto
endif
CC_FLAGS_LTO	+= -fvisibility=hidden

# Limit inlining across translation units to reduce binary size
KBUILD_LDFLAGS += -mllvm -import-instr-limit=5

# Check for frame size exceeding threshold during prolog/epilog insertion
# when using lld < 13.0.0.
ifneq ($(CONFIG_FRAME_WARN),0)
ifeq ($(shell test $(CONFIG_LLD_VERSION) -lt 130000; echo $$?),0)
KBUILD_LDFLAGS	+= -plugin-opt=-warn-stack-size=$(CONFIG_FRAME_WARN)
endif
endif
endif

ifdef CONFIG_LTO
KBUILD_CFLAGS	+= -fno-lto $(CC_FLAGS_LTO)
KBUILD_AFLAGS	+= -fno-lto
export CC_FLAGS_LTO
endif

ifdef CONFIG_CFI_CLANG
CC_FLAGS_CFI	:= -fsanitize=cfi \
		   -fsanitize-cfi-cross-dso \
		   -fno-sanitize-cfi-canonical-jump-tables \
		   -fno-sanitize-trap=cfi \
		   -fno-sanitize-blacklist

ifdef CONFIG_CFI_PERMISSIVE
CC_FLAGS_CFI	+= -fsanitize-recover=cfi
endif

# If LTO flags are filtered out, we must also filter out CFI.
CC_FLAGS_LTO	+= $(CC_FLAGS_CFI)
KBUILD_CFLAGS	+= $(CC_FLAGS_CFI)
export CC_FLAGS_CFI
endif

ifdef CONFIG_DEBUG_FORCE_FUNCTION_ALIGN_64B
KBUILD_CFLAGS += -falign-functions=64
endif

# arch Makefile may override CC so keep this after arch Makefile is included
NOSTDINC_FLAGS += -nostdinc

# warn about C99 declaration after statement
KBUILD_CFLAGS += -Wdeclaration-after-statement

# Variable Length Arrays (VLAs) should not be used anywhere in the kernel
KBUILD_CFLAGS += -Wvla

# disable pointer signed / unsigned warnings in gcc 4.0
KBUILD_CFLAGS += -Wno-pointer-sign

# In order to make sure new function cast mismatches are not introduced
# in the kernel (to avoid tripping CFI checking), the kernel should be
# globally built with -Wcast-function-type.
KBUILD_CFLAGS += $(call cc-option, -Wcast-function-type)

# disable stringop warnings in gcc 8+
KBUILD_CFLAGS += $(call cc-disable-warning, stringop-truncation)

# We'll want to enable this eventually, but it's not going away for 5.7 at least
KBUILD_CFLAGS += $(call cc-disable-warning, stringop-overflow)

# Another good warning that we'll want to enable eventually
KBUILD_CFLAGS += $(call cc-disable-warning, restrict)

# Enabled with W=2, disabled by default as noisy
ifdef CONFIG_CC_IS_GCC
KBUILD_CFLAGS += -Wno-maybe-uninitialized
endif

ifdef CONFIG_CC_IS_GCC
# The allocators already balk at large sizes, so silence the compiler
# warnings for bounds checks involving those possible values. While
# -Wno-alloc-size-larger-than would normally be used here, earlier versions
# of gcc (<9.1) weirdly don't handle the option correctly when _other_
# warnings are produced (?!). Using -Walloc-size-larger-than=SIZE_MAX
# doesn't work (as it is documented to), silently resolving to "0" prior to
# version 9.1 (and producing an error more recently). Numeric values larger
# than PTRDIFF_MAX also don't work prior to version 9.1, which are silently
# ignored, continuing to default to PTRDIFF_MAX. So, left with no other
# choice, we must perform a versioned check to disable this warning.
# https://lore.kernel.org/lkml/20210824115859.187f272f@canb.auug.org.au
KBUILD_CFLAGS += $(call cc-ifversion, -ge, 0901, -Wno-alloc-size-larger-than)
endif

# disable invalid "can't wrap" optimizations for signed / pointers
KBUILD_CFLAGS	+= -fno-strict-overflow

# Make sure -fstack-check isn't enabled (like gentoo apparently did)
KBUILD_CFLAGS  += -fno-stack-check

# conserve stack if available
ifdef CONFIG_CC_IS_GCC
KBUILD_CFLAGS   += -fconserve-stack
endif

# Prohibit date/time macros, which would make the build non-deterministic
KBUILD_CFLAGS   += -Werror=date-time

# enforce correct pointer usage
KBUILD_CFLAGS   += $(call cc-option,-Werror=incompatible-pointer-types)

# Require designated initializers for all marked structures
KBUILD_CFLAGS   += $(call cc-option,-Werror=designated-init)

# change __FILE__ to the relative path from the srctree
KBUILD_CPPFLAGS += $(call cc-option,-fmacro-prefix-map=$(srctree)/=)

# include additional Makefiles when needed
include-y			:= scripts/Makefile.extrawarn
include-$(CONFIG_DEBUG_INFO)	+= scripts/Makefile.debug
include-$(CONFIG_KASAN)		+= scripts/Makefile.kasan
include-$(CONFIG_KCSAN)		+= scripts/Makefile.kcsan
include-$(CONFIG_UBSAN)		+= scripts/Makefile.ubsan
include-$(CONFIG_KCOV)		+= scripts/Makefile.kcov
include-$(CONFIG_GCC_PLUGINS)	+= scripts/Makefile.gcc-plugins

include $(addprefix $(srctree)/, $(include-y))

# scripts/Makefile.gcc-plugins is intentionally included last.
# Do not add $(call cc-option,...) below this line. When you build the kernel
# from the clean source tree, the GCC plugins do not exist at this point.

# Add user supplied CPPFLAGS, AFLAGS and CFLAGS as the last assignments
KBUILD_CPPFLAGS += $(KCPPFLAGS)
KBUILD_AFLAGS   += $(KAFLAGS)
KBUILD_CFLAGS   += $(KCFLAGS)

KBUILD_LDFLAGS_MODULE += --build-id=sha1
LDFLAGS_vmlinux += --build-id=sha1

ifeq ($(CONFIG_STRIP_ASM_SYMS),y)
LDFLAGS_vmlinux	+= $(call ld-option, -X,)
endif

ifeq ($(CONFIG_RELR),y)
LDFLAGS_vmlinux	+= --pack-dyn-relocs=relr --use-android-relr-tags
endif

# We never want expected sections to be placed heuristically by the
# linker. All sections should be explicitly named in the linker script.
ifdef CONFIG_LD_ORPHAN_WARN
LDFLAGS_vmlinux += --orphan-handling=warn
endif

# Align the bit size of userspace programs with the kernel
KBUILD_USERCFLAGS  += $(filter -m32 -m64 --target=%, $(KBUILD_CFLAGS))
KBUILD_USERLDFLAGS += $(filter -m32 -m64 --target=%, $(KBUILD_CFLAGS))

# make the checker run with the right architecture
CHECKFLAGS += --arch=$(ARCH)

# insure the checker run with the right endianness
CHECKFLAGS += $(if $(CONFIG_CPU_BIG_ENDIAN),-mbig-endian,-mlittle-endian)

# the checker needs the correct machine size
CHECKFLAGS += $(if $(CONFIG_64BIT),-m64,-m32)

# Default kernel image to build when no specific target is given.
# KBUILD_IMAGE may be overruled on the command line or
# set in the environment
# Also any assignments in arch/$(ARCH)/Makefile take precedence over
# this default value
export KBUILD_IMAGE ?= vmlinux

#
# INSTALL_PATH specifies where to place the updated kernel and system map
# images. Default is /boot, but you can set it to other values
export	INSTALL_PATH ?= /boot

#
# INSTALL_DTBS_PATH specifies a prefix for relocations required by build roots.
# Like INSTALL_MOD_PATH, it isn't defined in the Makefile, but can be passed as
# an argument if needed. Otherwise it defaults to the kernel install path
#
export INSTALL_DTBS_PATH ?= $(INSTALL_PATH)/dtbs/$(KERNELRELEASE)

#
# INSTALL_MOD_PATH specifies a prefix to MODLIB for module directory
# relocations required by build roots.  This is not defined in the
# makefile but the argument can be passed to make if needed.
#

MODLIB	= $(INSTALL_MOD_PATH)/lib/modules/$(KERNELRELEASE)
export MODLIB

PHONY += prepare0

export extmod_prefix = $(if $(KBUILD_EXTMOD),$(KBUILD_EXTMOD)/)
export MODORDER := $(extmod_prefix)modules.order
export MODULES_NSDEPS := $(extmod_prefix)modules.nsdeps

ifeq ($(KBUILD_EXTMOD),)
core-y			+= kernel/ certs/ mm/ fs/ ipc/ security/ crypto/
core-$(CONFIG_BLOCK)	+= block/

vmlinux-dirs	:= $(patsubst %/,%,$(filter %/, \
		     $(core-y) $(core-m) $(drivers-y) $(drivers-m) \
		     $(libs-y) $(libs-m)))

vmlinux-alldirs	:= $(sort $(vmlinux-dirs) Documentation \
		     $(patsubst %/,%,$(filter %/, $(core-) \
			$(drivers-) $(libs-))))

subdir-modorder := $(addsuffix modules.order,$(filter %/, \
			$(core-y) $(core-m) $(libs-y) $(libs-m) \
			$(drivers-y) $(drivers-m)))

build-dirs	:= $(vmlinux-dirs)
clean-dirs	:= $(vmlinux-alldirs)

# Externally visible symbols (used by link-vmlinux.sh)
KBUILD_VMLINUX_OBJS := $(head-y) $(patsubst %/,%/built-in.a, $(core-y))
KBUILD_VMLINUX_OBJS += $(addsuffix built-in.a, $(filter %/, $(libs-y)))
ifdef CONFIG_MODULES
KBUILD_VMLINUX_OBJS += $(patsubst %/, %/lib.a, $(filter %/, $(libs-y)))
KBUILD_VMLINUX_LIBS := $(filter-out %/, $(libs-y))
else
KBUILD_VMLINUX_LIBS := $(patsubst %/,%/lib.a, $(libs-y))
endif
KBUILD_VMLINUX_OBJS += $(patsubst %/,%/built-in.a, $(drivers-y))

export KBUILD_VMLINUX_OBJS KBUILD_VMLINUX_LIBS
export KBUILD_LDS          := arch/$(SRCARCH)/kernel/vmlinux.lds
# used by scripts/Makefile.package
export KBUILD_ALLDIRS := $(sort $(filter-out arch/%,$(vmlinux-alldirs)) LICENSES arch include scripts tools)

vmlinux-deps := $(KBUILD_LDS) $(KBUILD_VMLINUX_OBJS) $(KBUILD_VMLINUX_LIBS)

# Recurse until adjust_autoksyms.sh is satisfied
PHONY += autoksyms_recursive
ifdef CONFIG_TRIM_UNUSED_KSYMS
# For the kernel to actually contain only the needed exported symbols,
# we have to build modules as well to determine what those symbols are.
# (this can be evaluated only once include/config/auto.conf has been included)
KBUILD_MODULES := 1

autoksyms_recursive: descend modules.order
	$(Q)$(CONFIG_SHELL) $(srctree)/scripts/adjust_autoksyms.sh \
	  "$(MAKE) -f $(srctree)/Makefile vmlinux"
endif

autoksyms_h := $(if $(CONFIG_TRIM_UNUSED_KSYMS), include/generated/autoksyms.h)

quiet_cmd_autoksyms_h = GEN     $@
      cmd_autoksyms_h = mkdir -p $(dir $@); \
			$(CONFIG_SHELL) $(srctree)/scripts/gen_autoksyms.sh $@

$(autoksyms_h):
	$(call cmd,autoksyms_h)

ARCH_POSTLINK := $(wildcard $(srctree)/arch/$(SRCARCH)/Makefile.postlink)

# Final link of vmlinux with optional arch pass after final link
cmd_link-vmlinux =                                                 \
	$(CONFIG_SHELL) $< "$(LD)" "$(KBUILD_LDFLAGS)" "$(LDFLAGS_vmlinux)";    \
	$(if $(ARCH_POSTLINK), $(MAKE) -f $(ARCH_POSTLINK) $@, true)

vmlinux: scripts/link-vmlinux.sh autoksyms_recursive $(vmlinux-deps) FORCE
	+$(call if_changed_dep,link-vmlinux)

targets := vmlinux

# The actual objects are generated when descending,
# make sure no implicit rule kicks in
$(sort $(vmlinux-deps) $(subdir-modorder)): descend ;

filechk_kernel.release = \
	echo "$(KERNELVERSION)$$($(CONFIG_SHELL) $(srctree)/scripts/setlocalversion $(srctree))"

# Store (new) KERNELRELEASE string in include/config/kernel.release
include/config/kernel.release: FORCE
	$(call filechk,kernel.release)

# Additional helpers built in scripts/
# Carefully list dependencies so we do not try to build scripts twice
# in parallel
PHONY += scripts
scripts: scripts_basic scripts_dtc
	$(Q)$(MAKE) $(build)=$(@)

# Things we need to do before we recursively start building the kernel
# or the modules are listed in "prepare".
# A multi level approach is used. prepareN is processed before prepareN-1.
# archprepare is used in arch Makefiles and when processed asm symlink,
# version.h and scripts_basic is processed / created.

PHONY += prepare archprepare

archprepare: outputmakefile archheaders archscripts scripts include/config/kernel.release \
	asm-generic $(version_h) $(autoksyms_h) include/generated/utsrelease.h \
	include/generated/autoconf.h remove-stale-files

prepare0: archprepare
	$(Q)$(MAKE) $(build)=scripts/mod
	$(Q)$(MAKE) $(build)=.

# All the preparing..
prepare: prepare0

PHONY += remove-stale-files
remove-stale-files:
	$(Q)$(srctree)/scripts/remove-stale-files

# Support for using generic headers in asm-generic
asm-generic := -f $(srctree)/scripts/Makefile.asm-generic obj

PHONY += asm-generic uapi-asm-generic
asm-generic: uapi-asm-generic
	$(Q)$(MAKE) $(asm-generic)=arch/$(SRCARCH)/include/generated/asm \
	generic=include/asm-generic
uapi-asm-generic:
	$(Q)$(MAKE) $(asm-generic)=arch/$(SRCARCH)/include/generated/uapi/asm \
	generic=include/uapi/asm-generic

# Generate some files
# ---------------------------------------------------------------------------

# KERNELRELEASE can change from a few different places, meaning version.h
# needs to be updated, so this check is forced on all builds

uts_len := 64
define filechk_utsrelease.h
	if [ `echo -n "$(KERNELRELEASE)" | wc -c ` -gt $(uts_len) ]; then \
	  echo '"$(KERNELRELEASE)" exceeds $(uts_len) characters' >&2;    \
	  exit 1;                                                         \
	fi;                                                               \
	echo \#define UTS_RELEASE \"$(KERNELRELEASE)\"
endef

define filechk_version.h
	if [ $(SUBLEVEL) -gt 255 ]; then                                 \
		echo \#define LINUX_VERSION_CODE $(shell                 \
		expr $(VERSION) \* 65536 + $(PATCHLEVEL) \* 256 + 255); \
	else                                                             \
		echo \#define LINUX_VERSION_CODE $(shell                 \
		expr $(VERSION) \* 65536 + $(PATCHLEVEL) \* 256 + $(SUBLEVEL)); \
	fi;                                                              \
	echo '#define KERNEL_VERSION(a,b,c) (((a) << 16) + ((b) << 8) +  \
	((c) > 255 ? 255 : (c)))';                                       \
	echo \#define LINUX_VERSION_MAJOR $(VERSION);                    \
	echo \#define LINUX_VERSION_PATCHLEVEL $(PATCHLEVEL);            \
	echo \#define LINUX_VERSION_SUBLEVEL $(SUBLEVEL)
endef

$(version_h): PATCHLEVEL := $(or $(PATCHLEVEL), 0)
$(version_h): SUBLEVEL := $(or $(SUBLEVEL), 0)
$(version_h): FORCE
	$(call filechk,version.h)

include/generated/utsrelease.h: include/config/kernel.release FORCE
	$(call filechk,utsrelease.h)

PHONY += headerdep
headerdep:
	$(Q)find $(srctree)/include/ -name '*.h' | xargs --max-args 1 \
	$(srctree)/scripts/headerdep.pl -I$(srctree)/include

# ---------------------------------------------------------------------------
# Kernel headers

#Default location for installed headers
export INSTALL_HDR_PATH = $(objtree)/usr

quiet_cmd_headers_install = INSTALL $(INSTALL_HDR_PATH)/include
      cmd_headers_install = \
	mkdir -p $(INSTALL_HDR_PATH); \
	rsync -mrl --include='*/' --include='*\.h' --exclude='*' \
	usr/include $(INSTALL_HDR_PATH)

PHONY += headers_install
headers_install: headers
	$(call cmd,headers_install)

PHONY += archheaders archscripts

hdr-inst := -f $(srctree)/scripts/Makefile.headersinst obj

PHONY += headers
headers: $(version_h) scripts_unifdef uapi-asm-generic archheaders archscripts
	$(if $(wildcard $(srctree)/arch/$(SRCARCH)/include/uapi/asm/Kbuild),, \
	  $(error Headers not exportable for the $(SRCARCH) architecture))
	$(Q)$(MAKE) $(hdr-inst)=include/uapi
	$(Q)$(MAKE) $(hdr-inst)=arch/$(SRCARCH)/include/uapi

ifdef CONFIG_HEADERS_INSTALL
prepare: headers
endif

PHONY += scripts_unifdef
scripts_unifdef: scripts_basic
	$(Q)$(MAKE) $(build)=scripts scripts/unifdef

# ---------------------------------------------------------------------------
# Install

# Many distributions have the custom install script, /sbin/installkernel.
# If DKMS is installed, 'make install' will eventually recuses back
# to the this Makefile to build and install external modules.
# Cancel sub_make_done so that options such as M=, V=, etc. are parsed.

install: sub_make_done :=

# ---------------------------------------------------------------------------
# Tools

ifdef CONFIG_STACK_VALIDATION
prepare: tools/objtool
endif

ifdef CONFIG_BPF
ifdef CONFIG_DEBUG_INFO_BTF
prepare: tools/bpf/resolve_btfids
endif
endif

PHONY += resolve_btfids_clean

resolve_btfids_O = $(abspath $(objtree))/tools/bpf/resolve_btfids

# tools/bpf/resolve_btfids directory might not exist
# in output directory, skip its clean in that case
resolve_btfids_clean:
ifneq ($(wildcard $(resolve_btfids_O)),)
	$(Q)$(MAKE) -sC $(srctree)/tools/bpf/resolve_btfids O=$(resolve_btfids_O) clean
endif

# Clear a bunch of variables before executing the submake
ifeq ($(quiet),silent_)
tools_silent=s
endif

tools/: FORCE
	$(Q)mkdir -p $(objtree)/tools
	$(Q)$(MAKE) LDFLAGS= MAKEFLAGS="$(tools_silent) $(filter --j% -j,$(MAKEFLAGS))" O=$(abspath $(objtree)) subdir=tools -C $(srctree)/tools/

tools/%: FORCE
	$(Q)mkdir -p $(objtree)/tools
	$(Q)$(MAKE) LDFLAGS= MAKEFLAGS="$(tools_silent) $(filter --j% -j,$(MAKEFLAGS))" O=$(abspath $(objtree)) subdir=tools -C $(srctree)/tools/ $*

# ---------------------------------------------------------------------------
# Kernel selftest

PHONY += kselftest
kselftest:
	$(Q)$(MAKE) -C $(srctree)/tools/testing/selftests run_tests

kselftest-%: FORCE
	$(Q)$(MAKE) -C $(srctree)/tools/testing/selftests $*

PHONY += kselftest-merge
kselftest-merge:
	$(if $(wildcard $(objtree)/.config),, $(error No .config exists, config your kernel first!))
	$(Q)find $(srctree)/tools/testing/selftests -name config | \
		xargs $(srctree)/scripts/kconfig/merge_config.sh -m $(objtree)/.config
	$(Q)$(MAKE) -f $(srctree)/Makefile olddefconfig

# ---------------------------------------------------------------------------
# Devicetree files

ifneq ($(wildcard $(srctree)/arch/$(SRCARCH)/boot/dts/),)
dtstree := arch/$(SRCARCH)/boot/dts
endif

ifneq ($(dtstree),)

%.dtb: include/config/kernel.release scripts_dtc
	$(Q)$(MAKE) $(build)=$(dtstree) $(dtstree)/$@

%.dtbo: include/config/kernel.release scripts_dtc
	$(Q)$(MAKE) $(build)=$(dtstree) $(dtstree)/$@

PHONY += dtbs dtbs_install dtbs_check
dtbs: include/config/kernel.release scripts_dtc
	$(Q)$(MAKE) $(build)=$(dtstree)

ifneq ($(filter dtbs_check, $(MAKECMDGOALS)),)
export CHECK_DTBS=y
dtbs: dt_binding_check
endif

dtbs_check: dtbs

dtbs_install:
	$(Q)$(MAKE) $(dtbinst)=$(dtstree) dst=$(INSTALL_DTBS_PATH)

ifdef CONFIG_OF_EARLY_FLATTREE
all: dtbs
endif

endif

PHONY += scripts_dtc
scripts_dtc: scripts_basic
	$(Q)$(MAKE) $(build)=scripts/dtc

ifneq ($(filter dt_binding_check, $(MAKECMDGOALS)),)
export CHECK_DT_BINDING=y
endif

PHONY += dt_binding_check
dt_binding_check: scripts_dtc
	$(Q)$(MAKE) $(build)=Documentation/devicetree/bindings

# ---------------------------------------------------------------------------
# Modules

ifdef CONFIG_MODULES

# By default, build modules as well

all: modules

# When we're building modules with modversions, we need to consider
# the built-in objects during the descend as well, in order to
# make sure the checksums are up to date before we record them.
ifdef CONFIG_MODVERSIONS
  KBUILD_BUILTIN := 1
endif

# Build modules
#
# A module can be listed more than once in obj-m resulting in
# duplicate lines in modules.order files.  Those are removed
# using awk while concatenating to the final file.

PHONY += modules
modules: $(if $(KBUILD_BUILTIN),vmlinux) modules_check modules_prepare

cmd_modules_order = $(AWK) '!x[$$0]++' $(real-prereqs) > $@

modules.order: $(subdir-modorder) FORCE
	$(call if_changed,modules_order)

targets += modules.order

# Target to prepare building external modules
PHONY += modules_prepare
modules_prepare: prepare
	$(Q)$(MAKE) $(build)=scripts scripts/module.lds

export modules_sign_only :=

ifeq ($(CONFIG_MODULE_SIG),y)
PHONY += modules_sign
modules_sign: modules_install
	@:

# modules_sign is a subset of modules_install.
# 'make modules_install modules_sign' is equivalent to 'make modules_install'.
ifeq ($(filter modules_install,$(MAKECMDGOALS)),)
modules_sign_only := y
endif
endif

modinst_pre :=
ifneq ($(filter modules_install,$(MAKECMDGOALS)),)
modinst_pre := __modinst_pre
endif

modules_install: $(modinst_pre)
PHONY += __modinst_pre
__modinst_pre:
	@rm -rf $(MODLIB)/kernel
	@rm -f $(MODLIB)/source
	@mkdir -p $(MODLIB)/kernel
	@ln -s $(abspath $(srctree)) $(MODLIB)/source
	@if [ ! $(objtree) -ef  $(MODLIB)/build ]; then \
		rm -f $(MODLIB)/build ; \
		ln -s $(CURDIR) $(MODLIB)/build ; \
	fi
	@sed 's:^:kernel/:' modules.order > $(MODLIB)/modules.order
	@cp -f modules.builtin $(MODLIB)/
	@cp -f $(objtree)/modules.builtin.modinfo $(MODLIB)/

endif # CONFIG_MODULES

###
# Cleaning is done on three levels.
# make clean     Delete most generated files
#                Leave enough to build external modules
# make mrproper  Delete the current configuration, and all generated files
# make distclean Remove editor backup files, patch leftover files and the like

# Directories & files removed with 'make clean'
CLEAN_FILES += include/ksym vmlinux.symvers modules-only.symvers \
	       modules.builtin modules.builtin.modinfo modules.nsdeps \
	       compile_commands.json .thinlto-cache

# Directories & files removed with 'make mrproper'
MRPROPER_FILES += include/config include/generated          \
		  arch/$(SRCARCH)/include/generated .tmp_objdiff \
		  debian snap tar-install \
		  .config .config.old .version \
		  Module.symvers \
		  certs/signing_key.pem \
		  certs/x509.genkey \
		  vmlinux-gdb.py \
		  *.spec

# clean - Delete most, but leave enough to build external modules
#
clean: rm-files := $(CLEAN_FILES)

PHONY += archclean vmlinuxclean

vmlinuxclean:
	$(Q)$(CONFIG_SHELL) $(srctree)/scripts/link-vmlinux.sh clean
	$(Q)$(if $(ARCH_POSTLINK), $(MAKE) -f $(ARCH_POSTLINK) clean)

clean: archclean vmlinuxclean resolve_btfids_clean

# mrproper - Delete all generated files, including .config
#
mrproper: rm-files := $(wildcard $(MRPROPER_FILES))
mrproper-dirs      := $(addprefix _mrproper_,scripts)

PHONY += $(mrproper-dirs) mrproper
$(mrproper-dirs):
	$(Q)$(MAKE) $(clean)=$(patsubst _mrproper_%,%,$@)

mrproper: clean $(mrproper-dirs)
	$(call cmd,rmfiles)

# distclean
#
PHONY += distclean

distclean: mrproper
	@find . $(RCS_FIND_IGNORE) \
		\( -name '*.orig' -o -name '*.rej' -o -name '*~' \
		-o -name '*.bak' -o -name '#*#' -o -name '*%' \
		-o -name 'core' -o -name tags -o -name TAGS -o -name 'cscope*' \
		-o -name GPATH -o -name GRTAGS -o -name GSYMS -o -name GTAGS \) \
		-type f -print | xargs rm -f


# Packaging of the kernel to various formats
# ---------------------------------------------------------------------------

%src-pkg: FORCE
	$(Q)$(MAKE) -f $(srctree)/scripts/Makefile.package $@
%pkg: include/config/kernel.release FORCE
	$(Q)$(MAKE) -f $(srctree)/scripts/Makefile.package $@

# Brief documentation of the typical targets used
# ---------------------------------------------------------------------------

boards := $(wildcard $(srctree)/arch/$(SRCARCH)/configs/*_defconfig)
boards := $(sort $(notdir $(boards)))
board-dirs := $(dir $(wildcard $(srctree)/arch/$(SRCARCH)/configs/*/*_defconfig))
board-dirs := $(sort $(notdir $(board-dirs:/=)))

PHONY += help
help:
	@echo  'Cleaning targets:'
	@echo  '  clean		  - Remove most generated files but keep the config and'
	@echo  '                    enough build support to build external modules'
	@echo  '  mrproper	  - Remove all generated files + config + various backup files'
	@echo  '  distclean	  - mrproper + remove editor backup and patch files'
	@echo  ''
	@echo  'Configuration targets:'
	@$(MAKE) -f $(srctree)/scripts/kconfig/Makefile help
	@echo  ''
	@echo  'Other generic targets:'
	@echo  '  all		  - Build all targets marked with [*]'
	@echo  '* vmlinux	  - Build the bare kernel'
	@echo  '* modules	  - Build all modules'
	@echo  '  modules_install - Install all modules to INSTALL_MOD_PATH (default: /)'
	@echo  '  dir/            - Build all files in dir and below'
	@echo  '  dir/file.[ois]  - Build specified target only'
	@echo  '  dir/file.ll     - Build the LLVM assembly file'
	@echo  '                    (requires compiler support for LLVM assembly generation)'
	@echo  '  dir/file.lst    - Build specified mixed source/assembly target only'
	@echo  '                    (requires a recent binutils and recent build (System.map))'
	@echo  '  dir/file.ko     - Build module including final link'
	@echo  '  modules_prepare - Set up for building external modules'
	@echo  '  tags/TAGS	  - Generate tags file for editors'
	@echo  '  cscope	  - Generate cscope index'
	@echo  '  gtags           - Generate GNU GLOBAL index'
	@echo  '  kernelrelease	  - Output the release version string (use with make -s)'
	@echo  '  kernelversion	  - Output the version stored in Makefile (use with make -s)'
	@echo  '  image_name	  - Output the image name (use with make -s)'
	@echo  '  headers_install - Install sanitised kernel headers to INSTALL_HDR_PATH'; \
	 echo  '                    (default: $(INSTALL_HDR_PATH))'; \
	 echo  ''
	@echo  'Static analysers:'
	@echo  '  checkstack      - Generate a list of stack hogs'
	@echo  '  versioncheck    - Sanity check on version.h usage'
	@echo  '  includecheck    - Check for duplicate included header files'
	@echo  '  export_report   - List the usages of all exported symbols'
	@echo  '  headerdep       - Detect inclusion cycles in headers'
	@echo  '  coccicheck      - Check with Coccinelle'
	@echo  '  clang-analyzer  - Check with clang static analyzer'
	@echo  '  clang-tidy      - Check with clang-tidy'
	@echo  ''
	@echo  'Tools:'
	@echo  '  nsdeps          - Generate missing symbol namespace dependencies'
	@echo  ''
	@echo  'Kernel selftest:'
	@echo  '  kselftest         - Build and run kernel selftest'
	@echo  '                      Build, install, and boot kernel before'
	@echo  '                      running kselftest on it'
	@echo  '                      Run as root for full coverage'
	@echo  '  kselftest-all     - Build kernel selftest'
	@echo  '  kselftest-install - Build and install kernel selftest'
	@echo  '  kselftest-clean   - Remove all generated kselftest files'
	@echo  '  kselftest-merge   - Merge all the config dependencies of'
	@echo  '		      kselftest to existing .config.'
	@echo  ''
	@$(if $(dtstree), \
		echo 'Devicetree:'; \
		echo '* dtbs             - Build device tree blobs for enabled boards'; \
		echo '  dtbs_install     - Install dtbs to $(INSTALL_DTBS_PATH)'; \
		echo '  dt_binding_check - Validate device tree binding documents'; \
		echo '  dtbs_check       - Validate device tree source files';\
		echo '')

	@echo 'Userspace tools targets:'
	@echo '  use "make tools/help"'
	@echo '  or  "cd tools; make help"'
	@echo  ''
	@echo  'Kernel packaging:'
	@$(MAKE) -f $(srctree)/scripts/Makefile.package help
	@echo  ''
	@echo  'Documentation targets:'
	@$(MAKE) -f $(srctree)/Documentation/Makefile dochelp
	@echo  ''
	@echo  'Architecture specific targets ($(SRCARCH)):'
	@$(or $(archhelp),\
		echo '  No architecture specific help defined for $(SRCARCH)')
	@echo  ''
	@$(if $(boards), \
		$(foreach b, $(boards), \
		printf "  %-27s - Build for %s\\n" $(b) $(subst _defconfig,,$(b));) \
		echo '')
	@$(if $(board-dirs), \
		$(foreach b, $(board-dirs), \
		printf "  %-16s - Show %s-specific targets\\n" help-$(b) $(b);) \
		printf "  %-16s - Show all of the above\\n" help-boards; \
		echo '')

	@echo  '  make V=0|1 [targets] 0 => quiet build (default), 1 => verbose build'
	@echo  '  make V=2   [targets] 2 => give reason for rebuild of target'
	@echo  '  make O=dir [targets] Locate all output files in "dir", including .config'
	@echo  '  make C=1   [targets] Check re-compiled c source with $$CHECK'
	@echo  '                       (sparse by default)'
	@echo  '  make C=2   [targets] Force check of all c source with $$CHECK'
	@echo  '  make RECORDMCOUNT_WARN=1 [targets] Warn about ignored mcount sections'
	@echo  '  make W=n   [targets] Enable extra build checks, n=1,2,3 where'
	@echo  '		1: warnings which may be relevant and do not occur too often'
	@echo  '		2: warnings which occur quite often but may still be relevant'
	@echo  '		3: more obscure warnings, can most likely be ignored'
	@echo  '		Multiple levels can be combined with W=12 or W=123'
	@echo  ''
	@echo  'Execute "make" or "make all" to build all targets marked with [*] '
	@echo  'For further info see the ./README file'


help-board-dirs := $(addprefix help-,$(board-dirs))

help-boards: $(help-board-dirs)

boards-per-dir = $(sort $(notdir $(wildcard $(srctree)/arch/$(SRCARCH)/configs/$*/*_defconfig)))

$(help-board-dirs): help-%:
	@echo  'Architecture specific targets ($(SRCARCH) $*):'
	@$(if $(boards-per-dir), \
		$(foreach b, $(boards-per-dir), \
		printf "  %-24s - Build for %s\\n" $*/$(b) $(subst _defconfig,,$(b));) \
		echo '')


# Documentation targets
# ---------------------------------------------------------------------------
DOC_TARGETS := xmldocs latexdocs pdfdocs htmldocs epubdocs cleandocs \
	       linkcheckdocs dochelp refcheckdocs
PHONY += $(DOC_TARGETS)
$(DOC_TARGETS):
	$(Q)$(MAKE) $(build)=Documentation $@

# Misc
# ---------------------------------------------------------------------------

PHONY += scripts_gdb
scripts_gdb: prepare0
	$(Q)$(MAKE) $(build)=scripts/gdb
	$(Q)ln -fsn $(abspath $(srctree)/scripts/gdb/vmlinux-gdb.py)

ifdef CONFIG_GDB_SCRIPTS
all: scripts_gdb
endif

else # KBUILD_EXTMOD

###
# External module support.
# When building external modules the kernel used as basis is considered
# read-only, and no consistency checks are made and the make
# system is not used on the basis kernel. If updates are required
# in the basis kernel ordinary make commands (without M=...) must be used.

# We are always building only modules.
KBUILD_BUILTIN :=
KBUILD_MODULES := 1

build-dirs := $(KBUILD_EXTMOD)
$(MODORDER): descend
	@:

compile_commands.json: $(extmod_prefix)compile_commands.json
PHONY += compile_commands.json

clean-dirs := $(KBUILD_EXTMOD)
clean: rm-files := $(KBUILD_EXTMOD)/Module.symvers $(KBUILD_EXTMOD)/modules.nsdeps \
	$(KBUILD_EXTMOD)/compile_commands.json $(KBUILD_EXTMOD)/.thinlto-cache

PHONY += prepare
# now expand this into a simple variable to reduce the cost of shell evaluations
prepare: CC_VERSION_TEXT := $(CC_VERSION_TEXT)
prepare:
	@if [ "$(CC_VERSION_TEXT)" != "$(CONFIG_CC_VERSION_TEXT)" ]; then \
		echo >&2 "warning: the compiler differs from the one used to build the kernel"; \
		echo >&2 "  The kernel was built by: $(CONFIG_CC_VERSION_TEXT)"; \
		echo >&2 "  You are using:           $(CC_VERSION_TEXT)"; \
	fi

PHONY += help
help:
	@echo  '  Building external modules.'
	@echo  '  Syntax: make -C path/to/kernel/src M=$$PWD target'
	@echo  ''
	@echo  '  modules         - default target, build the module(s)'
	@echo  '  modules_install - install the module'
	@echo  '  clean           - remove generated files in module directory only'
	@echo  ''

# no-op for external module builds
PHONY += modules_prepare

endif # KBUILD_EXTMOD

# ---------------------------------------------------------------------------
# Modules

PHONY += modules modules_install

ifdef CONFIG_MODULES

modules: modules_check
	$(Q)$(MAKE) -f $(srctree)/scripts/Makefile.modpost

PHONY += modules_check
modules_check: $(MODORDER)
	$(Q)$(CONFIG_SHELL) $(srctree)/scripts/modules-check.sh $<

quiet_cmd_depmod = DEPMOD  $(MODLIB)
      cmd_depmod = $(CONFIG_SHELL) $(srctree)/scripts/depmod.sh $(DEPMOD) \
                   $(KERNELRELEASE)

modules_install:
	$(Q)$(MAKE) -f $(srctree)/scripts/Makefile.modinst
	$(call cmd,depmod)

else # CONFIG_MODULES

# Modules not configured
# ---------------------------------------------------------------------------

modules modules_install:
	@echo >&2 '***'
	@echo >&2 '*** The present kernel configuration has modules disabled.'
	@echo >&2 '*** To use the module feature, please run "make menuconfig" etc.'
	@echo >&2 '*** to enable CONFIG_MODULES.'
	@echo >&2 '***'
	@exit 1

endif # CONFIG_MODULES

# Single targets
# ---------------------------------------------------------------------------
# To build individual files in subdirectories, you can do like this:
#
#   make foo/bar/baz.s
#
# The supported suffixes for single-target are listed in 'single-targets'
#
# To build only under specific subdirectories, you can do like this:
#
#   make foo/bar/baz/

ifdef single-build

# .ko is special because modpost is needed
single-ko := $(sort $(filter %.ko, $(MAKECMDGOALS)))
single-no-ko := $(sort $(patsubst %.ko,%.mod, $(MAKECMDGOALS)))

$(single-ko): single_modpost
	@:
$(single-no-ko): descend
	@:

ifeq ($(KBUILD_EXTMOD),)
# For the single build of in-tree modules, use a temporary file to avoid
# the situation of modules_install installing an invalid modules.order.
MODORDER := .modules.tmp
endif

PHONY += single_modpost
single_modpost: $(single-no-ko) modules_prepare
	$(Q){ $(foreach m, $(single-ko), echo $(extmod_prefix)$m;) } > $(MODORDER)
	$(Q)$(MAKE) -f $(srctree)/scripts/Makefile.modpost

KBUILD_MODULES := 1

export KBUILD_SINGLE_TARGETS := $(addprefix $(extmod_prefix), $(single-no-ko))

# trim unrelated directories
build-dirs := $(foreach d, $(build-dirs), \
			$(if $(filter $(d)/%, $(KBUILD_SINGLE_TARGETS)), $(d)))

endif

ifndef CONFIG_MODULES
KBUILD_MODULES :=
endif

# Handle descending into subdirectories listed in $(build-dirs)
# Preset locale variables to speed up the build process. Limit locale
# tweaks to this spot to avoid wrong language settings when running
# make menuconfig etc.
# Error messages still appears in the original language
PHONY += descend $(build-dirs)
descend: $(build-dirs)
$(build-dirs): prepare
	$(Q)$(MAKE) $(build)=$@ \
	single-build=$(if $(filter-out $@/, $(filter $@/%, $(KBUILD_SINGLE_TARGETS))),1) \
	need-builtin=1 need-modorder=1

clean-dirs := $(addprefix _clean_, $(clean-dirs))
PHONY += $(clean-dirs) clean
$(clean-dirs):
	$(Q)$(MAKE) $(clean)=$(patsubst _clean_%,%,$@)

clean: $(clean-dirs)
	$(call cmd,rmfiles)
	@find $(or $(KBUILD_EXTMOD), .) $(RCS_FIND_IGNORE) \
		\( -name '*.[aios]' -o -name '*.ko' -o -name '.*.cmd' \
		-o -name '*.ko.*' \
		-o -name '*.dtb' -o -name '*.dtbo' -o -name '*.dtb.S' -o -name '*.dt.yaml' \
		-o -name '*.dwo' -o -name '*.lst' \
		-o -name '*.su' -o -name '*.mod' \
		-o -name '.*.d' -o -name '.*.tmp' -o -name '*.mod.c' \
		-o -name '*.lex.c' -o -name '*.tab.[ch]' \
		-o -name '*.asn1.[ch]' \
		-o -name '*.symtypes' -o -name 'modules.order' \
		-o -name '.tmp_*.o.*' \
		-o -name '*.c.[012]*.*' \
		-o -name '*.ll' \
		-o -name '*.gcno' \
		-o -name '*.*.symversions' \) -type f -print | xargs rm -f

# Generate tags for editors
# ---------------------------------------------------------------------------
quiet_cmd_tags = GEN     $@
      cmd_tags = $(BASH) $(srctree)/scripts/tags.sh $@

tags TAGS cscope gtags: FORCE
	$(call cmd,tags)

# Script to generate missing namespace dependencies
# ---------------------------------------------------------------------------

PHONY += nsdeps
nsdeps: export KBUILD_NSDEPS=1
nsdeps: modules
	$(Q)$(CONFIG_SHELL) $(srctree)/scripts/nsdeps

# Clang Tooling
# ---------------------------------------------------------------------------

quiet_cmd_gen_compile_commands = GEN     $@
      cmd_gen_compile_commands = $(PYTHON3) $< -a $(AR) -o $@ $(filter-out $<, $(real-prereqs))

$(extmod_prefix)compile_commands.json: scripts/clang-tools/gen_compile_commands.py \
	$(if $(KBUILD_EXTMOD),,$(KBUILD_VMLINUX_OBJS) $(KBUILD_VMLINUX_LIBS)) \
	$(if $(CONFIG_MODULES), $(MODORDER)) FORCE
	$(call if_changed,gen_compile_commands)

targets += $(extmod_prefix)compile_commands.json

PHONY += clang-tidy clang-analyzer

ifdef CONFIG_CC_IS_CLANG
quiet_cmd_clang_tools = CHECK   $<
      cmd_clang_tools = $(PYTHON3) $(srctree)/scripts/clang-tools/run-clang-tools.py $@ $<

clang-tidy clang-analyzer: $(extmod_prefix)compile_commands.json
	$(call cmd,clang_tools)
else
clang-tidy clang-analyzer:
	@echo "$@ requires CC=clang" >&2
	@false
endif

# Scripts to check various things for consistency
# ---------------------------------------------------------------------------

PHONY += includecheck versioncheck coccicheck export_report

includecheck:
	find $(srctree)/* $(RCS_FIND_IGNORE) \
		-name '*.[hcS]' -type f -print | sort \
		| xargs $(PERL) -w $(srctree)/scripts/checkincludes.pl

versioncheck:
	find $(srctree)/* $(RCS_FIND_IGNORE) \
		-name '*.[hcS]' -type f -print | sort \
		| xargs $(PERL) -w $(srctree)/scripts/checkversion.pl

coccicheck:
	$(Q)$(BASH) $(srctree)/scripts/$@

export_report:
	$(PERL) $(srctree)/scripts/export_report.pl

PHONY += checkstack kernelrelease kernelversion image_name

# UML needs a little special treatment here.  It wants to use the host
# toolchain, so needs $(SUBARCH) passed to checkstack.pl.  Everyone
# else wants $(ARCH), including people doing cross-builds, which means
# that $(SUBARCH) doesn't work here.
ifeq ($(ARCH), um)
CHECKSTACK_ARCH := $(SUBARCH)
else
CHECKSTACK_ARCH := $(ARCH)
endif
checkstack:
	$(OBJDUMP) -d vmlinux $$(find . -name '*.ko') | \
	$(PERL) $(srctree)/scripts/checkstack.pl $(CHECKSTACK_ARCH)

kernelrelease:
	@echo "$(KERNELVERSION)$$($(CONFIG_SHELL) $(srctree)/scripts/setlocalversion $(srctree))"

kernelversion:
	@echo $(KERNELVERSION)

image_name:
	@echo $(KBUILD_IMAGE)

quiet_cmd_rmfiles = $(if $(wildcard $(rm-files)),CLEAN   $(wildcard $(rm-files)))
      cmd_rmfiles = rm -rf $(rm-files)

# read saved command lines for existing targets
existing-targets := $(wildcard $(sort $(targets)))

-include $(foreach f,$(existing-targets),$(dir $(f)).$(notdir $(f)).cmd)

endif # config-build
endif # mixed-build
endif # need-sub-make

PHONY += FORCE
FORCE:

# Declare the contents of the PHONY variable as phony.  We keep that
# information in a variable so we can use it in if_changed and friends.
.PHONY: $(PHONY)<|MERGE_RESOLUTION|>--- conflicted
+++ resolved
@@ -2,11 +2,7 @@
 VERSION = 5
 PATCHLEVEL = 18
 SUBLEVEL = 0
-<<<<<<< HEAD
-EXTRAVERSION = -rc6
-=======
 EXTRAVERSION = -rc7
->>>>>>> b0dacee2
 NAME = Superb Owl
 
 # *DOCUMENTATION*
