/* SPDX-License-Identifier: (GPL-2.0-only OR BSD-3-Clause) */
/*
 * This file is provided under a dual BSD/GPLv2 license. When using or
 * redistributing this file, you may do so under either license.
 *
 * Copyright(c) 2021 Advanced Micro Devices, Inc. All rights reserved.
 *
 * Author: Ajit Kumar Pandey <AjitKumar.Pandey@amd.com>
 */
#ifndef __ACP_MACH_H
#define __ACP_MACH_H

#include <sound/core.h>
#include <sound/jack.h>
#include <sound/pcm_params.h>
#include <sound/soc-dapm.h>
#include <linux/input.h>
#include <linux/module.h>
#include <sound/soc.h>

enum be_id {
	HEADSET_BE_ID = 0,
	AMP_BE_ID,
	DMIC_BE_ID,
};

enum cpu_endpoints {
	NONE = 0,
	I2S_HS,
	I2S_SP,
	I2S_BT,
	DMIC,
};

enum codec_endpoints {
	DUMMY = 0,
	RT5682,
	RT1019,
	MAX98360A,
	RT5682S,
	NAU8825,
};

enum platform_end_point {
	RENOIR = 0,
	REMBRANDT,
};

struct acp_card_drvdata {
	unsigned int hs_cpu_id;
	unsigned int amp_cpu_id;
	unsigned int dmic_cpu_id;
	unsigned int hs_codec_id;
	unsigned int amp_codec_id;
	unsigned int dmic_codec_id;
	unsigned int dai_fmt;
	unsigned int platform;
	struct clk *wclk;
	struct clk *bclk;
<<<<<<< HEAD
=======
	bool soc_mclk;
>>>>>>> 7365df19
};

int acp_sofdsp_dai_links_create(struct snd_soc_card *card);
int acp_legacy_dai_links_create(struct snd_soc_card *card);

#endif<|MERGE_RESOLUTION|>--- conflicted
+++ resolved
@@ -57,10 +57,7 @@
 	unsigned int platform;
 	struct clk *wclk;
 	struct clk *bclk;
-<<<<<<< HEAD
-=======
 	bool soc_mclk;
->>>>>>> 7365df19
 };
 
 int acp_sofdsp_dai_links_create(struct snd_soc_card *card);
