/*
 * Copyright (c) 2004 Mellanox Technologies Ltd.  All rights reserved.
 * Copyright (c) 2004 Infinicon Corporation.  All rights reserved.
 * Copyright (c) 2004 Intel Corporation.  All rights reserved.
 * Copyright (c) 2004 Topspin Corporation.  All rights reserved.
 * Copyright (c) 2004 Voltaire Corporation.  All rights reserved.
 * Copyright (c) 2005 Sun Microsystems, Inc. All rights reserved.
 * Copyright (c) 2005, 2006, 2007 Cisco Systems.  All rights reserved.
 *
 * This software is available to you under a choice of one of two
 * licenses.  You may choose to be licensed under the terms of the GNU
 * General Public License (GPL) Version 2, available from the file
 * COPYING in the main directory of this source tree, or the
 * OpenIB.org BSD license below:
 *
 *     Redistribution and use in source and binary forms, with or
 *     without modification, are permitted provided that the following
 *     conditions are met:
 *
 *      - Redistributions of source code must retain the above
 *        copyright notice, this list of conditions and the following
 *        disclaimer.
 *
 *      - Redistributions in binary form must reproduce the above
 *        copyright notice, this list of conditions and the following
 *        disclaimer in the documentation and/or other materials
 *        provided with the distribution.
 *
 * THE SOFTWARE IS PROVIDED "AS IS", WITHOUT WARRANTY OF ANY KIND,
 * EXPRESS OR IMPLIED, INCLUDING BUT NOT LIMITED TO THE WARRANTIES OF
 * MERCHANTABILITY, FITNESS FOR A PARTICULAR PURPOSE AND
 * NONINFRINGEMENT. IN NO EVENT SHALL THE AUTHORS OR COPYRIGHT HOLDERS
 * BE LIABLE FOR ANY CLAIM, DAMAGES OR OTHER LIABILITY, WHETHER IN AN
 * ACTION OF CONTRACT, TORT OR OTHERWISE, ARISING FROM, OUT OF OR IN
 * CONNECTION WITH THE SOFTWARE OR THE USE OR OTHER DEALINGS IN THE
 * SOFTWARE.
 */

#if !defined(IB_VERBS_H)
#define IB_VERBS_H

#include <linux/types.h>
#include <linux/device.h>
#include <linux/mm.h>
#include <linux/dma-mapping.h>
#include <linux/kref.h>
#include <linux/list.h>
#include <linux/rwsem.h>
#include <linux/scatterlist.h>
#include <linux/workqueue.h>
#include <linux/socket.h>
#include <linux/irq_poll.h>
#include <uapi/linux/if_ether.h>
#include <net/ipv6.h>
#include <net/ip.h>
#include <linux/string.h>
#include <linux/slab.h>
#include <linux/netdevice.h>

#include <linux/if_link.h>
#include <linux/atomic.h>
#include <linux/mmu_notifier.h>
#include <linux/uaccess.h>
#include <linux/cgroup_rdma.h>
#include <uapi/rdma/ib_user_verbs.h>

#define IB_FW_VERSION_NAME_MAX	ETHTOOL_FWVERS_LEN

extern struct workqueue_struct *ib_wq;
extern struct workqueue_struct *ib_comp_wq;

union ib_gid {
	u8	raw[16];
	struct {
		__be64	subnet_prefix;
		__be64	interface_id;
	} global;
};

extern union ib_gid zgid;

enum ib_gid_type {
	/* If link layer is Ethernet, this is RoCE V1 */
	IB_GID_TYPE_IB        = 0,
	IB_GID_TYPE_ROCE      = 0,
	IB_GID_TYPE_ROCE_UDP_ENCAP = 1,
	IB_GID_TYPE_SIZE
};

#define ROCE_V2_UDP_DPORT      4791
struct ib_gid_attr {
	enum ib_gid_type	gid_type;
	struct net_device	*ndev;
};

enum rdma_node_type {
	/* IB values map to NodeInfo:NodeType. */
	RDMA_NODE_IB_CA 	= 1,
	RDMA_NODE_IB_SWITCH,
	RDMA_NODE_IB_ROUTER,
	RDMA_NODE_RNIC,
	RDMA_NODE_USNIC,
	RDMA_NODE_USNIC_UDP,
};

enum {
	/* set the local administered indication */
	IB_SA_WELL_KNOWN_GUID	= BIT_ULL(57) | 2,
};

enum rdma_transport_type {
	RDMA_TRANSPORT_IB,
	RDMA_TRANSPORT_IWARP,
	RDMA_TRANSPORT_USNIC,
	RDMA_TRANSPORT_USNIC_UDP
};

enum rdma_protocol_type {
	RDMA_PROTOCOL_IB,
	RDMA_PROTOCOL_IBOE,
	RDMA_PROTOCOL_IWARP,
	RDMA_PROTOCOL_USNIC_UDP
};

__attribute_const__ enum rdma_transport_type
rdma_node_get_transport(enum rdma_node_type node_type);

enum rdma_network_type {
	RDMA_NETWORK_IB,
	RDMA_NETWORK_ROCE_V1 = RDMA_NETWORK_IB,
	RDMA_NETWORK_IPV4,
	RDMA_NETWORK_IPV6
};

static inline enum ib_gid_type ib_network_to_gid_type(enum rdma_network_type network_type)
{
	if (network_type == RDMA_NETWORK_IPV4 ||
	    network_type == RDMA_NETWORK_IPV6)
		return IB_GID_TYPE_ROCE_UDP_ENCAP;

	/* IB_GID_TYPE_IB same as RDMA_NETWORK_ROCE_V1 */
	return IB_GID_TYPE_IB;
}

static inline enum rdma_network_type ib_gid_to_network_type(enum ib_gid_type gid_type,
							    union ib_gid *gid)
{
	if (gid_type == IB_GID_TYPE_IB)
		return RDMA_NETWORK_IB;

	if (ipv6_addr_v4mapped((struct in6_addr *)gid))
		return RDMA_NETWORK_IPV4;
	else
		return RDMA_NETWORK_IPV6;
}

enum rdma_link_layer {
	IB_LINK_LAYER_UNSPECIFIED,
	IB_LINK_LAYER_INFINIBAND,
	IB_LINK_LAYER_ETHERNET,
};

enum ib_device_cap_flags {
	IB_DEVICE_RESIZE_MAX_WR			= (1 << 0),
	IB_DEVICE_BAD_PKEY_CNTR			= (1 << 1),
	IB_DEVICE_BAD_QKEY_CNTR			= (1 << 2),
	IB_DEVICE_RAW_MULTI			= (1 << 3),
	IB_DEVICE_AUTO_PATH_MIG			= (1 << 4),
	IB_DEVICE_CHANGE_PHY_PORT		= (1 << 5),
	IB_DEVICE_UD_AV_PORT_ENFORCE		= (1 << 6),
	IB_DEVICE_CURR_QP_STATE_MOD		= (1 << 7),
	IB_DEVICE_SHUTDOWN_PORT			= (1 << 8),
	IB_DEVICE_INIT_TYPE			= (1 << 9),
	IB_DEVICE_PORT_ACTIVE_EVENT		= (1 << 10),
	IB_DEVICE_SYS_IMAGE_GUID		= (1 << 11),
	IB_DEVICE_RC_RNR_NAK_GEN		= (1 << 12),
	IB_DEVICE_SRQ_RESIZE			= (1 << 13),
	IB_DEVICE_N_NOTIFY_CQ			= (1 << 14),

	/*
	 * This device supports a per-device lkey or stag that can be
	 * used without performing a memory registration for the local
	 * memory.  Note that ULPs should never check this flag, but
	 * instead of use the local_dma_lkey flag in the ib_pd structure,
	 * which will always contain a usable lkey.
	 */
	IB_DEVICE_LOCAL_DMA_LKEY		= (1 << 15),
	IB_DEVICE_RESERVED /* old SEND_W_INV */	= (1 << 16),
	IB_DEVICE_MEM_WINDOW			= (1 << 17),
	/*
	 * Devices should set IB_DEVICE_UD_IP_SUM if they support
	 * insertion of UDP and TCP checksum on outgoing UD IPoIB
	 * messages and can verify the validity of checksum for
	 * incoming messages.  Setting this flag implies that the
	 * IPoIB driver may set NETIF_F_IP_CSUM for datagram mode.
	 */
	IB_DEVICE_UD_IP_CSUM			= (1 << 18),
	IB_DEVICE_UD_TSO			= (1 << 19),
	IB_DEVICE_XRC				= (1 << 20),

	/*
	 * This device supports the IB "base memory management extension",
	 * which includes support for fast registrations (IB_WR_REG_MR,
	 * IB_WR_LOCAL_INV and IB_WR_SEND_WITH_INV verbs).  This flag should
	 * also be set by any iWarp device which must support FRs to comply
	 * to the iWarp verbs spec.  iWarp devices also support the
	 * IB_WR_RDMA_READ_WITH_INV verb for RDMA READs that invalidate the
	 * stag.
	 */
	IB_DEVICE_MEM_MGT_EXTENSIONS		= (1 << 21),
	IB_DEVICE_BLOCK_MULTICAST_LOOPBACK	= (1 << 22),
	IB_DEVICE_MEM_WINDOW_TYPE_2A		= (1 << 23),
	IB_DEVICE_MEM_WINDOW_TYPE_2B		= (1 << 24),
	IB_DEVICE_RC_IP_CSUM			= (1 << 25),
	/* Deprecated. Please use IB_RAW_PACKET_CAP_IP_CSUM. */
	IB_DEVICE_RAW_IP_CSUM			= (1 << 26),
	/*
	 * Devices should set IB_DEVICE_CROSS_CHANNEL if they
	 * support execution of WQEs that involve synchronization
	 * of I/O operations with single completion queue managed
	 * by hardware.
	 */
	IB_DEVICE_CROSS_CHANNEL		= (1 << 27),
	IB_DEVICE_MANAGED_FLOW_STEERING		= (1 << 29),
	IB_DEVICE_SIGNATURE_HANDOVER		= (1 << 30),
	IB_DEVICE_ON_DEMAND_PAGING		= (1ULL << 31),
	IB_DEVICE_SG_GAPS_REG			= (1ULL << 32),
	IB_DEVICE_VIRTUAL_FUNCTION		= (1ULL << 33),
	/* Deprecated. Please use IB_RAW_PACKET_CAP_SCATTER_FCS. */
	IB_DEVICE_RAW_SCATTER_FCS		= (1ULL << 34),
	IB_DEVICE_RDMA_NETDEV_OPA_VNIC		= (1ULL << 35),
};

enum ib_signature_prot_cap {
	IB_PROT_T10DIF_TYPE_1 = 1,
	IB_PROT_T10DIF_TYPE_2 = 1 << 1,
	IB_PROT_T10DIF_TYPE_3 = 1 << 2,
};

enum ib_signature_guard_cap {
	IB_GUARD_T10DIF_CRC	= 1,
	IB_GUARD_T10DIF_CSUM	= 1 << 1,
};

enum ib_atomic_cap {
	IB_ATOMIC_NONE,
	IB_ATOMIC_HCA,
	IB_ATOMIC_GLOB
};

enum ib_odp_general_cap_bits {
	IB_ODP_SUPPORT		= 1 << 0,
	IB_ODP_SUPPORT_IMPLICIT = 1 << 1,
};

enum ib_odp_transport_cap_bits {
	IB_ODP_SUPPORT_SEND	= 1 << 0,
	IB_ODP_SUPPORT_RECV	= 1 << 1,
	IB_ODP_SUPPORT_WRITE	= 1 << 2,
	IB_ODP_SUPPORT_READ	= 1 << 3,
	IB_ODP_SUPPORT_ATOMIC	= 1 << 4,
};

struct ib_odp_caps {
	uint64_t general_caps;
	struct {
		uint32_t  rc_odp_caps;
		uint32_t  uc_odp_caps;
		uint32_t  ud_odp_caps;
	} per_transport_caps;
};

struct ib_rss_caps {
	/* Corresponding bit will be set if qp type from
	 * 'enum ib_qp_type' is supported, e.g.
	 * supported_qpts |= 1 << IB_QPT_UD
	 */
	u32 supported_qpts;
	u32 max_rwq_indirection_tables;
	u32 max_rwq_indirection_table_size;
};

enum ib_cq_creation_flags {
	IB_CQ_FLAGS_TIMESTAMP_COMPLETION   = 1 << 0,
	IB_CQ_FLAGS_IGNORE_OVERRUN	   = 1 << 1,
};

struct ib_cq_init_attr {
	unsigned int	cqe;
	int		comp_vector;
	u32		flags;
};

struct ib_device_attr {
	u64			fw_ver;
	__be64			sys_image_guid;
	u64			max_mr_size;
	u64			page_size_cap;
	u32			vendor_id;
	u32			vendor_part_id;
	u32			hw_ver;
	int			max_qp;
	int			max_qp_wr;
	u64			device_cap_flags;
	int			max_sge;
	int			max_sge_rd;
	int			max_cq;
	int			max_cqe;
	int			max_mr;
	int			max_pd;
	int			max_qp_rd_atom;
	int			max_ee_rd_atom;
	int			max_res_rd_atom;
	int			max_qp_init_rd_atom;
	int			max_ee_init_rd_atom;
	enum ib_atomic_cap	atomic_cap;
	enum ib_atomic_cap	masked_atomic_cap;
	int			max_ee;
	int			max_rdd;
	int			max_mw;
	int			max_raw_ipv6_qp;
	int			max_raw_ethy_qp;
	int			max_mcast_grp;
	int			max_mcast_qp_attach;
	int			max_total_mcast_qp_attach;
	int			max_ah;
	int			max_fmr;
	int			max_map_per_fmr;
	int			max_srq;
	int			max_srq_wr;
	int			max_srq_sge;
	unsigned int		max_fast_reg_page_list_len;
	u16			max_pkeys;
	u8			local_ca_ack_delay;
	int			sig_prot_cap;
	int			sig_guard_cap;
	struct ib_odp_caps	odp_caps;
	uint64_t		timestamp_mask;
	uint64_t		hca_core_clock; /* in KHZ */
	struct ib_rss_caps	rss_caps;
	u32			max_wq_type_rq;
	u32			raw_packet_caps; /* Use ib_raw_packet_caps enum */
};

enum ib_mtu {
	IB_MTU_256  = 1,
	IB_MTU_512  = 2,
	IB_MTU_1024 = 3,
	IB_MTU_2048 = 4,
	IB_MTU_4096 = 5
};

static inline int ib_mtu_enum_to_int(enum ib_mtu mtu)
{
	switch (mtu) {
	case IB_MTU_256:  return  256;
	case IB_MTU_512:  return  512;
	case IB_MTU_1024: return 1024;
	case IB_MTU_2048: return 2048;
	case IB_MTU_4096: return 4096;
	default: 	  return -1;
	}
}

static inline enum ib_mtu ib_mtu_int_to_enum(int mtu)
{
	if (mtu >= 4096)
		return IB_MTU_4096;
	else if (mtu >= 2048)
		return IB_MTU_2048;
	else if (mtu >= 1024)
		return IB_MTU_1024;
	else if (mtu >= 512)
		return IB_MTU_512;
	else
		return IB_MTU_256;
}

enum ib_port_state {
	IB_PORT_NOP		= 0,
	IB_PORT_DOWN		= 1,
	IB_PORT_INIT		= 2,
	IB_PORT_ARMED		= 3,
	IB_PORT_ACTIVE		= 4,
	IB_PORT_ACTIVE_DEFER	= 5
};

enum ib_port_cap_flags {
	IB_PORT_SM				= 1 <<  1,
	IB_PORT_NOTICE_SUP			= 1 <<  2,
	IB_PORT_TRAP_SUP			= 1 <<  3,
	IB_PORT_OPT_IPD_SUP                     = 1 <<  4,
	IB_PORT_AUTO_MIGR_SUP			= 1 <<  5,
	IB_PORT_SL_MAP_SUP			= 1 <<  6,
	IB_PORT_MKEY_NVRAM			= 1 <<  7,
	IB_PORT_PKEY_NVRAM			= 1 <<  8,
	IB_PORT_LED_INFO_SUP			= 1 <<  9,
	IB_PORT_SM_DISABLED			= 1 << 10,
	IB_PORT_SYS_IMAGE_GUID_SUP		= 1 << 11,
	IB_PORT_PKEY_SW_EXT_PORT_TRAP_SUP	= 1 << 12,
	IB_PORT_EXTENDED_SPEEDS_SUP             = 1 << 14,
	IB_PORT_CM_SUP				= 1 << 16,
	IB_PORT_SNMP_TUNNEL_SUP			= 1 << 17,
	IB_PORT_REINIT_SUP			= 1 << 18,
	IB_PORT_DEVICE_MGMT_SUP			= 1 << 19,
	IB_PORT_VENDOR_CLASS_SUP		= 1 << 20,
	IB_PORT_DR_NOTICE_SUP			= 1 << 21,
	IB_PORT_CAP_MASK_NOTICE_SUP		= 1 << 22,
	IB_PORT_BOOT_MGMT_SUP			= 1 << 23,
	IB_PORT_LINK_LATENCY_SUP		= 1 << 24,
	IB_PORT_CLIENT_REG_SUP			= 1 << 25,
	IB_PORT_IP_BASED_GIDS			= 1 << 26,
};

enum ib_port_width {
	IB_WIDTH_1X	= 1,
	IB_WIDTH_4X	= 2,
	IB_WIDTH_8X	= 4,
	IB_WIDTH_12X	= 8
};

static inline int ib_width_enum_to_int(enum ib_port_width width)
{
	switch (width) {
	case IB_WIDTH_1X:  return  1;
	case IB_WIDTH_4X:  return  4;
	case IB_WIDTH_8X:  return  8;
	case IB_WIDTH_12X: return 12;
	default: 	  return -1;
	}
}

enum ib_port_speed {
	IB_SPEED_SDR	= 1,
	IB_SPEED_DDR	= 2,
	IB_SPEED_QDR	= 4,
	IB_SPEED_FDR10	= 8,
	IB_SPEED_FDR	= 16,
	IB_SPEED_EDR	= 32,
	IB_SPEED_HDR	= 64
};

/**
 * struct rdma_hw_stats
 * @timestamp - Used by the core code to track when the last update was
 * @lifespan - Used by the core code to determine how old the counters
 *   should be before being updated again.  Stored in jiffies, defaults
 *   to 10 milliseconds, drivers can override the default be specifying
 *   their own value during their allocation routine.
 * @name - Array of pointers to static names used for the counters in
 *   directory.
 * @num_counters - How many hardware counters there are.  If name is
 *   shorter than this number, a kernel oops will result.  Driver authors
 *   are encouraged to leave BUILD_BUG_ON(ARRAY_SIZE(@name) < num_counters)
 *   in their code to prevent this.
 * @value - Array of u64 counters that are accessed by the sysfs code and
 *   filled in by the drivers get_stats routine
 */
struct rdma_hw_stats {
	unsigned long	timestamp;
	unsigned long	lifespan;
	const char * const *names;
	int		num_counters;
	u64		value[];
};

#define RDMA_HW_STATS_DEFAULT_LIFESPAN 10
/**
 * rdma_alloc_hw_stats_struct - Helper function to allocate dynamic struct
 *   for drivers.
 * @names - Array of static const char *
 * @num_counters - How many elements in array
 * @lifespan - How many milliseconds between updates
 */
static inline struct rdma_hw_stats *rdma_alloc_hw_stats_struct(
		const char * const *names, int num_counters,
		unsigned long lifespan)
{
	struct rdma_hw_stats *stats;

	stats = kzalloc(sizeof(*stats) + num_counters * sizeof(u64),
			GFP_KERNEL);
	if (!stats)
		return NULL;
	stats->names = names;
	stats->num_counters = num_counters;
	stats->lifespan = msecs_to_jiffies(lifespan);

	return stats;
}


/* Define bits for the various functionality this port needs to be supported by
 * the core.
 */
/* Management                           0x00000FFF */
#define RDMA_CORE_CAP_IB_MAD            0x00000001
#define RDMA_CORE_CAP_IB_SMI            0x00000002
#define RDMA_CORE_CAP_IB_CM             0x00000004
#define RDMA_CORE_CAP_IW_CM             0x00000008
#define RDMA_CORE_CAP_IB_SA             0x00000010
#define RDMA_CORE_CAP_OPA_MAD           0x00000020

/* Address format                       0x000FF000 */
#define RDMA_CORE_CAP_AF_IB             0x00001000
#define RDMA_CORE_CAP_ETH_AH            0x00002000
#define RDMA_CORE_CAP_OPA_AH            0x00004000

/* Protocol                             0xFFF00000 */
#define RDMA_CORE_CAP_PROT_IB           0x00100000
#define RDMA_CORE_CAP_PROT_ROCE         0x00200000
#define RDMA_CORE_CAP_PROT_IWARP        0x00400000
#define RDMA_CORE_CAP_PROT_ROCE_UDP_ENCAP 0x00800000
#define RDMA_CORE_CAP_PROT_RAW_PACKET   0x01000000
#define RDMA_CORE_CAP_PROT_USNIC        0x02000000

#define RDMA_CORE_PORT_IBA_IB          (RDMA_CORE_CAP_PROT_IB  \
					| RDMA_CORE_CAP_IB_MAD \
					| RDMA_CORE_CAP_IB_SMI \
					| RDMA_CORE_CAP_IB_CM  \
					| RDMA_CORE_CAP_IB_SA  \
					| RDMA_CORE_CAP_AF_IB)
#define RDMA_CORE_PORT_IBA_ROCE        (RDMA_CORE_CAP_PROT_ROCE \
					| RDMA_CORE_CAP_IB_MAD  \
					| RDMA_CORE_CAP_IB_CM   \
					| RDMA_CORE_CAP_AF_IB   \
					| RDMA_CORE_CAP_ETH_AH)
#define RDMA_CORE_PORT_IBA_ROCE_UDP_ENCAP			\
					(RDMA_CORE_CAP_PROT_ROCE_UDP_ENCAP \
					| RDMA_CORE_CAP_IB_MAD  \
					| RDMA_CORE_CAP_IB_CM   \
					| RDMA_CORE_CAP_AF_IB   \
					| RDMA_CORE_CAP_ETH_AH)
#define RDMA_CORE_PORT_IWARP           (RDMA_CORE_CAP_PROT_IWARP \
					| RDMA_CORE_CAP_IW_CM)
#define RDMA_CORE_PORT_INTEL_OPA       (RDMA_CORE_PORT_IBA_IB  \
					| RDMA_CORE_CAP_OPA_MAD)

#define RDMA_CORE_PORT_RAW_PACKET	(RDMA_CORE_CAP_PROT_RAW_PACKET)

#define RDMA_CORE_PORT_USNIC		(RDMA_CORE_CAP_PROT_USNIC)

struct ib_port_attr {
	u64			subnet_prefix;
	enum ib_port_state	state;
	enum ib_mtu		max_mtu;
	enum ib_mtu		active_mtu;
	int			gid_tbl_len;
	u32			port_cap_flags;
	u32			max_msg_sz;
	u32			bad_pkey_cntr;
	u32			qkey_viol_cntr;
	u16			pkey_tbl_len;
	u32			sm_lid;
	u32			lid;
	u8			lmc;
	u8			max_vl_num;
	u8			sm_sl;
	u8			subnet_timeout;
	u8			init_type_reply;
	u8			active_width;
	u8			active_speed;
	u8                      phys_state;
	bool			grh_required;
};

enum ib_device_modify_flags {
	IB_DEVICE_MODIFY_SYS_IMAGE_GUID	= 1 << 0,
	IB_DEVICE_MODIFY_NODE_DESC	= 1 << 1
};

#define IB_DEVICE_NODE_DESC_MAX 64

struct ib_device_modify {
	u64	sys_image_guid;
	char	node_desc[IB_DEVICE_NODE_DESC_MAX];
};

enum ib_port_modify_flags {
	IB_PORT_SHUTDOWN		= 1,
	IB_PORT_INIT_TYPE		= (1<<2),
	IB_PORT_RESET_QKEY_CNTR		= (1<<3),
	IB_PORT_OPA_MASK_CHG		= (1<<4)
};

struct ib_port_modify {
	u32	set_port_cap_mask;
	u32	clr_port_cap_mask;
	u8	init_type;
};

enum ib_event_type {
	IB_EVENT_CQ_ERR,
	IB_EVENT_QP_FATAL,
	IB_EVENT_QP_REQ_ERR,
	IB_EVENT_QP_ACCESS_ERR,
	IB_EVENT_COMM_EST,
	IB_EVENT_SQ_DRAINED,
	IB_EVENT_PATH_MIG,
	IB_EVENT_PATH_MIG_ERR,
	IB_EVENT_DEVICE_FATAL,
	IB_EVENT_PORT_ACTIVE,
	IB_EVENT_PORT_ERR,
	IB_EVENT_LID_CHANGE,
	IB_EVENT_PKEY_CHANGE,
	IB_EVENT_SM_CHANGE,
	IB_EVENT_SRQ_ERR,
	IB_EVENT_SRQ_LIMIT_REACHED,
	IB_EVENT_QP_LAST_WQE_REACHED,
	IB_EVENT_CLIENT_REREGISTER,
	IB_EVENT_GID_CHANGE,
	IB_EVENT_WQ_FATAL,
};

const char *__attribute_const__ ib_event_msg(enum ib_event_type event);

struct ib_event {
	struct ib_device	*device;
	union {
		struct ib_cq	*cq;
		struct ib_qp	*qp;
		struct ib_srq	*srq;
		struct ib_wq	*wq;
		u8		port_num;
	} element;
	enum ib_event_type	event;
};

struct ib_event_handler {
	struct ib_device *device;
	void            (*handler)(struct ib_event_handler *, struct ib_event *);
	struct list_head  list;
};

#define INIT_IB_EVENT_HANDLER(_ptr, _device, _handler)		\
	do {							\
		(_ptr)->device  = _device;			\
		(_ptr)->handler = _handler;			\
		INIT_LIST_HEAD(&(_ptr)->list);			\
	} while (0)

struct ib_global_route {
	union ib_gid	dgid;
	u32		flow_label;
	u8		sgid_index;
	u8		hop_limit;
	u8		traffic_class;
};

struct ib_grh {
	__be32		version_tclass_flow;
	__be16		paylen;
	u8		next_hdr;
	u8		hop_limit;
	union ib_gid	sgid;
	union ib_gid	dgid;
};

union rdma_network_hdr {
	struct ib_grh ibgrh;
	struct {
		/* The IB spec states that if it's IPv4, the header
		 * is located in the last 20 bytes of the header.
		 */
		u8		reserved[20];
		struct iphdr	roce4grh;
	};
};

#define IB_QPN_MASK		0xFFFFFF

enum {
	IB_MULTICAST_QPN = 0xffffff
};

#define IB_LID_PERMISSIVE	cpu_to_be16(0xFFFF)
#define IB_MULTICAST_LID_BASE	cpu_to_be16(0xC000)

enum ib_ah_flags {
	IB_AH_GRH	= 1
};

enum ib_rate {
	IB_RATE_PORT_CURRENT = 0,
	IB_RATE_2_5_GBPS = 2,
	IB_RATE_5_GBPS   = 5,
	IB_RATE_10_GBPS  = 3,
	IB_RATE_20_GBPS  = 6,
	IB_RATE_30_GBPS  = 4,
	IB_RATE_40_GBPS  = 7,
	IB_RATE_60_GBPS  = 8,
	IB_RATE_80_GBPS  = 9,
	IB_RATE_120_GBPS = 10,
	IB_RATE_14_GBPS  = 11,
	IB_RATE_56_GBPS  = 12,
	IB_RATE_112_GBPS = 13,
	IB_RATE_168_GBPS = 14,
	IB_RATE_25_GBPS  = 15,
	IB_RATE_100_GBPS = 16,
	IB_RATE_200_GBPS = 17,
	IB_RATE_300_GBPS = 18
};

/**
 * ib_rate_to_mult - Convert the IB rate enum to a multiple of the
 * base rate of 2.5 Gbit/sec.  For example, IB_RATE_5_GBPS will be
 * converted to 2, since 5 Gbit/sec is 2 * 2.5 Gbit/sec.
 * @rate: rate to convert.
 */
__attribute_const__ int ib_rate_to_mult(enum ib_rate rate);

/**
 * ib_rate_to_mbps - Convert the IB rate enum to Mbps.
 * For example, IB_RATE_2_5_GBPS will be converted to 2500.
 * @rate: rate to convert.
 */
__attribute_const__ int ib_rate_to_mbps(enum ib_rate rate);


/**
 * enum ib_mr_type - memory region type
 * @IB_MR_TYPE_MEM_REG:       memory region that is used for
 *                            normal registration
 * @IB_MR_TYPE_SIGNATURE:     memory region that is used for
 *                            signature operations (data-integrity
 *                            capable regions)
 * @IB_MR_TYPE_SG_GAPS:       memory region that is capable to
 *                            register any arbitrary sg lists (without
 *                            the normal mr constraints - see
 *                            ib_map_mr_sg)
 */
enum ib_mr_type {
	IB_MR_TYPE_MEM_REG,
	IB_MR_TYPE_SIGNATURE,
	IB_MR_TYPE_SG_GAPS,
};

/**
 * Signature types
 * IB_SIG_TYPE_NONE: Unprotected.
 * IB_SIG_TYPE_T10_DIF: Type T10-DIF
 */
enum ib_signature_type {
	IB_SIG_TYPE_NONE,
	IB_SIG_TYPE_T10_DIF,
};

/**
 * Signature T10-DIF block-guard types
 * IB_T10DIF_CRC: Corresponds to T10-PI mandated CRC checksum rules.
 * IB_T10DIF_CSUM: Corresponds to IP checksum rules.
 */
enum ib_t10_dif_bg_type {
	IB_T10DIF_CRC,
	IB_T10DIF_CSUM
};

/**
 * struct ib_t10_dif_domain - Parameters specific for T10-DIF
 *     domain.
 * @bg_type: T10-DIF block guard type (CRC|CSUM)
 * @pi_interval: protection information interval.
 * @bg: seed of guard computation.
 * @app_tag: application tag of guard block
 * @ref_tag: initial guard block reference tag.
 * @ref_remap: Indicate wethear the reftag increments each block
 * @app_escape: Indicate to skip block check if apptag=0xffff
 * @ref_escape: Indicate to skip block check if reftag=0xffffffff
 * @apptag_check_mask: check bitmask of application tag.
 */
struct ib_t10_dif_domain {
	enum ib_t10_dif_bg_type bg_type;
	u16			pi_interval;
	u16			bg;
	u16			app_tag;
	u32			ref_tag;
	bool			ref_remap;
	bool			app_escape;
	bool			ref_escape;
	u16			apptag_check_mask;
};

/**
 * struct ib_sig_domain - Parameters for signature domain
 * @sig_type: specific signauture type
 * @sig: union of all signature domain attributes that may
 *     be used to set domain layout.
 */
struct ib_sig_domain {
	enum ib_signature_type sig_type;
	union {
		struct ib_t10_dif_domain dif;
	} sig;
};

/**
 * struct ib_sig_attrs - Parameters for signature handover operation
 * @check_mask: bitmask for signature byte check (8 bytes)
 * @mem: memory domain layout desciptor.
 * @wire: wire domain layout desciptor.
 */
struct ib_sig_attrs {
	u8			check_mask;
	struct ib_sig_domain	mem;
	struct ib_sig_domain	wire;
};

enum ib_sig_err_type {
	IB_SIG_BAD_GUARD,
	IB_SIG_BAD_REFTAG,
	IB_SIG_BAD_APPTAG,
};

/**
 * struct ib_sig_err - signature error descriptor
 */
struct ib_sig_err {
	enum ib_sig_err_type	err_type;
	u32			expected;
	u32			actual;
	u64			sig_err_offset;
	u32			key;
};

enum ib_mr_status_check {
	IB_MR_CHECK_SIG_STATUS = 1,
};

/**
 * struct ib_mr_status - Memory region status container
 *
 * @fail_status: Bitmask of MR checks status. For each
 *     failed check a corresponding status bit is set.
 * @sig_err: Additional info for IB_MR_CEHCK_SIG_STATUS
 *     failure.
 */
struct ib_mr_status {
	u32		    fail_status;
	struct ib_sig_err   sig_err;
};

/**
 * mult_to_ib_rate - Convert a multiple of 2.5 Gbit/sec to an IB rate
 * enum.
 * @mult: multiple to convert.
 */
__attribute_const__ enum ib_rate mult_to_ib_rate(int mult);

enum rdma_ah_attr_type {
	RDMA_AH_ATTR_TYPE_IB,
	RDMA_AH_ATTR_TYPE_ROCE,
	RDMA_AH_ATTR_TYPE_OPA,
};

struct ib_ah_attr {
	u16			dlid;
	u8			src_path_bits;
};

struct roce_ah_attr {
	u8			dmac[ETH_ALEN];
};

struct opa_ah_attr {
	u32			dlid;
	u8			src_path_bits;
};

struct rdma_ah_attr {
	struct ib_global_route	grh;
	u8			sl;
	u8			static_rate;
	u8			port_num;
	u8			ah_flags;
	enum rdma_ah_attr_type type;
	union {
		struct ib_ah_attr ib;
		struct roce_ah_attr roce;
		struct opa_ah_attr opa;
	};
};

enum ib_wc_status {
	IB_WC_SUCCESS,
	IB_WC_LOC_LEN_ERR,
	IB_WC_LOC_QP_OP_ERR,
	IB_WC_LOC_EEC_OP_ERR,
	IB_WC_LOC_PROT_ERR,
	IB_WC_WR_FLUSH_ERR,
	IB_WC_MW_BIND_ERR,
	IB_WC_BAD_RESP_ERR,
	IB_WC_LOC_ACCESS_ERR,
	IB_WC_REM_INV_REQ_ERR,
	IB_WC_REM_ACCESS_ERR,
	IB_WC_REM_OP_ERR,
	IB_WC_RETRY_EXC_ERR,
	IB_WC_RNR_RETRY_EXC_ERR,
	IB_WC_LOC_RDD_VIOL_ERR,
	IB_WC_REM_INV_RD_REQ_ERR,
	IB_WC_REM_ABORT_ERR,
	IB_WC_INV_EECN_ERR,
	IB_WC_INV_EEC_STATE_ERR,
	IB_WC_FATAL_ERR,
	IB_WC_RESP_TIMEOUT_ERR,
	IB_WC_GENERAL_ERR
};

const char *__attribute_const__ ib_wc_status_msg(enum ib_wc_status status);

enum ib_wc_opcode {
	IB_WC_SEND,
	IB_WC_RDMA_WRITE,
	IB_WC_RDMA_READ,
	IB_WC_COMP_SWAP,
	IB_WC_FETCH_ADD,
	IB_WC_LSO,
	IB_WC_LOCAL_INV,
	IB_WC_REG_MR,
	IB_WC_MASKED_COMP_SWAP,
	IB_WC_MASKED_FETCH_ADD,
/*
 * Set value of IB_WC_RECV so consumers can test if a completion is a
 * receive by testing (opcode & IB_WC_RECV).
 */
	IB_WC_RECV			= 1 << 7,
	IB_WC_RECV_RDMA_WITH_IMM
};

enum ib_wc_flags {
	IB_WC_GRH		= 1,
	IB_WC_WITH_IMM		= (1<<1),
	IB_WC_WITH_INVALIDATE	= (1<<2),
	IB_WC_IP_CSUM_OK	= (1<<3),
	IB_WC_WITH_SMAC		= (1<<4),
	IB_WC_WITH_VLAN		= (1<<5),
	IB_WC_WITH_NETWORK_HDR_TYPE	= (1<<6),
};

struct ib_wc {
	union {
		u64		wr_id;
		struct ib_cqe	*wr_cqe;
	};
	enum ib_wc_status	status;
	enum ib_wc_opcode	opcode;
	u32			vendor_err;
	u32			byte_len;
	struct ib_qp	       *qp;
	union {
		__be32		imm_data;
		u32		invalidate_rkey;
	} ex;
	u32			src_qp;
	int			wc_flags;
	u16			pkey_index;
	u32			slid;
	u8			sl;
	u8			dlid_path_bits;
	u8			port_num;	/* valid only for DR SMPs on switches */
	u8			smac[ETH_ALEN];
	u16			vlan_id;
	u8			network_hdr_type;
};

enum ib_cq_notify_flags {
	IB_CQ_SOLICITED			= 1 << 0,
	IB_CQ_NEXT_COMP			= 1 << 1,
	IB_CQ_SOLICITED_MASK		= IB_CQ_SOLICITED | IB_CQ_NEXT_COMP,
	IB_CQ_REPORT_MISSED_EVENTS	= 1 << 2,
};

enum ib_srq_type {
	IB_SRQT_BASIC,
	IB_SRQT_XRC
};

enum ib_srq_attr_mask {
	IB_SRQ_MAX_WR	= 1 << 0,
	IB_SRQ_LIMIT	= 1 << 1,
};

struct ib_srq_attr {
	u32	max_wr;
	u32	max_sge;
	u32	srq_limit;
};

struct ib_srq_init_attr {
	void		      (*event_handler)(struct ib_event *, void *);
	void		       *srq_context;
	struct ib_srq_attr	attr;
	enum ib_srq_type	srq_type;

	union {
		struct {
			struct ib_xrcd *xrcd;
			struct ib_cq   *cq;
		} xrc;
	} ext;
};

struct ib_qp_cap {
	u32	max_send_wr;
	u32	max_recv_wr;
	u32	max_send_sge;
	u32	max_recv_sge;
	u32	max_inline_data;

	/*
	 * Maximum number of rdma_rw_ctx structures in flight at a time.
	 * ib_create_qp() will calculate the right amount of neededed WRs
	 * and MRs based on this.
	 */
	u32	max_rdma_ctxs;
};

enum ib_sig_type {
	IB_SIGNAL_ALL_WR,
	IB_SIGNAL_REQ_WR
};

enum ib_qp_type {
	/*
	 * IB_QPT_SMI and IB_QPT_GSI have to be the first two entries
	 * here (and in that order) since the MAD layer uses them as
	 * indices into a 2-entry table.
	 */
	IB_QPT_SMI,
	IB_QPT_GSI,

	IB_QPT_RC,
	IB_QPT_UC,
	IB_QPT_UD,
	IB_QPT_RAW_IPV6,
	IB_QPT_RAW_ETHERTYPE,
	IB_QPT_RAW_PACKET = 8,
	IB_QPT_XRC_INI = 9,
	IB_QPT_XRC_TGT,
	IB_QPT_MAX,
	/* Reserve a range for qp types internal to the low level driver.
	 * These qp types will not be visible at the IB core layer, so the
	 * IB_QPT_MAX usages should not be affected in the core layer
	 */
	IB_QPT_RESERVED1 = 0x1000,
	IB_QPT_RESERVED2,
	IB_QPT_RESERVED3,
	IB_QPT_RESERVED4,
	IB_QPT_RESERVED5,
	IB_QPT_RESERVED6,
	IB_QPT_RESERVED7,
	IB_QPT_RESERVED8,
	IB_QPT_RESERVED9,
	IB_QPT_RESERVED10,
};

enum ib_qp_create_flags {
	IB_QP_CREATE_IPOIB_UD_LSO		= 1 << 0,
	IB_QP_CREATE_BLOCK_MULTICAST_LOOPBACK	= 1 << 1,
	IB_QP_CREATE_CROSS_CHANNEL              = 1 << 2,
	IB_QP_CREATE_MANAGED_SEND               = 1 << 3,
	IB_QP_CREATE_MANAGED_RECV               = 1 << 4,
	IB_QP_CREATE_NETIF_QP			= 1 << 5,
	IB_QP_CREATE_SIGNATURE_EN		= 1 << 6,
	/* FREE					= 1 << 7, */
	IB_QP_CREATE_SCATTER_FCS		= 1 << 8,
	IB_QP_CREATE_CVLAN_STRIPPING		= 1 << 9,
	IB_QP_CREATE_SOURCE_QPN			= 1 << 10,
	/* reserve bits 26-31 for low level drivers' internal use */
	IB_QP_CREATE_RESERVED_START		= 1 << 26,
	IB_QP_CREATE_RESERVED_END		= 1 << 31,
};

/*
 * Note: users may not call ib_close_qp or ib_destroy_qp from the event_handler
 * callback to destroy the passed in QP.
 */

struct ib_qp_init_attr {
	void                  (*event_handler)(struct ib_event *, void *);
	void		       *qp_context;
	struct ib_cq	       *send_cq;
	struct ib_cq	       *recv_cq;
	struct ib_srq	       *srq;
	struct ib_xrcd	       *xrcd;     /* XRC TGT QPs only */
	struct ib_qp_cap	cap;
	enum ib_sig_type	sq_sig_type;
	enum ib_qp_type		qp_type;
	enum ib_qp_create_flags	create_flags;

	/*
	 * Only needed for special QP types, or when using the RW API.
	 */
	u8			port_num;
	struct ib_rwq_ind_table *rwq_ind_tbl;
	u32			source_qpn;
};

struct ib_qp_open_attr {
	void                  (*event_handler)(struct ib_event *, void *);
	void		       *qp_context;
	u32			qp_num;
	enum ib_qp_type		qp_type;
};

enum ib_rnr_timeout {
	IB_RNR_TIMER_655_36 =  0,
	IB_RNR_TIMER_000_01 =  1,
	IB_RNR_TIMER_000_02 =  2,
	IB_RNR_TIMER_000_03 =  3,
	IB_RNR_TIMER_000_04 =  4,
	IB_RNR_TIMER_000_06 =  5,
	IB_RNR_TIMER_000_08 =  6,
	IB_RNR_TIMER_000_12 =  7,
	IB_RNR_TIMER_000_16 =  8,
	IB_RNR_TIMER_000_24 =  9,
	IB_RNR_TIMER_000_32 = 10,
	IB_RNR_TIMER_000_48 = 11,
	IB_RNR_TIMER_000_64 = 12,
	IB_RNR_TIMER_000_96 = 13,
	IB_RNR_TIMER_001_28 = 14,
	IB_RNR_TIMER_001_92 = 15,
	IB_RNR_TIMER_002_56 = 16,
	IB_RNR_TIMER_003_84 = 17,
	IB_RNR_TIMER_005_12 = 18,
	IB_RNR_TIMER_007_68 = 19,
	IB_RNR_TIMER_010_24 = 20,
	IB_RNR_TIMER_015_36 = 21,
	IB_RNR_TIMER_020_48 = 22,
	IB_RNR_TIMER_030_72 = 23,
	IB_RNR_TIMER_040_96 = 24,
	IB_RNR_TIMER_061_44 = 25,
	IB_RNR_TIMER_081_92 = 26,
	IB_RNR_TIMER_122_88 = 27,
	IB_RNR_TIMER_163_84 = 28,
	IB_RNR_TIMER_245_76 = 29,
	IB_RNR_TIMER_327_68 = 30,
	IB_RNR_TIMER_491_52 = 31
};

enum ib_qp_attr_mask {
	IB_QP_STATE			= 1,
	IB_QP_CUR_STATE			= (1<<1),
	IB_QP_EN_SQD_ASYNC_NOTIFY	= (1<<2),
	IB_QP_ACCESS_FLAGS		= (1<<3),
	IB_QP_PKEY_INDEX		= (1<<4),
	IB_QP_PORT			= (1<<5),
	IB_QP_QKEY			= (1<<6),
	IB_QP_AV			= (1<<7),
	IB_QP_PATH_MTU			= (1<<8),
	IB_QP_TIMEOUT			= (1<<9),
	IB_QP_RETRY_CNT			= (1<<10),
	IB_QP_RNR_RETRY			= (1<<11),
	IB_QP_RQ_PSN			= (1<<12),
	IB_QP_MAX_QP_RD_ATOMIC		= (1<<13),
	IB_QP_ALT_PATH			= (1<<14),
	IB_QP_MIN_RNR_TIMER		= (1<<15),
	IB_QP_SQ_PSN			= (1<<16),
	IB_QP_MAX_DEST_RD_ATOMIC	= (1<<17),
	IB_QP_PATH_MIG_STATE		= (1<<18),
	IB_QP_CAP			= (1<<19),
	IB_QP_DEST_QPN			= (1<<20),
	IB_QP_RESERVED1			= (1<<21),
	IB_QP_RESERVED2			= (1<<22),
	IB_QP_RESERVED3			= (1<<23),
	IB_QP_RESERVED4			= (1<<24),
	IB_QP_RATE_LIMIT		= (1<<25),
};

enum ib_qp_state {
	IB_QPS_RESET,
	IB_QPS_INIT,
	IB_QPS_RTR,
	IB_QPS_RTS,
	IB_QPS_SQD,
	IB_QPS_SQE,
	IB_QPS_ERR
};

enum ib_mig_state {
	IB_MIG_MIGRATED,
	IB_MIG_REARM,
	IB_MIG_ARMED
};

enum ib_mw_type {
	IB_MW_TYPE_1 = 1,
	IB_MW_TYPE_2 = 2
};

struct ib_qp_attr {
	enum ib_qp_state	qp_state;
	enum ib_qp_state	cur_qp_state;
	enum ib_mtu		path_mtu;
	enum ib_mig_state	path_mig_state;
	u32			qkey;
	u32			rq_psn;
	u32			sq_psn;
	u32			dest_qp_num;
	int			qp_access_flags;
	struct ib_qp_cap	cap;
	struct rdma_ah_attr	ah_attr;
	struct rdma_ah_attr	alt_ah_attr;
	u16			pkey_index;
	u16			alt_pkey_index;
	u8			en_sqd_async_notify;
	u8			sq_draining;
	u8			max_rd_atomic;
	u8			max_dest_rd_atomic;
	u8			min_rnr_timer;
	u8			port_num;
	u8			timeout;
	u8			retry_cnt;
	u8			rnr_retry;
	u8			alt_port_num;
	u8			alt_timeout;
	u32			rate_limit;
};

enum ib_wr_opcode {
	IB_WR_RDMA_WRITE,
	IB_WR_RDMA_WRITE_WITH_IMM,
	IB_WR_SEND,
	IB_WR_SEND_WITH_IMM,
	IB_WR_RDMA_READ,
	IB_WR_ATOMIC_CMP_AND_SWP,
	IB_WR_ATOMIC_FETCH_AND_ADD,
	IB_WR_LSO,
	IB_WR_SEND_WITH_INV,
	IB_WR_RDMA_READ_WITH_INV,
	IB_WR_LOCAL_INV,
	IB_WR_REG_MR,
	IB_WR_MASKED_ATOMIC_CMP_AND_SWP,
	IB_WR_MASKED_ATOMIC_FETCH_AND_ADD,
	IB_WR_REG_SIG_MR,
	/* reserve values for low level drivers' internal use.
	 * These values will not be used at all in the ib core layer.
	 */
	IB_WR_RESERVED1 = 0xf0,
	IB_WR_RESERVED2,
	IB_WR_RESERVED3,
	IB_WR_RESERVED4,
	IB_WR_RESERVED5,
	IB_WR_RESERVED6,
	IB_WR_RESERVED7,
	IB_WR_RESERVED8,
	IB_WR_RESERVED9,
	IB_WR_RESERVED10,
};

enum ib_send_flags {
	IB_SEND_FENCE		= 1,
	IB_SEND_SIGNALED	= (1<<1),
	IB_SEND_SOLICITED	= (1<<2),
	IB_SEND_INLINE		= (1<<3),
	IB_SEND_IP_CSUM		= (1<<4),

	/* reserve bits 26-31 for low level drivers' internal use */
	IB_SEND_RESERVED_START	= (1 << 26),
	IB_SEND_RESERVED_END	= (1 << 31),
};

struct ib_sge {
	u64	addr;
	u32	length;
	u32	lkey;
};

struct ib_cqe {
	void (*done)(struct ib_cq *cq, struct ib_wc *wc);
};

struct ib_send_wr {
	struct ib_send_wr      *next;
	union {
		u64		wr_id;
		struct ib_cqe	*wr_cqe;
	};
	struct ib_sge	       *sg_list;
	int			num_sge;
	enum ib_wr_opcode	opcode;
	int			send_flags;
	union {
		__be32		imm_data;
		u32		invalidate_rkey;
	} ex;
};

struct ib_rdma_wr {
	struct ib_send_wr	wr;
	u64			remote_addr;
	u32			rkey;
};

static inline struct ib_rdma_wr *rdma_wr(struct ib_send_wr *wr)
{
	return container_of(wr, struct ib_rdma_wr, wr);
}

struct ib_atomic_wr {
	struct ib_send_wr	wr;
	u64			remote_addr;
	u64			compare_add;
	u64			swap;
	u64			compare_add_mask;
	u64			swap_mask;
	u32			rkey;
};

static inline struct ib_atomic_wr *atomic_wr(struct ib_send_wr *wr)
{
	return container_of(wr, struct ib_atomic_wr, wr);
}

struct ib_ud_wr {
	struct ib_send_wr	wr;
	struct ib_ah		*ah;
	void			*header;
	int			hlen;
	int			mss;
	u32			remote_qpn;
	u32			remote_qkey;
	u16			pkey_index; /* valid for GSI only */
	u8			port_num;   /* valid for DR SMPs on switch only */
};

static inline struct ib_ud_wr *ud_wr(struct ib_send_wr *wr)
{
	return container_of(wr, struct ib_ud_wr, wr);
}

struct ib_reg_wr {
	struct ib_send_wr	wr;
	struct ib_mr		*mr;
	u32			key;
	int			access;
};

static inline struct ib_reg_wr *reg_wr(struct ib_send_wr *wr)
{
	return container_of(wr, struct ib_reg_wr, wr);
}

struct ib_sig_handover_wr {
	struct ib_send_wr	wr;
	struct ib_sig_attrs    *sig_attrs;
	struct ib_mr	       *sig_mr;
	int			access_flags;
	struct ib_sge	       *prot;
};

static inline struct ib_sig_handover_wr *sig_handover_wr(struct ib_send_wr *wr)
{
	return container_of(wr, struct ib_sig_handover_wr, wr);
}

struct ib_recv_wr {
	struct ib_recv_wr      *next;
	union {
		u64		wr_id;
		struct ib_cqe	*wr_cqe;
	};
	struct ib_sge	       *sg_list;
	int			num_sge;
};

enum ib_access_flags {
	IB_ACCESS_LOCAL_WRITE	= 1,
	IB_ACCESS_REMOTE_WRITE	= (1<<1),
	IB_ACCESS_REMOTE_READ	= (1<<2),
	IB_ACCESS_REMOTE_ATOMIC	= (1<<3),
	IB_ACCESS_MW_BIND	= (1<<4),
	IB_ZERO_BASED		= (1<<5),
	IB_ACCESS_ON_DEMAND     = (1<<6),
	IB_ACCESS_HUGETLB	= (1<<7),
};

/*
 * XXX: these are apparently used for ->rereg_user_mr, no idea why they
 * are hidden here instead of a uapi header!
 */
enum ib_mr_rereg_flags {
	IB_MR_REREG_TRANS	= 1,
	IB_MR_REREG_PD		= (1<<1),
	IB_MR_REREG_ACCESS	= (1<<2),
	IB_MR_REREG_SUPPORTED	= ((IB_MR_REREG_ACCESS << 1) - 1)
};

struct ib_fmr_attr {
	int	max_pages;
	int	max_maps;
	u8	page_shift;
};

struct ib_umem;

enum rdma_remove_reason {
	/* Userspace requested uobject deletion. Call could fail */
	RDMA_REMOVE_DESTROY,
	/* Context deletion. This call should delete the actual object itself */
	RDMA_REMOVE_CLOSE,
	/* Driver is being hot-unplugged. This call should delete the actual object itself */
	RDMA_REMOVE_DRIVER_REMOVE,
	/* Context is being cleaned-up, but commit was just completed */
	RDMA_REMOVE_DURING_CLEANUP,
};

struct ib_rdmacg_object {
#ifdef CONFIG_CGROUP_RDMA
	struct rdma_cgroup	*cg;		/* owner rdma cgroup */
#endif
};

struct ib_ucontext {
	struct ib_device       *device;
	struct ib_uverbs_file  *ufile;
	int			closing;

	/* locking the uobjects_list */
	struct mutex		uobjects_lock;
	struct list_head	uobjects;
	/* protects cleanup process from other actions */
	struct rw_semaphore	cleanup_rwsem;
	enum rdma_remove_reason cleanup_reason;

	struct pid             *tgid;
#ifdef CONFIG_INFINIBAND_ON_DEMAND_PAGING
	struct rb_root      umem_tree;
	/*
	 * Protects .umem_rbroot and tree, as well as odp_mrs_count and
	 * mmu notifiers registration.
	 */
	struct rw_semaphore	umem_rwsem;
	void (*invalidate_range)(struct ib_umem *umem,
				 unsigned long start, unsigned long end);

	struct mmu_notifier	mn;
	atomic_t		notifier_count;
	/* A list of umems that don't have private mmu notifier counters yet. */
	struct list_head	no_private_counters;
	int                     odp_mrs_count;
#endif

	struct ib_rdmacg_object	cg_obj;
};

struct ib_uobject {
	u64			user_handle;	/* handle given to us by userspace */
	struct ib_ucontext     *context;	/* associated user context */
	void		       *object;		/* containing object */
	struct list_head	list;		/* link to context's list */
	struct ib_rdmacg_object	cg_obj;		/* rdmacg object */
	int			id;		/* index into kernel idr */
	struct kref		ref;
	atomic_t		usecnt;		/* protects exclusive access */
	struct rcu_head		rcu;		/* kfree_rcu() overhead */

	const struct uverbs_obj_type *type;
};

struct ib_uobject_file {
	struct ib_uobject	uobj;
	/* ufile contains the lock between context release and file close */
	struct ib_uverbs_file	*ufile;
};

struct ib_udata {
	const void __user *inbuf;
	void __user *outbuf;
	size_t       inlen;
	size_t       outlen;
};

struct ib_pd {
	u32			local_dma_lkey;
	u32			flags;
	struct ib_device       *device;
	struct ib_uobject      *uobject;
	atomic_t          	usecnt; /* count all resources */

	u32			unsafe_global_rkey;

	/*
	 * Implementation details of the RDMA core, don't use in drivers:
	 */
	struct ib_mr	       *__internal_mr;
};

struct ib_xrcd {
	struct ib_device       *device;
	atomic_t		usecnt; /* count all exposed resources */
	struct inode	       *inode;

	struct mutex		tgt_qp_mutex;
	struct list_head	tgt_qp_list;
};

struct ib_ah {
	struct ib_device	*device;
	struct ib_pd		*pd;
	struct ib_uobject	*uobject;
	enum rdma_ah_attr_type	type;
};

typedef void (*ib_comp_handler)(struct ib_cq *cq, void *cq_context);

enum ib_poll_context {
	IB_POLL_DIRECT,		/* caller context, no hw completions */
	IB_POLL_SOFTIRQ,	/* poll from softirq context */
	IB_POLL_WORKQUEUE,	/* poll from workqueue */
};

struct ib_cq {
	struct ib_device       *device;
	struct ib_uobject      *uobject;
	ib_comp_handler   	comp_handler;
	void                  (*event_handler)(struct ib_event *, void *);
	void                   *cq_context;
	int               	cqe;
	atomic_t          	usecnt; /* count number of work queues */
	enum ib_poll_context	poll_ctx;
	struct ib_wc		*wc;
	union {
		struct irq_poll		iop;
		struct work_struct	work;
	};
};

struct ib_srq {
	struct ib_device       *device;
	struct ib_pd	       *pd;
	struct ib_uobject      *uobject;
	void		      (*event_handler)(struct ib_event *, void *);
	void		       *srq_context;
	enum ib_srq_type	srq_type;
	atomic_t		usecnt;

	union {
		struct {
			struct ib_xrcd *xrcd;
			struct ib_cq   *cq;
			u32		srq_num;
		} xrc;
	} ext;
};

enum ib_raw_packet_caps {
	/* Strip cvlan from incoming packet and report it in the matching work
	 * completion is supported.
	 */
	IB_RAW_PACKET_CAP_CVLAN_STRIPPING	= (1 << 0),
	/* Scatter FCS field of an incoming packet to host memory is supported.
	 */
	IB_RAW_PACKET_CAP_SCATTER_FCS		= (1 << 1),
	/* Checksum offloads are supported (for both send and receive). */
	IB_RAW_PACKET_CAP_IP_CSUM		= (1 << 2),
	/* When a packet is received for an RQ with no receive WQEs, the
	 * packet processing is delayed.
	 */
	IB_RAW_PACKET_CAP_DELAY_DROP		= (1 << 3),
};

enum ib_wq_type {
	IB_WQT_RQ
};

enum ib_wq_state {
	IB_WQS_RESET,
	IB_WQS_RDY,
	IB_WQS_ERR
};

struct ib_wq {
	struct ib_device       *device;
	struct ib_uobject      *uobject;
	void		    *wq_context;
	void		    (*event_handler)(struct ib_event *, void *);
	struct ib_pd	       *pd;
	struct ib_cq	       *cq;
	u32		wq_num;
	enum ib_wq_state       state;
	enum ib_wq_type	wq_type;
	atomic_t		usecnt;
};

enum ib_wq_flags {
	IB_WQ_FLAGS_CVLAN_STRIPPING	= 1 << 0,
	IB_WQ_FLAGS_SCATTER_FCS		= 1 << 1,
	IB_WQ_FLAGS_DELAY_DROP		= 1 << 2,
};

struct ib_wq_init_attr {
	void		       *wq_context;
	enum ib_wq_type	wq_type;
	u32		max_wr;
	u32		max_sge;
	struct	ib_cq	       *cq;
	void		    (*event_handler)(struct ib_event *, void *);
	u32		create_flags; /* Use enum ib_wq_flags */
};

enum ib_wq_attr_mask {
	IB_WQ_STATE		= 1 << 0,
	IB_WQ_CUR_STATE		= 1 << 1,
	IB_WQ_FLAGS		= 1 << 2,
};

struct ib_wq_attr {
	enum	ib_wq_state	wq_state;
	enum	ib_wq_state	curr_wq_state;
	u32			flags; /* Use enum ib_wq_flags */
	u32			flags_mask; /* Use enum ib_wq_flags */
};

struct ib_rwq_ind_table {
	struct ib_device	*device;
	struct ib_uobject      *uobject;
	atomic_t		usecnt;
	u32		ind_tbl_num;
	u32		log_ind_tbl_size;
	struct ib_wq	**ind_tbl;
};

struct ib_rwq_ind_table_init_attr {
	u32		log_ind_tbl_size;
	/* Each entry is a pointer to Receive Work Queue */
	struct ib_wq	**ind_tbl;
};

enum port_pkey_state {
	IB_PORT_PKEY_NOT_VALID = 0,
	IB_PORT_PKEY_VALID = 1,
	IB_PORT_PKEY_LISTED = 2,
};

struct ib_qp_security;

struct ib_port_pkey {
	enum port_pkey_state	state;
	u16			pkey_index;
	u8			port_num;
	struct list_head	qp_list;
	struct list_head	to_error_list;
	struct ib_qp_security  *sec;
};

struct ib_ports_pkeys {
	struct ib_port_pkey	main;
	struct ib_port_pkey	alt;
};

struct ib_qp_security {
	struct ib_qp	       *qp;
	struct ib_device       *dev;
	/* Hold this mutex when changing port and pkey settings. */
	struct mutex		mutex;
	struct ib_ports_pkeys  *ports_pkeys;
	/* A list of all open shared QP handles.  Required to enforce security
	 * properly for all users of a shared QP.
	 */
	struct list_head        shared_qp_list;
	void                   *security;
	bool			destroying;
	atomic_t		error_list_count;
	struct completion	error_complete;
	int			error_comps_pending;
};

/*
 * @max_write_sge: Maximum SGE elements per RDMA WRITE request.
 * @max_read_sge:  Maximum SGE elements per RDMA READ request.
 */
struct ib_qp {
	struct ib_device       *device;
	struct ib_pd	       *pd;
	struct ib_cq	       *send_cq;
	struct ib_cq	       *recv_cq;
	spinlock_t		mr_lock;
	int			mrs_used;
	struct list_head	rdma_mrs;
	struct list_head	sig_mrs;
	struct ib_srq	       *srq;
	struct ib_xrcd	       *xrcd; /* XRC TGT QPs only */
	struct list_head	xrcd_list;

	/* count times opened, mcast attaches, flow attaches */
	atomic_t		usecnt;
	struct list_head	open_list;
	struct ib_qp           *real_qp;
	struct ib_uobject      *uobject;
	void                  (*event_handler)(struct ib_event *, void *);
	void		       *qp_context;
	u32			qp_num;
	u32			max_write_sge;
	u32			max_read_sge;
	enum ib_qp_type		qp_type;
	struct ib_rwq_ind_table *rwq_ind_tbl;
	struct ib_qp_security  *qp_sec;
};

struct ib_mr {
	struct ib_device  *device;
	struct ib_pd	  *pd;
	u32		   lkey;
	u32		   rkey;
	u64		   iova;
	u32		   length;
	unsigned int	   page_size;
	bool		   need_inval;
	union {
		struct ib_uobject	*uobject;	/* user */
		struct list_head	qp_entry;	/* FR */
	};
};

struct ib_mw {
	struct ib_device	*device;
	struct ib_pd		*pd;
	struct ib_uobject	*uobject;
	u32			rkey;
	enum ib_mw_type         type;
};

struct ib_fmr {
	struct ib_device	*device;
	struct ib_pd		*pd;
	struct list_head	list;
	u32			lkey;
	u32			rkey;
};

/* Supported steering options */
enum ib_flow_attr_type {
	/* steering according to rule specifications */
	IB_FLOW_ATTR_NORMAL		= 0x0,
	/* default unicast and multicast rule -
	 * receive all Eth traffic which isn't steered to any QP
	 */
	IB_FLOW_ATTR_ALL_DEFAULT	= 0x1,
	/* default multicast rule -
	 * receive all Eth multicast traffic which isn't steered to any QP
	 */
	IB_FLOW_ATTR_MC_DEFAULT		= 0x2,
	/* sniffer rule - receive all port traffic */
	IB_FLOW_ATTR_SNIFFER		= 0x3
};

/* Supported steering header types */
enum ib_flow_spec_type {
	/* L2 headers*/
	IB_FLOW_SPEC_ETH		= 0x20,
	IB_FLOW_SPEC_IB			= 0x22,
	/* L3 header*/
	IB_FLOW_SPEC_IPV4		= 0x30,
	IB_FLOW_SPEC_IPV6		= 0x31,
	/* L4 headers*/
	IB_FLOW_SPEC_TCP		= 0x40,
	IB_FLOW_SPEC_UDP		= 0x41,
	IB_FLOW_SPEC_VXLAN_TUNNEL	= 0x50,
	IB_FLOW_SPEC_INNER		= 0x100,
	/* Actions */
	IB_FLOW_SPEC_ACTION_TAG         = 0x1000,
	IB_FLOW_SPEC_ACTION_DROP        = 0x1001,
};
#define IB_FLOW_SPEC_LAYER_MASK	0xF0
#define IB_FLOW_SPEC_SUPPORT_LAYERS 8

/* Flow steering rule priority is set according to it's domain.
 * Lower domain value means higher priority.
 */
enum ib_flow_domain {
	IB_FLOW_DOMAIN_USER,
	IB_FLOW_DOMAIN_ETHTOOL,
	IB_FLOW_DOMAIN_RFS,
	IB_FLOW_DOMAIN_NIC,
	IB_FLOW_DOMAIN_NUM /* Must be last */
};

enum ib_flow_flags {
	IB_FLOW_ATTR_FLAGS_DONT_TRAP = 1UL << 1, /* Continue match, no steal */
	IB_FLOW_ATTR_FLAGS_RESERVED  = 1UL << 2  /* Must be last */
};

struct ib_flow_eth_filter {
	u8	dst_mac[6];
	u8	src_mac[6];
	__be16	ether_type;
	__be16	vlan_tag;
	/* Must be last */
	u8	real_sz[0];
};

struct ib_flow_spec_eth {
	u32			  type;
	u16			  size;
	struct ib_flow_eth_filter val;
	struct ib_flow_eth_filter mask;
};

struct ib_flow_ib_filter {
	__be16 dlid;
	__u8   sl;
	/* Must be last */
	u8	real_sz[0];
};

struct ib_flow_spec_ib {
	u32			 type;
	u16			 size;
	struct ib_flow_ib_filter val;
	struct ib_flow_ib_filter mask;
};

/* IPv4 header flags */
enum ib_ipv4_flags {
	IB_IPV4_DONT_FRAG = 0x2, /* Don't enable packet fragmentation */
	IB_IPV4_MORE_FRAG = 0X4  /* For All fragmented packets except the
				    last have this flag set */
};

struct ib_flow_ipv4_filter {
	__be32	src_ip;
	__be32	dst_ip;
	u8	proto;
	u8	tos;
	u8	ttl;
	u8	flags;
	/* Must be last */
	u8	real_sz[0];
};

struct ib_flow_spec_ipv4 {
	u32			   type;
	u16			   size;
	struct ib_flow_ipv4_filter val;
	struct ib_flow_ipv4_filter mask;
};

struct ib_flow_ipv6_filter {
	u8	src_ip[16];
	u8	dst_ip[16];
	__be32	flow_label;
	u8	next_hdr;
	u8	traffic_class;
	u8	hop_limit;
	/* Must be last */
	u8	real_sz[0];
};

struct ib_flow_spec_ipv6 {
	u32			   type;
	u16			   size;
	struct ib_flow_ipv6_filter val;
	struct ib_flow_ipv6_filter mask;
};

struct ib_flow_tcp_udp_filter {
	__be16	dst_port;
	__be16	src_port;
	/* Must be last */
	u8	real_sz[0];
};

struct ib_flow_spec_tcp_udp {
	u32			      type;
	u16			      size;
	struct ib_flow_tcp_udp_filter val;
	struct ib_flow_tcp_udp_filter mask;
};

struct ib_flow_tunnel_filter {
	__be32	tunnel_id;
	u8	real_sz[0];
};

/* ib_flow_spec_tunnel describes the Vxlan tunnel
 * the tunnel_id from val has the vni value
 */
struct ib_flow_spec_tunnel {
	u32			      type;
	u16			      size;
	struct ib_flow_tunnel_filter  val;
	struct ib_flow_tunnel_filter  mask;
};

struct ib_flow_spec_action_tag {
	enum ib_flow_spec_type	      type;
	u16			      size;
	u32                           tag_id;
};

struct ib_flow_spec_action_drop {
	enum ib_flow_spec_type	      type;
	u16			      size;
};

union ib_flow_spec {
	struct {
		u32			type;
		u16			size;
	};
	struct ib_flow_spec_eth		eth;
	struct ib_flow_spec_ib		ib;
	struct ib_flow_spec_ipv4        ipv4;
	struct ib_flow_spec_tcp_udp	tcp_udp;
	struct ib_flow_spec_ipv6        ipv6;
	struct ib_flow_spec_tunnel      tunnel;
	struct ib_flow_spec_action_tag  flow_tag;
	struct ib_flow_spec_action_drop drop;
};

struct ib_flow_attr {
	enum ib_flow_attr_type type;
	u16	     size;
	u16	     priority;
	u32	     flags;
	u8	     num_of_specs;
	u8	     port;
	/* Following are the optional layers according to user request
	 * struct ib_flow_spec_xxx
	 * struct ib_flow_spec_yyy
	 */
};

struct ib_flow {
	struct ib_qp		*qp;
	struct ib_uobject	*uobject;
};

struct ib_mad_hdr;
struct ib_grh;

enum ib_process_mad_flags {
	IB_MAD_IGNORE_MKEY	= 1,
	IB_MAD_IGNORE_BKEY	= 2,
	IB_MAD_IGNORE_ALL	= IB_MAD_IGNORE_MKEY | IB_MAD_IGNORE_BKEY
};

enum ib_mad_result {
	IB_MAD_RESULT_FAILURE  = 0,      /* (!SUCCESS is the important flag) */
	IB_MAD_RESULT_SUCCESS  = 1 << 0, /* MAD was successfully processed   */
	IB_MAD_RESULT_REPLY    = 1 << 1, /* Reply packet needs to be sent    */
	IB_MAD_RESULT_CONSUMED = 1 << 2  /* Packet consumed: stop processing */
};

struct ib_port_cache {
	u64		      subnet_prefix;
	struct ib_pkey_cache  *pkey;
	struct ib_gid_table   *gid;
	u8                     lmc;
	enum ib_port_state     port_state;
};

struct ib_cache {
	rwlock_t                lock;
	struct ib_event_handler event_handler;
	struct ib_port_cache   *ports;
};

struct iw_cm_verbs;

struct ib_port_immutable {
	int                           pkey_tbl_len;
	int                           gid_tbl_len;
	u32                           core_cap_flags;
	u32                           max_mad_size;
};

/* rdma netdev type - specifies protocol type */
enum rdma_netdev_t {
	RDMA_NETDEV_OPA_VNIC,
	RDMA_NETDEV_IPOIB,
};

/**
 * struct rdma_netdev - rdma netdev
 * For cases where netstack interfacing is required.
 */
struct rdma_netdev {
	void              *clnt_priv;
	struct ib_device  *hca;
	u8                 port_num;

	/* cleanup function must be specified */
	void (*free_rdma_netdev)(struct net_device *netdev);

	/* control functions */
	void (*set_id)(struct net_device *netdev, int id);
	/* send packet */
	int (*send)(struct net_device *dev, struct sk_buff *skb,
		    struct ib_ah *address, u32 dqpn);
	/* multicast */
	int (*attach_mcast)(struct net_device *dev, struct ib_device *hca,
			    union ib_gid *gid, u16 mlid,
			    int set_qkey, u32 qkey);
	int (*detach_mcast)(struct net_device *dev, struct ib_device *hca,
			    union ib_gid *gid, u16 mlid);
};

struct ib_port_pkey_list {
	/* Lock to hold while modifying the list. */
	spinlock_t                    list_lock;
	struct list_head              pkey_list;
};

struct ib_device {
	/* Do not access @dma_device directly from ULP nor from HW drivers. */
	struct device                *dma_device;

	char                          name[IB_DEVICE_NAME_MAX];

	struct list_head              event_handler_list;
	spinlock_t                    event_handler_lock;

	spinlock_t                    client_data_lock;
	struct list_head              core_list;
	/* Access to the client_data_list is protected by the client_data_lock
	 * spinlock and the lists_rwsem read-write semaphore */
	struct list_head              client_data_list;

	struct ib_cache               cache;
	/**
	 * port_immutable is indexed by port number
	 */
	struct ib_port_immutable     *port_immutable;

	int			      num_comp_vectors;

	struct ib_port_pkey_list     *port_pkey_list;

	struct iw_cm_verbs	     *iwcm;

	/**
	 * alloc_hw_stats - Allocate a struct rdma_hw_stats and fill in the
	 *   driver initialized data.  The struct is kfree()'ed by the sysfs
	 *   core when the device is removed.  A lifespan of -1 in the return
	 *   struct tells the core to set a default lifespan.
	 */
	struct rdma_hw_stats      *(*alloc_hw_stats)(struct ib_device *device,
						     u8 port_num);
	/**
	 * get_hw_stats - Fill in the counter value(s) in the stats struct.
	 * @index - The index in the value array we wish to have updated, or
	 *   num_counters if we want all stats updated
	 * Return codes -
	 *   < 0 - Error, no counters updated
	 *   index - Updated the single counter pointed to by index
	 *   num_counters - Updated all counters (will reset the timestamp
	 *     and prevent further calls for lifespan milliseconds)
	 * Drivers are allowed to update all counters in leiu of just the
	 *   one given in index at their option
	 */
	int		           (*get_hw_stats)(struct ib_device *device,
						   struct rdma_hw_stats *stats,
						   u8 port, int index);
	int		           (*query_device)(struct ib_device *device,
						   struct ib_device_attr *device_attr,
						   struct ib_udata *udata);
	int		           (*query_port)(struct ib_device *device,
						 u8 port_num,
						 struct ib_port_attr *port_attr);
	enum rdma_link_layer	   (*get_link_layer)(struct ib_device *device,
						     u8 port_num);
	/* When calling get_netdev, the HW vendor's driver should return the
	 * net device of device @device at port @port_num or NULL if such
	 * a net device doesn't exist. The vendor driver should call dev_hold
	 * on this net device. The HW vendor's device driver must guarantee
	 * that this function returns NULL before the net device reaches
	 * NETDEV_UNREGISTER_FINAL state.
	 */
	struct net_device	  *(*get_netdev)(struct ib_device *device,
						 u8 port_num);
	int		           (*query_gid)(struct ib_device *device,
						u8 port_num, int index,
						union ib_gid *gid);
	/* When calling add_gid, the HW vendor's driver should
	 * add the gid of device @device at gid index @index of
	 * port @port_num to be @gid. Meta-info of that gid (for example,
	 * the network device related to this gid is available
	 * at @attr. @context allows the HW vendor driver to store extra
	 * information together with a GID entry. The HW vendor may allocate
	 * memory to contain this information and store it in @context when a
	 * new GID entry is written to. Params are consistent until the next
	 * call of add_gid or delete_gid. The function should return 0 on
	 * success or error otherwise. The function could be called
	 * concurrently for different ports. This function is only called
	 * when roce_gid_table is used.
	 */
	int		           (*add_gid)(struct ib_device *device,
					      u8 port_num,
					      unsigned int index,
					      const union ib_gid *gid,
					      const struct ib_gid_attr *attr,
					      void **context);
	/* When calling del_gid, the HW vendor's driver should delete the
	 * gid of device @device at gid index @index of port @port_num.
	 * Upon the deletion of a GID entry, the HW vendor must free any
	 * allocated memory. The caller will clear @context afterwards.
	 * This function is only called when roce_gid_table is used.
	 */
	int		           (*del_gid)(struct ib_device *device,
					      u8 port_num,
					      unsigned int index,
					      void **context);
	int		           (*query_pkey)(struct ib_device *device,
						 u8 port_num, u16 index, u16 *pkey);
	int		           (*modify_device)(struct ib_device *device,
						    int device_modify_mask,
						    struct ib_device_modify *device_modify);
	int		           (*modify_port)(struct ib_device *device,
						  u8 port_num, int port_modify_mask,
						  struct ib_port_modify *port_modify);
	struct ib_ucontext *       (*alloc_ucontext)(struct ib_device *device,
						     struct ib_udata *udata);
	int                        (*dealloc_ucontext)(struct ib_ucontext *context);
	int                        (*mmap)(struct ib_ucontext *context,
					   struct vm_area_struct *vma);
	struct ib_pd *             (*alloc_pd)(struct ib_device *device,
					       struct ib_ucontext *context,
					       struct ib_udata *udata);
	int                        (*dealloc_pd)(struct ib_pd *pd);
	struct ib_ah *             (*create_ah)(struct ib_pd *pd,
						struct rdma_ah_attr *ah_attr,
						struct ib_udata *udata);
	int                        (*modify_ah)(struct ib_ah *ah,
						struct rdma_ah_attr *ah_attr);
	int                        (*query_ah)(struct ib_ah *ah,
					       struct rdma_ah_attr *ah_attr);
	int                        (*destroy_ah)(struct ib_ah *ah);
	struct ib_srq *            (*create_srq)(struct ib_pd *pd,
						 struct ib_srq_init_attr *srq_init_attr,
						 struct ib_udata *udata);
	int                        (*modify_srq)(struct ib_srq *srq,
						 struct ib_srq_attr *srq_attr,
						 enum ib_srq_attr_mask srq_attr_mask,
						 struct ib_udata *udata);
	int                        (*query_srq)(struct ib_srq *srq,
						struct ib_srq_attr *srq_attr);
	int                        (*destroy_srq)(struct ib_srq *srq);
	int                        (*post_srq_recv)(struct ib_srq *srq,
						    struct ib_recv_wr *recv_wr,
						    struct ib_recv_wr **bad_recv_wr);
	struct ib_qp *             (*create_qp)(struct ib_pd *pd,
						struct ib_qp_init_attr *qp_init_attr,
						struct ib_udata *udata);
	int                        (*modify_qp)(struct ib_qp *qp,
						struct ib_qp_attr *qp_attr,
						int qp_attr_mask,
						struct ib_udata *udata);
	int                        (*query_qp)(struct ib_qp *qp,
					       struct ib_qp_attr *qp_attr,
					       int qp_attr_mask,
					       struct ib_qp_init_attr *qp_init_attr);
	int                        (*destroy_qp)(struct ib_qp *qp);
	int                        (*post_send)(struct ib_qp *qp,
						struct ib_send_wr *send_wr,
						struct ib_send_wr **bad_send_wr);
	int                        (*post_recv)(struct ib_qp *qp,
						struct ib_recv_wr *recv_wr,
						struct ib_recv_wr **bad_recv_wr);
	struct ib_cq *             (*create_cq)(struct ib_device *device,
						const struct ib_cq_init_attr *attr,
						struct ib_ucontext *context,
						struct ib_udata *udata);
	int                        (*modify_cq)(struct ib_cq *cq, u16 cq_count,
						u16 cq_period);
	int                        (*destroy_cq)(struct ib_cq *cq);
	int                        (*resize_cq)(struct ib_cq *cq, int cqe,
						struct ib_udata *udata);
	int                        (*poll_cq)(struct ib_cq *cq, int num_entries,
					      struct ib_wc *wc);
	int                        (*peek_cq)(struct ib_cq *cq, int wc_cnt);
	int                        (*req_notify_cq)(struct ib_cq *cq,
						    enum ib_cq_notify_flags flags);
	int                        (*req_ncomp_notif)(struct ib_cq *cq,
						      int wc_cnt);
	struct ib_mr *             (*get_dma_mr)(struct ib_pd *pd,
						 int mr_access_flags);
	struct ib_mr *             (*reg_user_mr)(struct ib_pd *pd,
						  u64 start, u64 length,
						  u64 virt_addr,
						  int mr_access_flags,
						  struct ib_udata *udata);
	int			   (*rereg_user_mr)(struct ib_mr *mr,
						    int flags,
						    u64 start, u64 length,
						    u64 virt_addr,
						    int mr_access_flags,
						    struct ib_pd *pd,
						    struct ib_udata *udata);
	int                        (*dereg_mr)(struct ib_mr *mr);
	struct ib_mr *		   (*alloc_mr)(struct ib_pd *pd,
					       enum ib_mr_type mr_type,
					       u32 max_num_sg);
	int                        (*map_mr_sg)(struct ib_mr *mr,
						struct scatterlist *sg,
						int sg_nents,
						unsigned int *sg_offset);
	struct ib_mw *             (*alloc_mw)(struct ib_pd *pd,
					       enum ib_mw_type type,
					       struct ib_udata *udata);
	int                        (*dealloc_mw)(struct ib_mw *mw);
	struct ib_fmr *	           (*alloc_fmr)(struct ib_pd *pd,
						int mr_access_flags,
						struct ib_fmr_attr *fmr_attr);
	int		           (*map_phys_fmr)(struct ib_fmr *fmr,
						   u64 *page_list, int list_len,
						   u64 iova);
	int		           (*unmap_fmr)(struct list_head *fmr_list);
	int		           (*dealloc_fmr)(struct ib_fmr *fmr);
	int                        (*attach_mcast)(struct ib_qp *qp,
						   union ib_gid *gid,
						   u16 lid);
	int                        (*detach_mcast)(struct ib_qp *qp,
						   union ib_gid *gid,
						   u16 lid);
	int                        (*process_mad)(struct ib_device *device,
						  int process_mad_flags,
						  u8 port_num,
						  const struct ib_wc *in_wc,
						  const struct ib_grh *in_grh,
						  const struct ib_mad_hdr *in_mad,
						  size_t in_mad_size,
						  struct ib_mad_hdr *out_mad,
						  size_t *out_mad_size,
						  u16 *out_mad_pkey_index);
	struct ib_xrcd *	   (*alloc_xrcd)(struct ib_device *device,
						 struct ib_ucontext *ucontext,
						 struct ib_udata *udata);
	int			   (*dealloc_xrcd)(struct ib_xrcd *xrcd);
	struct ib_flow *	   (*create_flow)(struct ib_qp *qp,
						  struct ib_flow_attr
						  *flow_attr,
						  int domain);
	int			   (*destroy_flow)(struct ib_flow *flow_id);
	int			   (*check_mr_status)(struct ib_mr *mr, u32 check_mask,
						      struct ib_mr_status *mr_status);
	void			   (*disassociate_ucontext)(struct ib_ucontext *ibcontext);
	void			   (*drain_rq)(struct ib_qp *qp);
	void			   (*drain_sq)(struct ib_qp *qp);
	int			   (*set_vf_link_state)(struct ib_device *device, int vf, u8 port,
							int state);
	int			   (*get_vf_config)(struct ib_device *device, int vf, u8 port,
						   struct ifla_vf_info *ivf);
	int			   (*get_vf_stats)(struct ib_device *device, int vf, u8 port,
						   struct ifla_vf_stats *stats);
	int			   (*set_vf_guid)(struct ib_device *device, int vf, u8 port, u64 guid,
						  int type);
	struct ib_wq *		   (*create_wq)(struct ib_pd *pd,
						struct ib_wq_init_attr *init_attr,
						struct ib_udata *udata);
	int			   (*destroy_wq)(struct ib_wq *wq);
	int			   (*modify_wq)(struct ib_wq *wq,
						struct ib_wq_attr *attr,
						u32 wq_attr_mask,
						struct ib_udata *udata);
	struct ib_rwq_ind_table *  (*create_rwq_ind_table)(struct ib_device *device,
							   struct ib_rwq_ind_table_init_attr *init_attr,
							   struct ib_udata *udata);
	int                        (*destroy_rwq_ind_table)(struct ib_rwq_ind_table *wq_ind_table);
	/**
	 * rdma netdev operation
	 *
	 * Driver implementing alloc_rdma_netdev must return -EOPNOTSUPP if it
	 * doesn't support the specified rdma netdev type.
	 */
	struct net_device *(*alloc_rdma_netdev)(
					struct ib_device *device,
					u8 port_num,
					enum rdma_netdev_t type,
					const char *name,
					unsigned char name_assign_type,
					void (*setup)(struct net_device *));

	struct module               *owner;
	struct device                dev;
	struct kobject               *ports_parent;
	struct list_head             port_list;

	enum {
		IB_DEV_UNINITIALIZED,
		IB_DEV_REGISTERED,
		IB_DEV_UNREGISTERED
	}                            reg_state;

	int			     uverbs_abi_ver;
	u64			     uverbs_cmd_mask;
	u64			     uverbs_ex_cmd_mask;

	char			     node_desc[IB_DEVICE_NODE_DESC_MAX];
	__be64			     node_guid;
	u32			     local_dma_lkey;
	u16                          is_switch:1;
	u8                           node_type;
	u8                           phys_port_cnt;
	struct ib_device_attr        attrs;
	struct attribute_group	     *hw_stats_ag;
	struct rdma_hw_stats         *hw_stats;

#ifdef CONFIG_CGROUP_RDMA
	struct rdmacg_device         cg_device;
#endif

	u32                          index;

	/**
	 * The following mandatory functions are used only at device
	 * registration.  Keep functions such as these at the end of this
	 * structure to avoid cache line misses when accessing struct ib_device
	 * in fast paths.
	 */
	int (*get_port_immutable)(struct ib_device *, u8, struct ib_port_immutable *);
<<<<<<< HEAD
	void (*get_dev_fw_str)(struct ib_device *, char *str, size_t str_len);
	const struct cpumask *(*get_vector_affinity)(struct ib_device *ibdev,
						     int comp_vector);
=======
	void (*get_dev_fw_str)(struct ib_device *, char *str);
>>>>>>> db14dff1
};

struct ib_client {
	char  *name;
	void (*add)   (struct ib_device *);
	void (*remove)(struct ib_device *, void *client_data);

	/* Returns the net_dev belonging to this ib_client and matching the
	 * given parameters.
	 * @dev:	 An RDMA device that the net_dev use for communication.
	 * @port:	 A physical port number on the RDMA device.
	 * @pkey:	 P_Key that the net_dev uses if applicable.
	 * @gid:	 A GID that the net_dev uses to communicate.
	 * @addr:	 An IP address the net_dev is configured with.
	 * @client_data: The device's client data set by ib_set_client_data().
	 *
	 * An ib_client that implements a net_dev on top of RDMA devices
	 * (such as IP over IB) should implement this callback, allowing the
	 * rdma_cm module to find the right net_dev for a given request.
	 *
	 * The caller is responsible for calling dev_put on the returned
	 * netdev. */
	struct net_device *(*get_net_dev_by_params)(
			struct ib_device *dev,
			u8 port,
			u16 pkey,
			const union ib_gid *gid,
			const struct sockaddr *addr,
			void *client_data);
	struct list_head list;
};

struct ib_device *ib_alloc_device(size_t size);
void ib_dealloc_device(struct ib_device *device);

void ib_get_device_fw_str(struct ib_device *device, char *str);

int ib_register_device(struct ib_device *device,
		       int (*port_callback)(struct ib_device *,
					    u8, struct kobject *));
void ib_unregister_device(struct ib_device *device);

int ib_register_client   (struct ib_client *client);
void ib_unregister_client(struct ib_client *client);

void *ib_get_client_data(struct ib_device *device, struct ib_client *client);
void  ib_set_client_data(struct ib_device *device, struct ib_client *client,
			 void *data);

static inline int ib_copy_from_udata(void *dest, struct ib_udata *udata, size_t len)
{
	return copy_from_user(dest, udata->inbuf, len) ? -EFAULT : 0;
}

static inline int ib_copy_to_udata(struct ib_udata *udata, void *src, size_t len)
{
	return copy_to_user(udata->outbuf, src, len) ? -EFAULT : 0;
}

static inline bool ib_is_udata_cleared(struct ib_udata *udata,
				       size_t offset,
				       size_t len)
{
	const void __user *p = udata->inbuf + offset;
	bool ret;
	u8 *buf;

	if (len > USHRT_MAX)
		return false;

	buf = memdup_user(p, len);
	if (IS_ERR(buf))
		return false;

	ret = !memchr_inv(buf, 0, len);
	kfree(buf);
	return ret;
}

/**
 * ib_modify_qp_is_ok - Check that the supplied attribute mask
 * contains all required attributes and no attributes not allowed for
 * the given QP state transition.
 * @cur_state: Current QP state
 * @next_state: Next QP state
 * @type: QP type
 * @mask: Mask of supplied QP attributes
 * @ll : link layer of port
 *
 * This function is a helper function that a low-level driver's
 * modify_qp method can use to validate the consumer's input.  It
 * checks that cur_state and next_state are valid QP states, that a
 * transition from cur_state to next_state is allowed by the IB spec,
 * and that the attribute mask supplied is allowed for the transition.
 */
int ib_modify_qp_is_ok(enum ib_qp_state cur_state, enum ib_qp_state next_state,
		       enum ib_qp_type type, enum ib_qp_attr_mask mask,
		       enum rdma_link_layer ll);

int ib_register_event_handler  (struct ib_event_handler *event_handler);
int ib_unregister_event_handler(struct ib_event_handler *event_handler);
void ib_dispatch_event(struct ib_event *event);

int ib_query_port(struct ib_device *device,
		  u8 port_num, struct ib_port_attr *port_attr);

enum rdma_link_layer rdma_port_get_link_layer(struct ib_device *device,
					       u8 port_num);

/**
 * rdma_cap_ib_switch - Check if the device is IB switch
 * @device: Device to check
 *
 * Device driver is responsible for setting is_switch bit on
 * in ib_device structure at init time.
 *
 * Return: true if the device is IB switch.
 */
static inline bool rdma_cap_ib_switch(const struct ib_device *device)
{
	return device->is_switch;
}

/**
 * rdma_start_port - Return the first valid port number for the device
 * specified
 *
 * @device: Device to be checked
 *
 * Return start port number
 */
static inline u8 rdma_start_port(const struct ib_device *device)
{
	return rdma_cap_ib_switch(device) ? 0 : 1;
}

/**
 * rdma_end_port - Return the last valid port number for the device
 * specified
 *
 * @device: Device to be checked
 *
 * Return last port number
 */
static inline u8 rdma_end_port(const struct ib_device *device)
{
	return rdma_cap_ib_switch(device) ? 0 : device->phys_port_cnt;
}

static inline int rdma_is_port_valid(const struct ib_device *device,
				     unsigned int port)
{
	return (port >= rdma_start_port(device) &&
		port <= rdma_end_port(device));
}

static inline bool rdma_protocol_ib(const struct ib_device *device, u8 port_num)
{
	return device->port_immutable[port_num].core_cap_flags & RDMA_CORE_CAP_PROT_IB;
}

static inline bool rdma_protocol_roce(const struct ib_device *device, u8 port_num)
{
	return device->port_immutable[port_num].core_cap_flags &
		(RDMA_CORE_CAP_PROT_ROCE | RDMA_CORE_CAP_PROT_ROCE_UDP_ENCAP);
}

static inline bool rdma_protocol_roce_udp_encap(const struct ib_device *device, u8 port_num)
{
	return device->port_immutable[port_num].core_cap_flags & RDMA_CORE_CAP_PROT_ROCE_UDP_ENCAP;
}

static inline bool rdma_protocol_roce_eth_encap(const struct ib_device *device, u8 port_num)
{
	return device->port_immutable[port_num].core_cap_flags & RDMA_CORE_CAP_PROT_ROCE;
}

static inline bool rdma_protocol_iwarp(const struct ib_device *device, u8 port_num)
{
	return device->port_immutable[port_num].core_cap_flags & RDMA_CORE_CAP_PROT_IWARP;
}

static inline bool rdma_ib_or_roce(const struct ib_device *device, u8 port_num)
{
	return rdma_protocol_ib(device, port_num) ||
		rdma_protocol_roce(device, port_num);
}

static inline bool rdma_protocol_raw_packet(const struct ib_device *device, u8 port_num)
{
	return device->port_immutable[port_num].core_cap_flags & RDMA_CORE_CAP_PROT_RAW_PACKET;
}

static inline bool rdma_protocol_usnic(const struct ib_device *device, u8 port_num)
{
	return device->port_immutable[port_num].core_cap_flags & RDMA_CORE_CAP_PROT_USNIC;
}

/**
 * rdma_cap_ib_mad - Check if the port of a device supports Infiniband
 * Management Datagrams.
 * @device: Device to check
 * @port_num: Port number to check
 *
 * Management Datagrams (MAD) are a required part of the InfiniBand
 * specification and are supported on all InfiniBand devices.  A slightly
 * extended version are also supported on OPA interfaces.
 *
 * Return: true if the port supports sending/receiving of MAD packets.
 */
static inline bool rdma_cap_ib_mad(const struct ib_device *device, u8 port_num)
{
	return device->port_immutable[port_num].core_cap_flags & RDMA_CORE_CAP_IB_MAD;
}

/**
 * rdma_cap_opa_mad - Check if the port of device provides support for OPA
 * Management Datagrams.
 * @device: Device to check
 * @port_num: Port number to check
 *
 * Intel OmniPath devices extend and/or replace the InfiniBand Management
 * datagrams with their own versions.  These OPA MADs share many but not all of
 * the characteristics of InfiniBand MADs.
 *
 * OPA MADs differ in the following ways:
 *
 *    1) MADs are variable size up to 2K
 *       IBTA defined MADs remain fixed at 256 bytes
 *    2) OPA SMPs must carry valid PKeys
 *    3) OPA SMP packets are a different format
 *
 * Return: true if the port supports OPA MAD packet formats.
 */
static inline bool rdma_cap_opa_mad(struct ib_device *device, u8 port_num)
{
	return (device->port_immutable[port_num].core_cap_flags & RDMA_CORE_CAP_OPA_MAD)
		== RDMA_CORE_CAP_OPA_MAD;
}

/**
 * rdma_cap_ib_smi - Check if the port of a device provides an Infiniband
 * Subnet Management Agent (SMA) on the Subnet Management Interface (SMI).
 * @device: Device to check
 * @port_num: Port number to check
 *
 * Each InfiniBand node is required to provide a Subnet Management Agent
 * that the subnet manager can access.  Prior to the fabric being fully
 * configured by the subnet manager, the SMA is accessed via a well known
 * interface called the Subnet Management Interface (SMI).  This interface
 * uses directed route packets to communicate with the SM to get around the
 * chicken and egg problem of the SM needing to know what's on the fabric
 * in order to configure the fabric, and needing to configure the fabric in
 * order to send packets to the devices on the fabric.  These directed
 * route packets do not need the fabric fully configured in order to reach
 * their destination.  The SMI is the only method allowed to send
 * directed route packets on an InfiniBand fabric.
 *
 * Return: true if the port provides an SMI.
 */
static inline bool rdma_cap_ib_smi(const struct ib_device *device, u8 port_num)
{
	return device->port_immutable[port_num].core_cap_flags & RDMA_CORE_CAP_IB_SMI;
}

/**
 * rdma_cap_ib_cm - Check if the port of device has the capability Infiniband
 * Communication Manager.
 * @device: Device to check
 * @port_num: Port number to check
 *
 * The InfiniBand Communication Manager is one of many pre-defined General
 * Service Agents (GSA) that are accessed via the General Service
 * Interface (GSI).  It's role is to facilitate establishment of connections
 * between nodes as well as other management related tasks for established
 * connections.
 *
 * Return: true if the port supports an IB CM (this does not guarantee that
 * a CM is actually running however).
 */
static inline bool rdma_cap_ib_cm(const struct ib_device *device, u8 port_num)
{
	return device->port_immutable[port_num].core_cap_flags & RDMA_CORE_CAP_IB_CM;
}

/**
 * rdma_cap_iw_cm - Check if the port of device has the capability IWARP
 * Communication Manager.
 * @device: Device to check
 * @port_num: Port number to check
 *
 * Similar to above, but specific to iWARP connections which have a different
 * managment protocol than InfiniBand.
 *
 * Return: true if the port supports an iWARP CM (this does not guarantee that
 * a CM is actually running however).
 */
static inline bool rdma_cap_iw_cm(const struct ib_device *device, u8 port_num)
{
	return device->port_immutable[port_num].core_cap_flags & RDMA_CORE_CAP_IW_CM;
}

/**
 * rdma_cap_ib_sa - Check if the port of device has the capability Infiniband
 * Subnet Administration.
 * @device: Device to check
 * @port_num: Port number to check
 *
 * An InfiniBand Subnet Administration (SA) service is a pre-defined General
 * Service Agent (GSA) provided by the Subnet Manager (SM).  On InfiniBand
 * fabrics, devices should resolve routes to other hosts by contacting the
 * SA to query the proper route.
 *
 * Return: true if the port should act as a client to the fabric Subnet
 * Administration interface.  This does not imply that the SA service is
 * running locally.
 */
static inline bool rdma_cap_ib_sa(const struct ib_device *device, u8 port_num)
{
	return device->port_immutable[port_num].core_cap_flags & RDMA_CORE_CAP_IB_SA;
}

/**
 * rdma_cap_ib_mcast - Check if the port of device has the capability Infiniband
 * Multicast.
 * @device: Device to check
 * @port_num: Port number to check
 *
 * InfiniBand multicast registration is more complex than normal IPv4 or
 * IPv6 multicast registration.  Each Host Channel Adapter must register
 * with the Subnet Manager when it wishes to join a multicast group.  It
 * should do so only once regardless of how many queue pairs it subscribes
 * to this group.  And it should leave the group only after all queue pairs
 * attached to the group have been detached.
 *
 * Return: true if the port must undertake the additional adminstrative
 * overhead of registering/unregistering with the SM and tracking of the
 * total number of queue pairs attached to the multicast group.
 */
static inline bool rdma_cap_ib_mcast(const struct ib_device *device, u8 port_num)
{
	return rdma_cap_ib_sa(device, port_num);
}

/**
 * rdma_cap_af_ib - Check if the port of device has the capability
 * Native Infiniband Address.
 * @device: Device to check
 * @port_num: Port number to check
 *
 * InfiniBand addressing uses a port's GUID + Subnet Prefix to make a default
 * GID.  RoCE uses a different mechanism, but still generates a GID via
 * a prescribed mechanism and port specific data.
 *
 * Return: true if the port uses a GID address to identify devices on the
 * network.
 */
static inline bool rdma_cap_af_ib(const struct ib_device *device, u8 port_num)
{
	return device->port_immutable[port_num].core_cap_flags & RDMA_CORE_CAP_AF_IB;
}

/**
 * rdma_cap_eth_ah - Check if the port of device has the capability
 * Ethernet Address Handle.
 * @device: Device to check
 * @port_num: Port number to check
 *
 * RoCE is InfiniBand over Ethernet, and it uses a well defined technique
 * to fabricate GIDs over Ethernet/IP specific addresses native to the
 * port.  Normally, packet headers are generated by the sending host
 * adapter, but when sending connectionless datagrams, we must manually
 * inject the proper headers for the fabric we are communicating over.
 *
 * Return: true if we are running as a RoCE port and must force the
 * addition of a Global Route Header built from our Ethernet Address
 * Handle into our header list for connectionless packets.
 */
static inline bool rdma_cap_eth_ah(const struct ib_device *device, u8 port_num)
{
	return device->port_immutable[port_num].core_cap_flags & RDMA_CORE_CAP_ETH_AH;
}

/**
 * rdma_cap_opa_ah - Check if the port of device supports
 * OPA Address handles
 * @device: Device to check
 * @port_num: Port number to check
 *
 * Return: true if we are running on an OPA device which supports
 * the extended OPA addressing.
 */
static inline bool rdma_cap_opa_ah(struct ib_device *device, u8 port_num)
{
	return (device->port_immutable[port_num].core_cap_flags &
		RDMA_CORE_CAP_OPA_AH) == RDMA_CORE_CAP_OPA_AH;
}

/**
 * rdma_max_mad_size - Return the max MAD size required by this RDMA Port.
 *
 * @device: Device
 * @port_num: Port number
 *
 * This MAD size includes the MAD headers and MAD payload.  No other headers
 * are included.
 *
 * Return the max MAD size required by the Port.  Will return 0 if the port
 * does not support MADs
 */
static inline size_t rdma_max_mad_size(const struct ib_device *device, u8 port_num)
{
	return device->port_immutable[port_num].max_mad_size;
}

/**
 * rdma_cap_roce_gid_table - Check if the port of device uses roce_gid_table
 * @device: Device to check
 * @port_num: Port number to check
 *
 * RoCE GID table mechanism manages the various GIDs for a device.
 *
 * NOTE: if allocating the port's GID table has failed, this call will still
 * return true, but any RoCE GID table API will fail.
 *
 * Return: true if the port uses RoCE GID table mechanism in order to manage
 * its GIDs.
 */
static inline bool rdma_cap_roce_gid_table(const struct ib_device *device,
					   u8 port_num)
{
	return rdma_protocol_roce(device, port_num) &&
		device->add_gid && device->del_gid;
}

/*
 * Check if the device supports READ W/ INVALIDATE.
 */
static inline bool rdma_cap_read_inv(struct ib_device *dev, u32 port_num)
{
	/*
	 * iWarp drivers must support READ W/ INVALIDATE.  No other protocol
	 * has support for it yet.
	 */
	return rdma_protocol_iwarp(dev, port_num);
}

int ib_query_gid(struct ib_device *device,
		 u8 port_num, int index, union ib_gid *gid,
		 struct ib_gid_attr *attr);

int ib_set_vf_link_state(struct ib_device *device, int vf, u8 port,
			 int state);
int ib_get_vf_config(struct ib_device *device, int vf, u8 port,
		     struct ifla_vf_info *info);
int ib_get_vf_stats(struct ib_device *device, int vf, u8 port,
		    struct ifla_vf_stats *stats);
int ib_set_vf_guid(struct ib_device *device, int vf, u8 port, u64 guid,
		   int type);

int ib_query_pkey(struct ib_device *device,
		  u8 port_num, u16 index, u16 *pkey);

int ib_modify_device(struct ib_device *device,
		     int device_modify_mask,
		     struct ib_device_modify *device_modify);

int ib_modify_port(struct ib_device *device,
		   u8 port_num, int port_modify_mask,
		   struct ib_port_modify *port_modify);

int ib_find_gid(struct ib_device *device, union ib_gid *gid,
		enum ib_gid_type gid_type, struct net_device *ndev,
		u8 *port_num, u16 *index);

int ib_find_pkey(struct ib_device *device,
		 u8 port_num, u16 pkey, u16 *index);

enum ib_pd_flags {
	/*
	 * Create a memory registration for all memory in the system and place
	 * the rkey for it into pd->unsafe_global_rkey.  This can be used by
	 * ULPs to avoid the overhead of dynamic MRs.
	 *
	 * This flag is generally considered unsafe and must only be used in
	 * extremly trusted environments.  Every use of it will log a warning
	 * in the kernel log.
	 */
	IB_PD_UNSAFE_GLOBAL_RKEY	= 0x01,
};

struct ib_pd *__ib_alloc_pd(struct ib_device *device, unsigned int flags,
		const char *caller);
#define ib_alloc_pd(device, flags) \
	__ib_alloc_pd((device), (flags), __func__)
void ib_dealloc_pd(struct ib_pd *pd);

/**
 * rdma_create_ah - Creates an address handle for the given address vector.
 * @pd: The protection domain associated with the address handle.
 * @ah_attr: The attributes of the address vector.
 *
 * The address handle is used to reference a local or global destination
 * in all UD QP post sends.
 */
struct ib_ah *rdma_create_ah(struct ib_pd *pd, struct rdma_ah_attr *ah_attr);

/**
 * ib_get_gids_from_rdma_hdr - Get sgid and dgid from GRH or IPv4 header
 *   work completion.
 * @hdr: the L3 header to parse
 * @net_type: type of header to parse
 * @sgid: place to store source gid
 * @dgid: place to store destination gid
 */
int ib_get_gids_from_rdma_hdr(const union rdma_network_hdr *hdr,
			      enum rdma_network_type net_type,
			      union ib_gid *sgid, union ib_gid *dgid);

/**
 * ib_get_rdma_header_version - Get the header version
 * @hdr: the L3 header to parse
 */
int ib_get_rdma_header_version(const union rdma_network_hdr *hdr);

/**
 * ib_init_ah_from_wc - Initializes address handle attributes from a
 *   work completion.
 * @device: Device on which the received message arrived.
 * @port_num: Port on which the received message arrived.
 * @wc: Work completion associated with the received message.
 * @grh: References the received global route header.  This parameter is
 *   ignored unless the work completion indicates that the GRH is valid.
 * @ah_attr: Returned attributes that can be used when creating an address
 *   handle for replying to the message.
 */
int ib_init_ah_from_wc(struct ib_device *device, u8 port_num,
		       const struct ib_wc *wc, const struct ib_grh *grh,
		       struct rdma_ah_attr *ah_attr);

/**
 * ib_create_ah_from_wc - Creates an address handle associated with the
 *   sender of the specified work completion.
 * @pd: The protection domain associated with the address handle.
 * @wc: Work completion information associated with a received message.
 * @grh: References the received global route header.  This parameter is
 *   ignored unless the work completion indicates that the GRH is valid.
 * @port_num: The outbound port number to associate with the address.
 *
 * The address handle is used to reference a local or global destination
 * in all UD QP post sends.
 */
struct ib_ah *ib_create_ah_from_wc(struct ib_pd *pd, const struct ib_wc *wc,
				   const struct ib_grh *grh, u8 port_num);

/**
 * rdma_modify_ah - Modifies the address vector associated with an address
 *   handle.
 * @ah: The address handle to modify.
 * @ah_attr: The new address vector attributes to associate with the
 *   address handle.
 */
int rdma_modify_ah(struct ib_ah *ah, struct rdma_ah_attr *ah_attr);

/**
 * rdma_query_ah - Queries the address vector associated with an address
 *   handle.
 * @ah: The address handle to query.
 * @ah_attr: The address vector attributes associated with the address
 *   handle.
 */
int rdma_query_ah(struct ib_ah *ah, struct rdma_ah_attr *ah_attr);

/**
 * rdma_destroy_ah - Destroys an address handle.
 * @ah: The address handle to destroy.
 */
int rdma_destroy_ah(struct ib_ah *ah);

/**
 * ib_create_srq - Creates a SRQ associated with the specified protection
 *   domain.
 * @pd: The protection domain associated with the SRQ.
 * @srq_init_attr: A list of initial attributes required to create the
 *   SRQ.  If SRQ creation succeeds, then the attributes are updated to
 *   the actual capabilities of the created SRQ.
 *
 * srq_attr->max_wr and srq_attr->max_sge are read the determine the
 * requested size of the SRQ, and set to the actual values allocated
 * on return.  If ib_create_srq() succeeds, then max_wr and max_sge
 * will always be at least as large as the requested values.
 */
struct ib_srq *ib_create_srq(struct ib_pd *pd,
			     struct ib_srq_init_attr *srq_init_attr);

/**
 * ib_modify_srq - Modifies the attributes for the specified SRQ.
 * @srq: The SRQ to modify.
 * @srq_attr: On input, specifies the SRQ attributes to modify.  On output,
 *   the current values of selected SRQ attributes are returned.
 * @srq_attr_mask: A bit-mask used to specify which attributes of the SRQ
 *   are being modified.
 *
 * The mask may contain IB_SRQ_MAX_WR to resize the SRQ and/or
 * IB_SRQ_LIMIT to set the SRQ's limit and request notification when
 * the number of receives queued drops below the limit.
 */
int ib_modify_srq(struct ib_srq *srq,
		  struct ib_srq_attr *srq_attr,
		  enum ib_srq_attr_mask srq_attr_mask);

/**
 * ib_query_srq - Returns the attribute list and current values for the
 *   specified SRQ.
 * @srq: The SRQ to query.
 * @srq_attr: The attributes of the specified SRQ.
 */
int ib_query_srq(struct ib_srq *srq,
		 struct ib_srq_attr *srq_attr);

/**
 * ib_destroy_srq - Destroys the specified SRQ.
 * @srq: The SRQ to destroy.
 */
int ib_destroy_srq(struct ib_srq *srq);

/**
 * ib_post_srq_recv - Posts a list of work requests to the specified SRQ.
 * @srq: The SRQ to post the work request on.
 * @recv_wr: A list of work requests to post on the receive queue.
 * @bad_recv_wr: On an immediate failure, this parameter will reference
 *   the work request that failed to be posted on the QP.
 */
static inline int ib_post_srq_recv(struct ib_srq *srq,
				   struct ib_recv_wr *recv_wr,
				   struct ib_recv_wr **bad_recv_wr)
{
	return srq->device->post_srq_recv(srq, recv_wr, bad_recv_wr);
}

/**
 * ib_create_qp - Creates a QP associated with the specified protection
 *   domain.
 * @pd: The protection domain associated with the QP.
 * @qp_init_attr: A list of initial attributes required to create the
 *   QP.  If QP creation succeeds, then the attributes are updated to
 *   the actual capabilities of the created QP.
 */
struct ib_qp *ib_create_qp(struct ib_pd *pd,
			   struct ib_qp_init_attr *qp_init_attr);

/**
 * ib_modify_qp_with_udata - Modifies the attributes for the specified QP.
 * @qp: The QP to modify.
 * @attr: On input, specifies the QP attributes to modify.  On output,
 *   the current values of selected QP attributes are returned.
 * @attr_mask: A bit-mask used to specify which attributes of the QP
 *   are being modified.
 * @udata: pointer to user's input output buffer information
 *   are being modified.
 * It returns 0 on success and returns appropriate error code on error.
 */
int ib_modify_qp_with_udata(struct ib_qp *qp,
			    struct ib_qp_attr *attr,
			    int attr_mask,
			    struct ib_udata *udata);

/**
 * ib_modify_qp - Modifies the attributes for the specified QP and then
 *   transitions the QP to the given state.
 * @qp: The QP to modify.
 * @qp_attr: On input, specifies the QP attributes to modify.  On output,
 *   the current values of selected QP attributes are returned.
 * @qp_attr_mask: A bit-mask used to specify which attributes of the QP
 *   are being modified.
 */
int ib_modify_qp(struct ib_qp *qp,
		 struct ib_qp_attr *qp_attr,
		 int qp_attr_mask);

/**
 * ib_query_qp - Returns the attribute list and current values for the
 *   specified QP.
 * @qp: The QP to query.
 * @qp_attr: The attributes of the specified QP.
 * @qp_attr_mask: A bit-mask used to select specific attributes to query.
 * @qp_init_attr: Additional attributes of the selected QP.
 *
 * The qp_attr_mask may be used to limit the query to gathering only the
 * selected attributes.
 */
int ib_query_qp(struct ib_qp *qp,
		struct ib_qp_attr *qp_attr,
		int qp_attr_mask,
		struct ib_qp_init_attr *qp_init_attr);

/**
 * ib_destroy_qp - Destroys the specified QP.
 * @qp: The QP to destroy.
 */
int ib_destroy_qp(struct ib_qp *qp);

/**
 * ib_open_qp - Obtain a reference to an existing sharable QP.
 * @xrcd - XRC domain
 * @qp_open_attr: Attributes identifying the QP to open.
 *
 * Returns a reference to a sharable QP.
 */
struct ib_qp *ib_open_qp(struct ib_xrcd *xrcd,
			 struct ib_qp_open_attr *qp_open_attr);

/**
 * ib_close_qp - Release an external reference to a QP.
 * @qp: The QP handle to release
 *
 * The opened QP handle is released by the caller.  The underlying
 * shared QP is not destroyed until all internal references are released.
 */
int ib_close_qp(struct ib_qp *qp);

/**
 * ib_post_send - Posts a list of work requests to the send queue of
 *   the specified QP.
 * @qp: The QP to post the work request on.
 * @send_wr: A list of work requests to post on the send queue.
 * @bad_send_wr: On an immediate failure, this parameter will reference
 *   the work request that failed to be posted on the QP.
 *
 * While IBA Vol. 1 section 11.4.1.1 specifies that if an immediate
 * error is returned, the QP state shall not be affected,
 * ib_post_send() will return an immediate error after queueing any
 * earlier work requests in the list.
 */
static inline int ib_post_send(struct ib_qp *qp,
			       struct ib_send_wr *send_wr,
			       struct ib_send_wr **bad_send_wr)
{
	return qp->device->post_send(qp, send_wr, bad_send_wr);
}

/**
 * ib_post_recv - Posts a list of work requests to the receive queue of
 *   the specified QP.
 * @qp: The QP to post the work request on.
 * @recv_wr: A list of work requests to post on the receive queue.
 * @bad_recv_wr: On an immediate failure, this parameter will reference
 *   the work request that failed to be posted on the QP.
 */
static inline int ib_post_recv(struct ib_qp *qp,
			       struct ib_recv_wr *recv_wr,
			       struct ib_recv_wr **bad_recv_wr)
{
	return qp->device->post_recv(qp, recv_wr, bad_recv_wr);
}

struct ib_cq *ib_alloc_cq(struct ib_device *dev, void *private,
		int nr_cqe, int comp_vector, enum ib_poll_context poll_ctx);
void ib_free_cq(struct ib_cq *cq);
int ib_process_cq_direct(struct ib_cq *cq, int budget);

/**
 * ib_create_cq - Creates a CQ on the specified device.
 * @device: The device on which to create the CQ.
 * @comp_handler: A user-specified callback that is invoked when a
 *   completion event occurs on the CQ.
 * @event_handler: A user-specified callback that is invoked when an
 *   asynchronous event not associated with a completion occurs on the CQ.
 * @cq_context: Context associated with the CQ returned to the user via
 *   the associated completion and event handlers.
 * @cq_attr: The attributes the CQ should be created upon.
 *
 * Users can examine the cq structure to determine the actual CQ size.
 */
struct ib_cq *ib_create_cq(struct ib_device *device,
			   ib_comp_handler comp_handler,
			   void (*event_handler)(struct ib_event *, void *),
			   void *cq_context,
			   const struct ib_cq_init_attr *cq_attr);

/**
 * ib_resize_cq - Modifies the capacity of the CQ.
 * @cq: The CQ to resize.
 * @cqe: The minimum size of the CQ.
 *
 * Users can examine the cq structure to determine the actual CQ size.
 */
int ib_resize_cq(struct ib_cq *cq, int cqe);

/**
 * ib_modify_cq - Modifies moderation params of the CQ
 * @cq: The CQ to modify.
 * @cq_count: number of CQEs that will trigger an event
 * @cq_period: max period of time in usec before triggering an event
 *
 */
int ib_modify_cq(struct ib_cq *cq, u16 cq_count, u16 cq_period);

/**
 * ib_destroy_cq - Destroys the specified CQ.
 * @cq: The CQ to destroy.
 */
int ib_destroy_cq(struct ib_cq *cq);

/**
 * ib_poll_cq - poll a CQ for completion(s)
 * @cq:the CQ being polled
 * @num_entries:maximum number of completions to return
 * @wc:array of at least @num_entries &struct ib_wc where completions
 *   will be returned
 *
 * Poll a CQ for (possibly multiple) completions.  If the return value
 * is < 0, an error occurred.  If the return value is >= 0, it is the
 * number of completions returned.  If the return value is
 * non-negative and < num_entries, then the CQ was emptied.
 */
static inline int ib_poll_cq(struct ib_cq *cq, int num_entries,
			     struct ib_wc *wc)
{
	return cq->device->poll_cq(cq, num_entries, wc);
}

/**
 * ib_peek_cq - Returns the number of unreaped completions currently
 *   on the specified CQ.
 * @cq: The CQ to peek.
 * @wc_cnt: A minimum number of unreaped completions to check for.
 *
 * If the number of unreaped completions is greater than or equal to wc_cnt,
 * this function returns wc_cnt, otherwise, it returns the actual number of
 * unreaped completions.
 */
int ib_peek_cq(struct ib_cq *cq, int wc_cnt);

/**
 * ib_req_notify_cq - Request completion notification on a CQ.
 * @cq: The CQ to generate an event for.
 * @flags:
 *   Must contain exactly one of %IB_CQ_SOLICITED or %IB_CQ_NEXT_COMP
 *   to request an event on the next solicited event or next work
 *   completion at any type, respectively. %IB_CQ_REPORT_MISSED_EVENTS
 *   may also be |ed in to request a hint about missed events, as
 *   described below.
 *
 * Return Value:
 *    < 0 means an error occurred while requesting notification
 *   == 0 means notification was requested successfully, and if
 *        IB_CQ_REPORT_MISSED_EVENTS was passed in, then no events
 *        were missed and it is safe to wait for another event.  In
 *        this case is it guaranteed that any work completions added
 *        to the CQ since the last CQ poll will trigger a completion
 *        notification event.
 *    > 0 is only returned if IB_CQ_REPORT_MISSED_EVENTS was passed
 *        in.  It means that the consumer must poll the CQ again to
 *        make sure it is empty to avoid missing an event because of a
 *        race between requesting notification and an entry being
 *        added to the CQ.  This return value means it is possible
 *        (but not guaranteed) that a work completion has been added
 *        to the CQ since the last poll without triggering a
 *        completion notification event.
 */
static inline int ib_req_notify_cq(struct ib_cq *cq,
				   enum ib_cq_notify_flags flags)
{
	return cq->device->req_notify_cq(cq, flags);
}

/**
 * ib_req_ncomp_notif - Request completion notification when there are
 *   at least the specified number of unreaped completions on the CQ.
 * @cq: The CQ to generate an event for.
 * @wc_cnt: The number of unreaped completions that should be on the
 *   CQ before an event is generated.
 */
static inline int ib_req_ncomp_notif(struct ib_cq *cq, int wc_cnt)
{
	return cq->device->req_ncomp_notif ?
		cq->device->req_ncomp_notif(cq, wc_cnt) :
		-ENOSYS;
}

/**
 * ib_dma_mapping_error - check a DMA addr for error
 * @dev: The device for which the dma_addr was created
 * @dma_addr: The DMA address to check
 */
static inline int ib_dma_mapping_error(struct ib_device *dev, u64 dma_addr)
{
	return dma_mapping_error(dev->dma_device, dma_addr);
}

/**
 * ib_dma_map_single - Map a kernel virtual address to DMA address
 * @dev: The device for which the dma_addr is to be created
 * @cpu_addr: The kernel virtual address
 * @size: The size of the region in bytes
 * @direction: The direction of the DMA
 */
static inline u64 ib_dma_map_single(struct ib_device *dev,
				    void *cpu_addr, size_t size,
				    enum dma_data_direction direction)
{
	return dma_map_single(dev->dma_device, cpu_addr, size, direction);
}

/**
 * ib_dma_unmap_single - Destroy a mapping created by ib_dma_map_single()
 * @dev: The device for which the DMA address was created
 * @addr: The DMA address
 * @size: The size of the region in bytes
 * @direction: The direction of the DMA
 */
static inline void ib_dma_unmap_single(struct ib_device *dev,
				       u64 addr, size_t size,
				       enum dma_data_direction direction)
{
	dma_unmap_single(dev->dma_device, addr, size, direction);
}

/**
 * ib_dma_map_page - Map a physical page to DMA address
 * @dev: The device for which the dma_addr is to be created
 * @page: The page to be mapped
 * @offset: The offset within the page
 * @size: The size of the region in bytes
 * @direction: The direction of the DMA
 */
static inline u64 ib_dma_map_page(struct ib_device *dev,
				  struct page *page,
				  unsigned long offset,
				  size_t size,
					 enum dma_data_direction direction)
{
	return dma_map_page(dev->dma_device, page, offset, size, direction);
}

/**
 * ib_dma_unmap_page - Destroy a mapping created by ib_dma_map_page()
 * @dev: The device for which the DMA address was created
 * @addr: The DMA address
 * @size: The size of the region in bytes
 * @direction: The direction of the DMA
 */
static inline void ib_dma_unmap_page(struct ib_device *dev,
				     u64 addr, size_t size,
				     enum dma_data_direction direction)
{
	dma_unmap_page(dev->dma_device, addr, size, direction);
}

/**
 * ib_dma_map_sg - Map a scatter/gather list to DMA addresses
 * @dev: The device for which the DMA addresses are to be created
 * @sg: The array of scatter/gather entries
 * @nents: The number of scatter/gather entries
 * @direction: The direction of the DMA
 */
static inline int ib_dma_map_sg(struct ib_device *dev,
				struct scatterlist *sg, int nents,
				enum dma_data_direction direction)
{
	return dma_map_sg(dev->dma_device, sg, nents, direction);
}

/**
 * ib_dma_unmap_sg - Unmap a scatter/gather list of DMA addresses
 * @dev: The device for which the DMA addresses were created
 * @sg: The array of scatter/gather entries
 * @nents: The number of scatter/gather entries
 * @direction: The direction of the DMA
 */
static inline void ib_dma_unmap_sg(struct ib_device *dev,
				   struct scatterlist *sg, int nents,
				   enum dma_data_direction direction)
{
	dma_unmap_sg(dev->dma_device, sg, nents, direction);
}

static inline int ib_dma_map_sg_attrs(struct ib_device *dev,
				      struct scatterlist *sg, int nents,
				      enum dma_data_direction direction,
				      unsigned long dma_attrs)
{
	return dma_map_sg_attrs(dev->dma_device, sg, nents, direction,
				dma_attrs);
}

static inline void ib_dma_unmap_sg_attrs(struct ib_device *dev,
					 struct scatterlist *sg, int nents,
					 enum dma_data_direction direction,
					 unsigned long dma_attrs)
{
	dma_unmap_sg_attrs(dev->dma_device, sg, nents, direction, dma_attrs);
}
/**
 * ib_sg_dma_address - Return the DMA address from a scatter/gather entry
 * @dev: The device for which the DMA addresses were created
 * @sg: The scatter/gather entry
 *
 * Note: this function is obsolete. To do: change all occurrences of
 * ib_sg_dma_address() into sg_dma_address().
 */
static inline u64 ib_sg_dma_address(struct ib_device *dev,
				    struct scatterlist *sg)
{
	return sg_dma_address(sg);
}

/**
 * ib_sg_dma_len - Return the DMA length from a scatter/gather entry
 * @dev: The device for which the DMA addresses were created
 * @sg: The scatter/gather entry
 *
 * Note: this function is obsolete. To do: change all occurrences of
 * ib_sg_dma_len() into sg_dma_len().
 */
static inline unsigned int ib_sg_dma_len(struct ib_device *dev,
					 struct scatterlist *sg)
{
	return sg_dma_len(sg);
}

/**
 * ib_dma_sync_single_for_cpu - Prepare DMA region to be accessed by CPU
 * @dev: The device for which the DMA address was created
 * @addr: The DMA address
 * @size: The size of the region in bytes
 * @dir: The direction of the DMA
 */
static inline void ib_dma_sync_single_for_cpu(struct ib_device *dev,
					      u64 addr,
					      size_t size,
					      enum dma_data_direction dir)
{
	dma_sync_single_for_cpu(dev->dma_device, addr, size, dir);
}

/**
 * ib_dma_sync_single_for_device - Prepare DMA region to be accessed by device
 * @dev: The device for which the DMA address was created
 * @addr: The DMA address
 * @size: The size of the region in bytes
 * @dir: The direction of the DMA
 */
static inline void ib_dma_sync_single_for_device(struct ib_device *dev,
						 u64 addr,
						 size_t size,
						 enum dma_data_direction dir)
{
	dma_sync_single_for_device(dev->dma_device, addr, size, dir);
}

/**
 * ib_dma_alloc_coherent - Allocate memory and map it for DMA
 * @dev: The device for which the DMA address is requested
 * @size: The size of the region to allocate in bytes
 * @dma_handle: A pointer for returning the DMA address of the region
 * @flag: memory allocator flags
 */
static inline void *ib_dma_alloc_coherent(struct ib_device *dev,
					   size_t size,
					   dma_addr_t *dma_handle,
					   gfp_t flag)
{
	return dma_alloc_coherent(dev->dma_device, size, dma_handle, flag);
}

/**
 * ib_dma_free_coherent - Free memory allocated by ib_dma_alloc_coherent()
 * @dev: The device for which the DMA addresses were allocated
 * @size: The size of the region
 * @cpu_addr: the address returned by ib_dma_alloc_coherent()
 * @dma_handle: the DMA address returned by ib_dma_alloc_coherent()
 */
static inline void ib_dma_free_coherent(struct ib_device *dev,
					size_t size, void *cpu_addr,
					dma_addr_t dma_handle)
{
	dma_free_coherent(dev->dma_device, size, cpu_addr, dma_handle);
}

/**
 * ib_dereg_mr - Deregisters a memory region and removes it from the
 *   HCA translation table.
 * @mr: The memory region to deregister.
 *
 * This function can fail, if the memory region has memory windows bound to it.
 */
int ib_dereg_mr(struct ib_mr *mr);

struct ib_mr *ib_alloc_mr(struct ib_pd *pd,
			  enum ib_mr_type mr_type,
			  u32 max_num_sg);

/**
 * ib_update_fast_reg_key - updates the key portion of the fast_reg MR
 *   R_Key and L_Key.
 * @mr - struct ib_mr pointer to be updated.
 * @newkey - new key to be used.
 */
static inline void ib_update_fast_reg_key(struct ib_mr *mr, u8 newkey)
{
	mr->lkey = (mr->lkey & 0xffffff00) | newkey;
	mr->rkey = (mr->rkey & 0xffffff00) | newkey;
}

/**
 * ib_inc_rkey - increments the key portion of the given rkey. Can be used
 * for calculating a new rkey for type 2 memory windows.
 * @rkey - the rkey to increment.
 */
static inline u32 ib_inc_rkey(u32 rkey)
{
	const u32 mask = 0x000000ff;
	return ((rkey + 1) & mask) | (rkey & ~mask);
}

/**
 * ib_alloc_fmr - Allocates a unmapped fast memory region.
 * @pd: The protection domain associated with the unmapped region.
 * @mr_access_flags: Specifies the memory access rights.
 * @fmr_attr: Attributes of the unmapped region.
 *
 * A fast memory region must be mapped before it can be used as part of
 * a work request.
 */
struct ib_fmr *ib_alloc_fmr(struct ib_pd *pd,
			    int mr_access_flags,
			    struct ib_fmr_attr *fmr_attr);

/**
 * ib_map_phys_fmr - Maps a list of physical pages to a fast memory region.
 * @fmr: The fast memory region to associate with the pages.
 * @page_list: An array of physical pages to map to the fast memory region.
 * @list_len: The number of pages in page_list.
 * @iova: The I/O virtual address to use with the mapped region.
 */
static inline int ib_map_phys_fmr(struct ib_fmr *fmr,
				  u64 *page_list, int list_len,
				  u64 iova)
{
	return fmr->device->map_phys_fmr(fmr, page_list, list_len, iova);
}

/**
 * ib_unmap_fmr - Removes the mapping from a list of fast memory regions.
 * @fmr_list: A linked list of fast memory regions to unmap.
 */
int ib_unmap_fmr(struct list_head *fmr_list);

/**
 * ib_dealloc_fmr - Deallocates a fast memory region.
 * @fmr: The fast memory region to deallocate.
 */
int ib_dealloc_fmr(struct ib_fmr *fmr);

/**
 * ib_attach_mcast - Attaches the specified QP to a multicast group.
 * @qp: QP to attach to the multicast group.  The QP must be type
 *   IB_QPT_UD.
 * @gid: Multicast group GID.
 * @lid: Multicast group LID in host byte order.
 *
 * In order to send and receive multicast packets, subnet
 * administration must have created the multicast group and configured
 * the fabric appropriately.  The port associated with the specified
 * QP must also be a member of the multicast group.
 */
int ib_attach_mcast(struct ib_qp *qp, union ib_gid *gid, u16 lid);

/**
 * ib_detach_mcast - Detaches the specified QP from a multicast group.
 * @qp: QP to detach from the multicast group.
 * @gid: Multicast group GID.
 * @lid: Multicast group LID in host byte order.
 */
int ib_detach_mcast(struct ib_qp *qp, union ib_gid *gid, u16 lid);

/**
 * ib_alloc_xrcd - Allocates an XRC domain.
 * @device: The device on which to allocate the XRC domain.
 */
struct ib_xrcd *ib_alloc_xrcd(struct ib_device *device);

/**
 * ib_dealloc_xrcd - Deallocates an XRC domain.
 * @xrcd: The XRC domain to deallocate.
 */
int ib_dealloc_xrcd(struct ib_xrcd *xrcd);

struct ib_flow *ib_create_flow(struct ib_qp *qp,
			       struct ib_flow_attr *flow_attr, int domain);
int ib_destroy_flow(struct ib_flow *flow_id);

static inline int ib_check_mr_access(int flags)
{
	/*
	 * Local write permission is required if remote write or
	 * remote atomic permission is also requested.
	 */
	if (flags & (IB_ACCESS_REMOTE_ATOMIC | IB_ACCESS_REMOTE_WRITE) &&
	    !(flags & IB_ACCESS_LOCAL_WRITE))
		return -EINVAL;

	return 0;
}

/**
 * ib_check_mr_status: lightweight check of MR status.
 *     This routine may provide status checks on a selected
 *     ib_mr. first use is for signature status check.
 *
 * @mr: A memory region.
 * @check_mask: Bitmask of which checks to perform from
 *     ib_mr_status_check enumeration.
 * @mr_status: The container of relevant status checks.
 *     failed checks will be indicated in the status bitmask
 *     and the relevant info shall be in the error item.
 */
int ib_check_mr_status(struct ib_mr *mr, u32 check_mask,
		       struct ib_mr_status *mr_status);

struct net_device *ib_get_net_dev_by_params(struct ib_device *dev, u8 port,
					    u16 pkey, const union ib_gid *gid,
					    const struct sockaddr *addr);
struct ib_wq *ib_create_wq(struct ib_pd *pd,
			   struct ib_wq_init_attr *init_attr);
int ib_destroy_wq(struct ib_wq *wq);
int ib_modify_wq(struct ib_wq *wq, struct ib_wq_attr *attr,
		 u32 wq_attr_mask);
struct ib_rwq_ind_table *ib_create_rwq_ind_table(struct ib_device *device,
						 struct ib_rwq_ind_table_init_attr*
						 wq_ind_table_init_attr);
int ib_destroy_rwq_ind_table(struct ib_rwq_ind_table *wq_ind_table);

int ib_map_mr_sg(struct ib_mr *mr, struct scatterlist *sg, int sg_nents,
		 unsigned int *sg_offset, unsigned int page_size);

static inline int
ib_map_mr_sg_zbva(struct ib_mr *mr, struct scatterlist *sg, int sg_nents,
		  unsigned int *sg_offset, unsigned int page_size)
{
	int n;

	n = ib_map_mr_sg(mr, sg, sg_nents, sg_offset, page_size);
	mr->iova = 0;

	return n;
}

int ib_sg_to_pages(struct ib_mr *mr, struct scatterlist *sgl, int sg_nents,
		unsigned int *sg_offset, int (*set_page)(struct ib_mr *, u64));

void ib_drain_rq(struct ib_qp *qp);
void ib_drain_sq(struct ib_qp *qp);
void ib_drain_qp(struct ib_qp *qp);

int ib_resolve_eth_dmac(struct ib_device *device,
			struct rdma_ah_attr *ah_attr);
int ib_get_eth_speed(struct ib_device *dev, u8 port_num, u8 *speed, u8 *width);

static inline u8 *rdma_ah_retrieve_dmac(struct rdma_ah_attr *attr)
{
	if (attr->type == RDMA_AH_ATTR_TYPE_ROCE)
		return attr->roce.dmac;
	return NULL;
}

static inline void rdma_ah_set_dlid(struct rdma_ah_attr *attr, u32 dlid)
{
	if (attr->type == RDMA_AH_ATTR_TYPE_IB)
		attr->ib.dlid = (u16)dlid;
	else if (attr->type == RDMA_AH_ATTR_TYPE_OPA)
		attr->opa.dlid = dlid;
}

static inline u32 rdma_ah_get_dlid(const struct rdma_ah_attr *attr)
{
	if (attr->type == RDMA_AH_ATTR_TYPE_IB)
		return attr->ib.dlid;
	else if (attr->type == RDMA_AH_ATTR_TYPE_OPA)
		return attr->opa.dlid;
	return 0;
}

static inline void rdma_ah_set_sl(struct rdma_ah_attr *attr, u8 sl)
{
	attr->sl = sl;
}

static inline u8 rdma_ah_get_sl(const struct rdma_ah_attr *attr)
{
	return attr->sl;
}

static inline void rdma_ah_set_path_bits(struct rdma_ah_attr *attr,
					 u8 src_path_bits)
{
	if (attr->type == RDMA_AH_ATTR_TYPE_IB)
		attr->ib.src_path_bits = src_path_bits;
	else if (attr->type == RDMA_AH_ATTR_TYPE_OPA)
		attr->opa.src_path_bits = src_path_bits;
}

static inline u8 rdma_ah_get_path_bits(const struct rdma_ah_attr *attr)
{
	if (attr->type == RDMA_AH_ATTR_TYPE_IB)
		return attr->ib.src_path_bits;
	else if (attr->type == RDMA_AH_ATTR_TYPE_OPA)
		return attr->opa.src_path_bits;
	return 0;
}

static inline void rdma_ah_set_port_num(struct rdma_ah_attr *attr, u8 port_num)
{
	attr->port_num = port_num;
}

static inline u8 rdma_ah_get_port_num(const struct rdma_ah_attr *attr)
{
	return attr->port_num;
}

static inline void rdma_ah_set_static_rate(struct rdma_ah_attr *attr,
					   u8 static_rate)
{
	attr->static_rate = static_rate;
}

static inline u8 rdma_ah_get_static_rate(const struct rdma_ah_attr *attr)
{
	return attr->static_rate;
}

static inline void rdma_ah_set_ah_flags(struct rdma_ah_attr *attr,
					enum ib_ah_flags flag)
{
	attr->ah_flags = flag;
}

static inline enum ib_ah_flags
		rdma_ah_get_ah_flags(const struct rdma_ah_attr *attr)
{
	return attr->ah_flags;
}

static inline const struct ib_global_route
		*rdma_ah_read_grh(const struct rdma_ah_attr *attr)
{
	return &attr->grh;
}

/*To retrieve and modify the grh */
static inline struct ib_global_route
		*rdma_ah_retrieve_grh(struct rdma_ah_attr *attr)
{
	return &attr->grh;
}

static inline void rdma_ah_set_dgid_raw(struct rdma_ah_attr *attr, void *dgid)
{
	struct ib_global_route *grh = rdma_ah_retrieve_grh(attr);

	memcpy(grh->dgid.raw, dgid, sizeof(grh->dgid));
}

static inline void rdma_ah_set_subnet_prefix(struct rdma_ah_attr *attr,
					     __be64 prefix)
{
	struct ib_global_route *grh = rdma_ah_retrieve_grh(attr);

	grh->dgid.global.subnet_prefix = prefix;
}

static inline void rdma_ah_set_interface_id(struct rdma_ah_attr *attr,
					    __be64 if_id)
{
	struct ib_global_route *grh = rdma_ah_retrieve_grh(attr);

	grh->dgid.global.interface_id = if_id;
}

static inline void rdma_ah_set_grh(struct rdma_ah_attr *attr,
				   union ib_gid *dgid, u32 flow_label,
				   u8 sgid_index, u8 hop_limit,
				   u8 traffic_class)
{
	struct ib_global_route *grh = rdma_ah_retrieve_grh(attr);

	attr->ah_flags = IB_AH_GRH;
	if (dgid)
		grh->dgid = *dgid;
	grh->flow_label = flow_label;
	grh->sgid_index = sgid_index;
	grh->hop_limit = hop_limit;
	grh->traffic_class = traffic_class;
}

/*Get AH type */
static inline enum rdma_ah_attr_type rdma_ah_find_type(struct ib_device *dev,
						       u32 port_num)
{
	if ((rdma_protocol_roce(dev, port_num)) ||
	    (rdma_protocol_iwarp(dev, port_num)))
		return RDMA_AH_ATTR_TYPE_ROCE;
	else if ((rdma_protocol_ib(dev, port_num)) &&
		 (rdma_cap_opa_ah(dev, port_num)))
		return RDMA_AH_ATTR_TYPE_OPA;
	else
		return RDMA_AH_ATTR_TYPE_IB;
}

/* Return slid in 16bit CPU encoding */
static inline u16 ib_slid_cpu16(u32 slid)
{
	return (u16)slid;
}

/* Return slid in 16bit BE encoding */
static inline u16 ib_slid_be16(u32 slid)
{
	return cpu_to_be16((u16)slid);
}

/**
 * ib_get_vector_affinity - Get the affinity mappings of a given completion
 *   vector
 * @device:         the rdma device
 * @comp_vector:    index of completion vector
 *
 * Returns NULL on failure, otherwise a corresponding cpu map of the
 * completion vector (returns all-cpus map if the device driver doesn't
 * implement get_vector_affinity).
 */
static inline const struct cpumask *
ib_get_vector_affinity(struct ib_device *device, int comp_vector)
{
	if (comp_vector < 0 || comp_vector >= device->num_comp_vectors ||
	    !device->get_vector_affinity)
		return NULL;

	return device->get_vector_affinity(device, comp_vector);

}

#endif /* IB_VERBS_H */<|MERGE_RESOLUTION|>--- conflicted
+++ resolved
@@ -2309,13 +2309,9 @@
 	 * in fast paths.
 	 */
 	int (*get_port_immutable)(struct ib_device *, u8, struct ib_port_immutable *);
-<<<<<<< HEAD
-	void (*get_dev_fw_str)(struct ib_device *, char *str, size_t str_len);
+	void (*get_dev_fw_str)(struct ib_device *, char *str);
 	const struct cpumask *(*get_vector_affinity)(struct ib_device *ibdev,
 						     int comp_vector);
-=======
-	void (*get_dev_fw_str)(struct ib_device *, char *str);
->>>>>>> db14dff1
 };
 
 struct ib_client {
