/* SPDX-License-Identifier: GPL-2.0 */
#undef TRACE_SYSTEM
#define TRACE_SYSTEM percpu

#if !defined(_TRACE_PERCPU_H) || defined(TRACE_HEADER_MULTI_READ)
#define _TRACE_PERCPU_H

#include <linux/tracepoint.h>
#include <trace/events/mmflags.h>

TRACE_EVENT(percpu_alloc_percpu,

	TP_PROTO(unsigned long call_site,
		 bool reserved, bool is_atomic, size_t size,
		 size_t align, void *base_addr, int off,
		 void __percpu *ptr, size_t bytes_alloc, gfp_t gfp_flags),

	TP_ARGS(call_site, reserved, is_atomic, size, align, base_addr, off,
		ptr, bytes_alloc, gfp_flags),

	TP_STRUCT__entry(
		__field(	unsigned long,		call_site	)
		__field(	bool,			reserved	)
		__field(	bool,			is_atomic	)
		__field(	size_t,			size		)
		__field(	size_t,			align		)
		__field(	void *,			base_addr	)
		__field(	int,			off		)
		__field(	void __percpu *,	ptr		)
		__field(	size_t,			bytes_alloc	)
<<<<<<< HEAD
		__field(	gfp_t,			gfp_flags	)
=======
		__field(	unsigned long,		gfp_flags	)
>>>>>>> ca228447
	),
	TP_fast_assign(
		__entry->call_site	= call_site;
		__entry->reserved	= reserved;
		__entry->is_atomic	= is_atomic;
		__entry->size		= size;
		__entry->align		= align;
		__entry->base_addr	= base_addr;
		__entry->off		= off;
		__entry->ptr		= ptr;
		__entry->bytes_alloc	= bytes_alloc;
<<<<<<< HEAD
		__entry->gfp_flags	= gfp_flags;
=======
		__entry->gfp_flags	= (__force unsigned long)gfp_flags;
>>>>>>> ca228447
	),

	TP_printk("call_site=%pS reserved=%d is_atomic=%d size=%zu align=%zu base_addr=%p off=%d ptr=%p bytes_alloc=%zu gfp_flags=%s",
		  (void *)__entry->call_site,
		  __entry->reserved, __entry->is_atomic,
		  __entry->size, __entry->align,
		  __entry->base_addr, __entry->off, __entry->ptr,
		  __entry->bytes_alloc, show_gfp_flags(__entry->gfp_flags))
);

TRACE_EVENT(percpu_free_percpu,

	TP_PROTO(void *base_addr, int off, void __percpu *ptr),

	TP_ARGS(base_addr, off, ptr),

	TP_STRUCT__entry(
		__field(	void *,			base_addr	)
		__field(	int,			off		)
		__field(	void __percpu *,	ptr		)
	),

	TP_fast_assign(
		__entry->base_addr	= base_addr;
		__entry->off		= off;
		__entry->ptr		= ptr;
	),

	TP_printk("base_addr=%p off=%d ptr=%p",
		__entry->base_addr, __entry->off, __entry->ptr)
);

TRACE_EVENT(percpu_alloc_percpu_fail,

	TP_PROTO(bool reserved, bool is_atomic, size_t size, size_t align),

	TP_ARGS(reserved, is_atomic, size, align),

	TP_STRUCT__entry(
		__field(	bool,	reserved	)
		__field(	bool,	is_atomic	)
		__field(	size_t,	size		)
		__field(	size_t, align		)
	),

	TP_fast_assign(
		__entry->reserved	= reserved;
		__entry->is_atomic	= is_atomic;
		__entry->size		= size;
		__entry->align		= align;
	),

	TP_printk("reserved=%d is_atomic=%d size=%zu align=%zu",
		  __entry->reserved, __entry->is_atomic,
		  __entry->size, __entry->align)
);

TRACE_EVENT(percpu_create_chunk,

	TP_PROTO(void *base_addr),

	TP_ARGS(base_addr),

	TP_STRUCT__entry(
		__field(	void *, base_addr	)
	),

	TP_fast_assign(
		__entry->base_addr	= base_addr;
	),

	TP_printk("base_addr=%p", __entry->base_addr)
);

TRACE_EVENT(percpu_destroy_chunk,

	TP_PROTO(void *base_addr),

	TP_ARGS(base_addr),

	TP_STRUCT__entry(
		__field(	void *,	base_addr	)
	),

	TP_fast_assign(
		__entry->base_addr	= base_addr;
	),

	TP_printk("base_addr=%p", __entry->base_addr)
);

#endif /* _TRACE_PERCPU_H */

#include <trace/define_trace.h><|MERGE_RESOLUTION|>--- conflicted
+++ resolved
@@ -28,11 +28,7 @@
 		__field(	int,			off		)
 		__field(	void __percpu *,	ptr		)
 		__field(	size_t,			bytes_alloc	)
-<<<<<<< HEAD
-		__field(	gfp_t,			gfp_flags	)
-=======
 		__field(	unsigned long,		gfp_flags	)
->>>>>>> ca228447
 	),
 	TP_fast_assign(
 		__entry->call_site	= call_site;
@@ -44,11 +40,7 @@
 		__entry->off		= off;
 		__entry->ptr		= ptr;
 		__entry->bytes_alloc	= bytes_alloc;
-<<<<<<< HEAD
-		__entry->gfp_flags	= gfp_flags;
-=======
 		__entry->gfp_flags	= (__force unsigned long)gfp_flags;
->>>>>>> ca228447
 	),
 
 	TP_printk("call_site=%pS reserved=%d is_atomic=%d size=%zu align=%zu base_addr=%p off=%d ptr=%p bytes_alloc=%zu gfp_flags=%s",
