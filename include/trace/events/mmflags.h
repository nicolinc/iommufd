/* SPDX-License-Identifier: GPL-2.0 */
#include <linux/node.h>
#include <linux/mmzone.h>
#include <linux/compaction.h>
/*
 * The order of these masks is important. Matching masks will be seen
 * first and the left over flags will end up showing by themselves.
 *
 * For example, if we have GFP_KERNEL before GFP_USER we wil get:
 *
 *  GFP_KERNEL|GFP_HARDWALL
 *
 * Thus most bits set go first.
 */

#define gfpflag_string(flag) {(__force unsigned long)flag, #flag}

#define __def_gfpflag_names			\
	gfpflag_string(GFP_TRANSHUGE),		\
	gfpflag_string(GFP_TRANSHUGE_LIGHT),	\
	gfpflag_string(GFP_HIGHUSER_MOVABLE),	\
	gfpflag_string(GFP_HIGHUSER),		\
	gfpflag_string(GFP_USER),		\
	gfpflag_string(GFP_KERNEL_ACCOUNT),	\
	gfpflag_string(GFP_KERNEL),		\
	gfpflag_string(GFP_NOFS),		\
	gfpflag_string(GFP_ATOMIC),		\
	gfpflag_string(GFP_NOIO),		\
	gfpflag_string(GFP_NOWAIT),		\
	gfpflag_string(GFP_DMA),		\
	gfpflag_string(__GFP_HIGHMEM),		\
	gfpflag_string(GFP_DMA32),		\
	gfpflag_string(__GFP_HIGH),		\
<<<<<<< HEAD
	gfpflag_string(__GFP_ATOMIC),		\
=======
>>>>>>> 7bf47936
	gfpflag_string(__GFP_IO),		\
	gfpflag_string(__GFP_FS),		\
	gfpflag_string(__GFP_NOWARN),		\
	gfpflag_string(__GFP_RETRY_MAYFAIL),	\
	gfpflag_string(__GFP_NOFAIL),		\
	gfpflag_string(__GFP_NORETRY),		\
	gfpflag_string(__GFP_COMP),		\
	gfpflag_string(__GFP_ZERO),		\
	gfpflag_string(__GFP_NOMEMALLOC),	\
	gfpflag_string(__GFP_MEMALLOC),		\
	gfpflag_string(__GFP_HARDWALL),		\
	gfpflag_string(__GFP_THISNODE),		\
	gfpflag_string(__GFP_RECLAIMABLE),	\
	gfpflag_string(__GFP_MOVABLE),		\
	gfpflag_string(__GFP_ACCOUNT),		\
	gfpflag_string(__GFP_WRITE),		\
	gfpflag_string(__GFP_RECLAIM),		\
	gfpflag_string(__GFP_DIRECT_RECLAIM),	\
	gfpflag_string(__GFP_KSWAPD_RECLAIM),	\
	gfpflag_string(__GFP_ZEROTAGS)

#ifdef CONFIG_KASAN_HW_TAGS
#define __def_gfpflag_names_kasan ,			\
	gfpflag_string(__GFP_SKIP_ZERO),		\
	gfpflag_string(__GFP_SKIP_KASAN_POISON),	\
	gfpflag_string(__GFP_SKIP_KASAN_UNPOISON)
#else
#define __def_gfpflag_names_kasan
#endif

#define show_gfp_flags(flags)						\
	(flags) ? __print_flags(flags, "|",				\
	__def_gfpflag_names __def_gfpflag_names_kasan			\
	) : "none"

#ifdef CONFIG_MMU
#define IF_HAVE_PG_MLOCK(flag,string) ,{1UL << flag, string}
#else
#define IF_HAVE_PG_MLOCK(flag,string)
#endif

#ifdef CONFIG_ARCH_USES_PG_UNCACHED
#define IF_HAVE_PG_UNCACHED(flag,string) ,{1UL << flag, string}
#else
#define IF_HAVE_PG_UNCACHED(flag,string)
#endif

#ifdef CONFIG_MEMORY_FAILURE
#define IF_HAVE_PG_HWPOISON(flag,string) ,{1UL << flag, string}
#else
#define IF_HAVE_PG_HWPOISON(flag,string)
#endif

#if defined(CONFIG_PAGE_IDLE_FLAG) && defined(CONFIG_64BIT)
#define IF_HAVE_PG_IDLE(flag,string) ,{1UL << flag, string}
#else
#define IF_HAVE_PG_IDLE(flag,string)
#endif

#ifdef CONFIG_64BIT
#define IF_HAVE_PG_ARCH_2(flag,string) ,{1UL << flag, string}
#else
#define IF_HAVE_PG_ARCH_2(flag,string)
#endif

#ifdef CONFIG_KASAN_HW_TAGS
#define IF_HAVE_PG_SKIP_KASAN_POISON(flag,string) ,{1UL << flag, string}
#else
#define IF_HAVE_PG_SKIP_KASAN_POISON(flag,string)
#endif

#define __def_pageflag_names						\
	{1UL << PG_locked,		"locked"	},		\
	{1UL << PG_waiters,		"waiters"	},		\
	{1UL << PG_error,		"error"		},		\
	{1UL << PG_referenced,		"referenced"	},		\
	{1UL << PG_uptodate,		"uptodate"	},		\
	{1UL << PG_dirty,		"dirty"		},		\
	{1UL << PG_lru,			"lru"		},		\
	{1UL << PG_active,		"active"	},		\
	{1UL << PG_workingset,		"workingset"	},		\
	{1UL << PG_slab,		"slab"		},		\
	{1UL << PG_owner_priv_1,	"owner_priv_1"	},		\
	{1UL << PG_arch_1,		"arch_1"	},		\
	{1UL << PG_reserved,		"reserved"	},		\
	{1UL << PG_private,		"private"	},		\
	{1UL << PG_private_2,		"private_2"	},		\
	{1UL << PG_writeback,		"writeback"	},		\
	{1UL << PG_head,		"head"		},		\
	{1UL << PG_mappedtodisk,	"mappedtodisk"	},		\
	{1UL << PG_reclaim,		"reclaim"	},		\
	{1UL << PG_swapbacked,		"swapbacked"	},		\
	{1UL << PG_unevictable,		"unevictable"	}		\
IF_HAVE_PG_MLOCK(PG_mlocked,		"mlocked"	)		\
IF_HAVE_PG_UNCACHED(PG_uncached,	"uncached"	)		\
IF_HAVE_PG_HWPOISON(PG_hwpoison,	"hwpoison"	)		\
IF_HAVE_PG_IDLE(PG_young,		"young"		)		\
IF_HAVE_PG_IDLE(PG_idle,		"idle"		)		\
IF_HAVE_PG_ARCH_2(PG_arch_2,		"arch_2"	)		\
IF_HAVE_PG_SKIP_KASAN_POISON(PG_skip_kasan_poison, "skip_kasan_poison")

#define show_page_flags(flags)						\
	(flags) ? __print_flags(flags, "|",				\
	__def_pageflag_names						\
	) : "none"

#if defined(CONFIG_X86)
#define __VM_ARCH_SPECIFIC_1 {VM_PAT,     "pat"           }
#elif defined(CONFIG_PPC)
#define __VM_ARCH_SPECIFIC_1 {VM_SAO,     "sao"           }
#elif defined(CONFIG_PARISC) || defined(CONFIG_IA64)
#define __VM_ARCH_SPECIFIC_1 {VM_GROWSUP,	"growsup"	}
#elif !defined(CONFIG_MMU)
#define __VM_ARCH_SPECIFIC_1 {VM_MAPPED_COPY,"mappedcopy"	}
#else
#define __VM_ARCH_SPECIFIC_1 {VM_ARCH_1,	"arch_1"	}
#endif

#ifdef CONFIG_MEM_SOFT_DIRTY
#define IF_HAVE_VM_SOFTDIRTY(flag,name) {flag, name },
#else
#define IF_HAVE_VM_SOFTDIRTY(flag,name)
#endif

#ifdef CONFIG_HAVE_ARCH_USERFAULTFD_MINOR
# define IF_HAVE_UFFD_MINOR(flag, name) {flag, name},
#else
# define IF_HAVE_UFFD_MINOR(flag, name)
#endif

#define __def_vmaflag_names						\
	{VM_READ,			"read"		},		\
	{VM_WRITE,			"write"		},		\
	{VM_EXEC,			"exec"		},		\
	{VM_SHARED,			"shared"	},		\
	{VM_MAYREAD,			"mayread"	},		\
	{VM_MAYWRITE,			"maywrite"	},		\
	{VM_MAYEXEC,			"mayexec"	},		\
	{VM_MAYSHARE,			"mayshare"	},		\
	{VM_GROWSDOWN,			"growsdown"	},		\
	{VM_UFFD_MISSING,		"uffd_missing"	},		\
IF_HAVE_UFFD_MINOR(VM_UFFD_MINOR,	"uffd_minor"	)		\
	{VM_PFNMAP,			"pfnmap"	},		\
	{VM_UFFD_WP,			"uffd_wp"	},		\
	{VM_LOCKED,			"locked"	},		\
	{VM_IO,				"io"		},		\
	{VM_SEQ_READ,			"seqread"	},		\
	{VM_RAND_READ,			"randread"	},		\
	{VM_DONTCOPY,			"dontcopy"	},		\
	{VM_DONTEXPAND,			"dontexpand"	},		\
	{VM_LOCKONFAULT,		"lockonfault"	},		\
	{VM_ACCOUNT,			"account"	},		\
	{VM_NORESERVE,			"noreserve"	},		\
	{VM_HUGETLB,			"hugetlb"	},		\
	{VM_SYNC,			"sync"		},		\
	__VM_ARCH_SPECIFIC_1				,		\
	{VM_WIPEONFORK,			"wipeonfork"	},		\
	{VM_DONTDUMP,			"dontdump"	},		\
IF_HAVE_VM_SOFTDIRTY(VM_SOFTDIRTY,	"softdirty"	)		\
	{VM_MIXEDMAP,			"mixedmap"	},		\
	{VM_HUGEPAGE,			"hugepage"	},		\
	{VM_NOHUGEPAGE,			"nohugepage"	},		\
	{VM_MERGEABLE,			"mergeable"	}		\

#define show_vma_flags(flags)						\
	(flags) ? __print_flags(flags, "|",				\
	__def_vmaflag_names						\
	) : "none"

#ifdef CONFIG_COMPACTION
#define COMPACTION_STATUS					\
	EM( COMPACT_SKIPPED,		"skipped")		\
	EM( COMPACT_DEFERRED,		"deferred")		\
	EM( COMPACT_CONTINUE,		"continue")		\
	EM( COMPACT_SUCCESS,		"success")		\
	EM( COMPACT_PARTIAL_SKIPPED,	"partial_skipped")	\
	EM( COMPACT_COMPLETE,		"complete")		\
	EM( COMPACT_NO_SUITABLE_PAGE,	"no_suitable_page")	\
	EM( COMPACT_NOT_SUITABLE_ZONE,	"not_suitable_zone")	\
	EMe(COMPACT_CONTENDED,		"contended")

/* High-level compaction status feedback */
#define COMPACTION_FAILED	1
#define COMPACTION_WITHDRAWN	2
#define COMPACTION_PROGRESS	3

#define compact_result_to_feedback(result)	\
({						\
	enum compact_result __result = result;	\
	(compaction_failed(__result)) ? COMPACTION_FAILED : \
		(compaction_withdrawn(__result)) ? COMPACTION_WITHDRAWN : COMPACTION_PROGRESS; \
})

#define COMPACTION_FEEDBACK		\
	EM(COMPACTION_FAILED,		"failed")	\
	EM(COMPACTION_WITHDRAWN,	"withdrawn")	\
	EMe(COMPACTION_PROGRESS,	"progress")

#define COMPACTION_PRIORITY						\
	EM(COMPACT_PRIO_SYNC_FULL,	"COMPACT_PRIO_SYNC_FULL")	\
	EM(COMPACT_PRIO_SYNC_LIGHT,	"COMPACT_PRIO_SYNC_LIGHT")	\
	EMe(COMPACT_PRIO_ASYNC,		"COMPACT_PRIO_ASYNC")
#else
#define COMPACTION_STATUS
#define COMPACTION_PRIORITY
#define COMPACTION_FEEDBACK
#endif

#ifdef CONFIG_ZONE_DMA
#define IFDEF_ZONE_DMA(X) X
#else
#define IFDEF_ZONE_DMA(X)
#endif

#ifdef CONFIG_ZONE_DMA32
#define IFDEF_ZONE_DMA32(X) X
#else
#define IFDEF_ZONE_DMA32(X)
#endif

#ifdef CONFIG_HIGHMEM
#define IFDEF_ZONE_HIGHMEM(X) X
#else
#define IFDEF_ZONE_HIGHMEM(X)
#endif

#define ZONE_TYPE						\
	IFDEF_ZONE_DMA(		EM (ZONE_DMA,	 "DMA"))	\
	IFDEF_ZONE_DMA32(	EM (ZONE_DMA32,	 "DMA32"))	\
				EM (ZONE_NORMAL, "Normal")	\
	IFDEF_ZONE_HIGHMEM(	EM (ZONE_HIGHMEM,"HighMem"))	\
				EMe(ZONE_MOVABLE,"Movable")

#define LRU_NAMES		\
		EM (LRU_INACTIVE_ANON, "inactive_anon") \
		EM (LRU_ACTIVE_ANON, "active_anon") \
		EM (LRU_INACTIVE_FILE, "inactive_file") \
		EM (LRU_ACTIVE_FILE, "active_file") \
		EMe(LRU_UNEVICTABLE, "unevictable")

/*
 * First define the enums in the above macros to be exported to userspace
 * via TRACE_DEFINE_ENUM().
 */
#undef EM
#undef EMe
#define EM(a, b)	TRACE_DEFINE_ENUM(a);
#define EMe(a, b)	TRACE_DEFINE_ENUM(a);

COMPACTION_STATUS
COMPACTION_PRIORITY
/* COMPACTION_FEEDBACK are defines not enums. Not needed here. */
ZONE_TYPE
LRU_NAMES

/*
 * Now redefine the EM() and EMe() macros to map the enums to the strings
 * that will be printed in the output.
 */
#undef EM
#undef EMe
#define EM(a, b)	{a, b},
#define EMe(a, b)	{a, b}<|MERGE_RESOLUTION|>--- conflicted
+++ resolved
@@ -31,10 +31,6 @@
 	gfpflag_string(__GFP_HIGHMEM),		\
 	gfpflag_string(GFP_DMA32),		\
 	gfpflag_string(__GFP_HIGH),		\
-<<<<<<< HEAD
-	gfpflag_string(__GFP_ATOMIC),		\
-=======
->>>>>>> 7bf47936
 	gfpflag_string(__GFP_IO),		\
 	gfpflag_string(__GFP_FS),		\
 	gfpflag_string(__GFP_NOWARN),		\
