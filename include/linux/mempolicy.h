--- conflicted
+++ resolved
@@ -220,8 +220,6 @@
 	return NULL;
 }
 
-<<<<<<< HEAD
-=======
 static inline struct mempolicy *get_vma_policy(struct vm_area_struct *vma,
 				unsigned long addr, int order, pgoff_t *ilx)
 {
@@ -229,7 +227,6 @@
 	return NULL;
 }
 
->>>>>>> c6b4068c
 static inline int
 vma_dup_policy(struct vm_area_struct *src, struct vm_area_struct *dst)
 {
