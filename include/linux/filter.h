--- conflicted
+++ resolved
@@ -75,12 +75,9 @@
 /* unused opcode to mark special load instruction. Same as BPF_MSH */
 #define BPF_PROBE_MEM32	0xa0
 
-<<<<<<< HEAD
-=======
 /* unused opcode to mark special atomic instruction */
 #define BPF_PROBE_ATOMIC 0xe0
 
->>>>>>> 0c383648
 /* unused opcode to mark call to interpreter with arguments */
 #define BPF_CALL_ARGS	0xe0
 
@@ -1004,10 +1001,7 @@
 bool bpf_jit_supports_exceptions(void);
 bool bpf_jit_supports_ptr_xchg(void);
 bool bpf_jit_supports_arena(void);
-<<<<<<< HEAD
-=======
 bool bpf_jit_supports_insn(struct bpf_insn *insn, bool in_arena);
->>>>>>> 0c383648
 u64 bpf_arch_uaddress_limit(void);
 void arch_bpf_stack_walk(bool (*consume_fn)(void *cookie, u64 ip, u64 sp, u64 bp), void *cookie);
 bool bpf_helper_changes_pkt_data(void *func);
@@ -1292,11 +1286,7 @@
 	return NULL;
 }
 
-<<<<<<< HEAD
-static inline const char *
-=======
 static inline int
->>>>>>> 0c383648
 bpf_address_lookup(unsigned long addr, unsigned long *size,
 		   unsigned long *off, char **modname, char *sym)
 {
