/* SPDX-License-Identifier: GPL-2.0 */
/*
 *  linux/include/linux/sunrpc/clnt.h
 *
 *  Declarations for the high-level RPC client interface
 *
 *  Copyright (C) 1995, 1996, Olaf Kirch <okir@monad.swb.de>
 */

#ifndef _LINUX_SUNRPC_CLNT_H
#define _LINUX_SUNRPC_CLNT_H

#include <linux/types.h>
#include <linux/socket.h>
#include <linux/in.h>
#include <linux/in6.h>
#include <linux/refcount.h>

#include <linux/sunrpc/msg_prot.h>
#include <linux/sunrpc/sched.h>
#include <linux/sunrpc/xprt.h>
#include <linux/sunrpc/auth.h>
#include <linux/sunrpc/stats.h>
#include <linux/sunrpc/xdr.h>
#include <linux/sunrpc/timer.h>
#include <linux/sunrpc/rpc_pipe_fs.h>
#include <asm/signal.h>
#include <linux/path.h>
#include <net/ipv6.h>
#include <linux/sunrpc/xprtmultipath.h>

struct rpc_inode;
struct rpc_sysfs_client;

/*
 * The high-level client handle
 */
struct rpc_clnt {
	refcount_t		cl_count;	/* Number of references */
	unsigned int		cl_clid;	/* client id */
	struct list_head	cl_clients;	/* Global list of clients */
	struct list_head	cl_tasks;	/* List of tasks */
	atomic_t		cl_pid;		/* task PID counter */
	spinlock_t		cl_lock;	/* spinlock */
	struct rpc_xprt __rcu *	cl_xprt;	/* transport */
	const struct rpc_procinfo *cl_procinfo;	/* procedure info */
	u32			cl_prog,	/* RPC program number */
				cl_vers,	/* RPC version number */
				cl_maxproc;	/* max procedure number */

	struct rpc_auth *	cl_auth;	/* authenticator */
	struct rpc_stat *	cl_stats;	/* per-program statistics */
	struct rpc_iostats *	cl_metrics;	/* per-client statistics */

	unsigned int		cl_softrtry : 1,/* soft timeouts */
				cl_softerr  : 1,/* Timeouts return errors */
				cl_discrtry : 1,/* disconnect before retry */
				cl_noretranstimeo: 1,/* No retransmit timeouts */
				cl_autobind : 1,/* use getport() */
				cl_chatty   : 1;/* be verbose */

	struct rpc_rtt *	cl_rtt;		/* RTO estimator data */
	const struct rpc_timeout *cl_timeout;	/* Timeout strategy */

	atomic_t		cl_swapper;	/* swapfile count */
	int			cl_nodelen;	/* nodename length */
	char 			cl_nodename[UNX_MAXNODENAME+1];
	struct rpc_pipe_dir_head cl_pipedir_objects;
	struct rpc_clnt *	cl_parent;	/* Points to parent of clones */
	struct rpc_rtt		cl_rtt_default;
	struct rpc_timeout	cl_timeout_default;
	const struct rpc_program *cl_program;
	const char *		cl_principal;	/* use for machine cred */
#if IS_ENABLED(CONFIG_SUNRPC_DEBUG)
	struct dentry		*cl_debugfs;	/* debugfs directory */
#endif
	struct rpc_sysfs_client *cl_sysfs;	/* sysfs directory */
	/* cl_work is only needed after cl_xpi is no longer used,
	 * and that are of similar size
	 */
	union {
		struct rpc_xprt_iter	cl_xpi;
		struct work_struct	cl_work;
	};
	const struct cred	*cl_cred;
	unsigned int		cl_max_connect; /* max number of transports not to the same IP */
};

/*
 * General RPC program info
 */
#define RPC_MAXVERSION		4
struct rpc_program {
	const char *		name;		/* protocol name */
	u32			number;		/* program number */
	unsigned int		nrvers;		/* number of versions */
	const struct rpc_version **	version;	/* version array */
	struct rpc_stat *	stats;		/* statistics */
	const char *		pipe_dir_name;	/* path to rpc_pipefs dir */
};

struct rpc_version {
	u32			number;		/* version number */
	unsigned int		nrprocs;	/* number of procs */
	const struct rpc_procinfo *procs;	/* procedure array */
	unsigned int		*counts;	/* call counts */
};

/*
 * Procedure information
 */
struct rpc_procinfo {
	u32			p_proc;		/* RPC procedure number */
	kxdreproc_t		p_encode;	/* XDR encode function */
	kxdrdproc_t		p_decode;	/* XDR decode function */
	unsigned int		p_arglen;	/* argument hdr length (u32) */
	unsigned int		p_replen;	/* reply hdr length (u32) */
	unsigned int		p_timer;	/* Which RTT timer to use */
	u32			p_statidx;	/* Which procedure to account */
	const char *		p_name;		/* name of procedure */
};

struct rpc_create_args {
	struct net		*net;
	int			protocol;
	struct sockaddr		*address;
	size_t			addrsize;
	struct sockaddr		*saddress;
	const struct rpc_timeout *timeout;
	const char		*servername;
	const char		*nodename;
	const struct rpc_program *program;
	u32			prognumber;	/* overrides program->number */
	u32			version;
	rpc_authflavor_t	authflavor;
	u32			nconnect;
	unsigned long		flags;
	char			*client_name;
	struct svc_xprt		*bc_xprt;	/* NFSv4.1 backchannel */
	const struct cred	*cred;
	unsigned int		max_connect;
};

struct rpc_add_xprt_test {
	void (*add_xprt_test)(struct rpc_clnt *clnt,
		struct rpc_xprt *xprt,
		void *calldata);
	void *data;
};

/* Values for "flags" field */
#define RPC_CLNT_CREATE_HARDRTRY	(1UL << 0)
#define RPC_CLNT_CREATE_AUTOBIND	(1UL << 2)
#define RPC_CLNT_CREATE_NONPRIVPORT	(1UL << 3)
#define RPC_CLNT_CREATE_NOPING		(1UL << 4)
#define RPC_CLNT_CREATE_DISCRTRY	(1UL << 5)
#define RPC_CLNT_CREATE_QUIET		(1UL << 6)
#define RPC_CLNT_CREATE_INFINITE_SLOTS	(1UL << 7)
#define RPC_CLNT_CREATE_NO_IDLE_TIMEOUT	(1UL << 8)
#define RPC_CLNT_CREATE_NO_RETRANS_TIMEOUT	(1UL << 9)
#define RPC_CLNT_CREATE_SOFTERR		(1UL << 10)
#define RPC_CLNT_CREATE_REUSEPORT	(1UL << 11)
<<<<<<< HEAD
#define RPC_CLNT_CREATE_IGNORE_NULL_UNAVAIL (1UL << 12)
=======
#define RPC_CLNT_CREATE_CONNECTED	(1UL << 12)
>>>>>>> b0dacee2

struct rpc_clnt *rpc_create(struct rpc_create_args *args);
struct rpc_clnt	*rpc_bind_new_program(struct rpc_clnt *,
				const struct rpc_program *, u32);
struct rpc_clnt *rpc_clone_client(struct rpc_clnt *);
struct rpc_clnt *rpc_clone_client_set_auth(struct rpc_clnt *,
				rpc_authflavor_t);
int		rpc_switch_client_transport(struct rpc_clnt *,
				struct xprt_create *,
				const struct rpc_timeout *);

void		rpc_shutdown_client(struct rpc_clnt *);
void		rpc_release_client(struct rpc_clnt *);
void		rpc_task_release_transport(struct rpc_task *);
void		rpc_task_release_client(struct rpc_task *);
struct rpc_xprt	*rpc_task_get_xprt(struct rpc_clnt *clnt,
		struct rpc_xprt *xprt);

int		rpcb_create_local(struct net *);
void		rpcb_put_local(struct net *);
int		rpcb_register(struct net *, u32, u32, int, unsigned short);
int		rpcb_v4_register(struct net *net, const u32 program,
				 const u32 version,
				 const struct sockaddr *address,
				 const char *netid);
void		rpcb_getport_async(struct rpc_task *);

void rpc_prepare_reply_pages(struct rpc_rqst *req, struct page **pages,
			     unsigned int base, unsigned int len,
			     unsigned int hdrsize);
void		rpc_call_start(struct rpc_task *);
int		rpc_call_async(struct rpc_clnt *clnt,
			       const struct rpc_message *msg, int flags,
			       const struct rpc_call_ops *tk_ops,
			       void *calldata);
int		rpc_call_sync(struct rpc_clnt *clnt,
			      const struct rpc_message *msg, int flags);
struct rpc_task *rpc_call_null(struct rpc_clnt *clnt, struct rpc_cred *cred,
			       int flags);
int		rpc_restart_call_prepare(struct rpc_task *);
int		rpc_restart_call(struct rpc_task *);
void		rpc_setbufsize(struct rpc_clnt *, unsigned int, unsigned int);
struct net *	rpc_net_ns(struct rpc_clnt *);
size_t		rpc_max_payload(struct rpc_clnt *);
size_t		rpc_max_bc_payload(struct rpc_clnt *);
unsigned int	rpc_num_bc_slots(struct rpc_clnt *);
void		rpc_force_rebind(struct rpc_clnt *);
size_t		rpc_peeraddr(struct rpc_clnt *, struct sockaddr *, size_t);
const char	*rpc_peeraddr2str(struct rpc_clnt *, enum rpc_display_format_t);
int		rpc_localaddr(struct rpc_clnt *, struct sockaddr *, size_t);

int 		rpc_clnt_iterate_for_each_xprt(struct rpc_clnt *clnt,
			int (*fn)(struct rpc_clnt *, struct rpc_xprt *, void *),
			void *data);

int 		rpc_clnt_test_and_add_xprt(struct rpc_clnt *clnt,
			struct rpc_xprt_switch *xps,
			struct rpc_xprt *xprt,
			void *dummy);
int		rpc_clnt_add_xprt(struct rpc_clnt *, struct xprt_create *,
			int (*setup)(struct rpc_clnt *,
				struct rpc_xprt_switch *,
				struct rpc_xprt *,
				void *),
			void *data);
void		rpc_set_connect_timeout(struct rpc_clnt *clnt,
			unsigned long connect_timeout,
			unsigned long reconnect_timeout);

int		rpc_clnt_setup_test_and_add_xprt(struct rpc_clnt *,
			struct rpc_xprt_switch *,
			struct rpc_xprt *,
			void *);

const char *rpc_proc_name(const struct rpc_task *task);

void rpc_clnt_xprt_switch_put(struct rpc_clnt *);
void rpc_clnt_xprt_switch_add_xprt(struct rpc_clnt *, struct rpc_xprt *);
bool rpc_clnt_xprt_switch_has_addr(struct rpc_clnt *clnt,
			const struct sockaddr *sap);
void rpc_cleanup_clids(void);

static inline int rpc_reply_expected(struct rpc_task *task)
{
	return (task->tk_msg.rpc_proc != NULL) &&
		(task->tk_msg.rpc_proc->p_decode != NULL);
}

static inline void rpc_task_close_connection(struct rpc_task *task)
{
	if (task->tk_xprt)
		xprt_force_disconnect(task->tk_xprt);
}
#endif /* _LINUX_SUNRPC_CLNT_H */<|MERGE_RESOLUTION|>--- conflicted
+++ resolved
@@ -160,11 +160,7 @@
 #define RPC_CLNT_CREATE_NO_RETRANS_TIMEOUT	(1UL << 9)
 #define RPC_CLNT_CREATE_SOFTERR		(1UL << 10)
 #define RPC_CLNT_CREATE_REUSEPORT	(1UL << 11)
-<<<<<<< HEAD
-#define RPC_CLNT_CREATE_IGNORE_NULL_UNAVAIL (1UL << 12)
-=======
 #define RPC_CLNT_CREATE_CONNECTED	(1UL << 12)
->>>>>>> b0dacee2
 
 struct rpc_clnt *rpc_create(struct rpc_create_args *args);
 struct rpc_clnt	*rpc_bind_new_program(struct rpc_clnt *,
