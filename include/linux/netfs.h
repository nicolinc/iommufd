--- conflicted
+++ resolved
@@ -297,31 +297,11 @@
  */
 static inline struct netfs_inode *netfs_inode(struct inode *inode)
 {
-<<<<<<< HEAD
-	return (void *)inode + sizeof(*inode);
-}
-
-/**
- * netfs_inode - Get the netfs inode from the inode context
- * @ctx: The context to query
- *
- * Get the netfs inode from the netfs library's inode context.  The VFS inode
- * is expected to directly precede the context struct.
- */
-static inline struct inode *netfs_inode(struct netfs_i_context *ctx)
-{
-	return (void *)ctx - sizeof(struct inode);
-}
-
-/**
- * netfs_i_context_init - Initialise a netfs lib context
-=======
 	return container_of(inode, struct netfs_inode, inode);
 }
 
 /**
  * netfs_inode_init - Initialise a netfslib inode context
->>>>>>> 71342328
  * @inode: The inode with which the context is associated
  * @ops: The netfs's operations list
  *
