/* SPDX-License-Identifier: BSD-3-Clause OR GPL-2.0 */
/******************************************************************************
 *
 * Name: actbl2.h - ACPI Table Definitions (tables not in ACPI spec)
 *
 * Copyright (C) 2000 - 2022, Intel Corp.
 *
 *****************************************************************************/

#ifndef __ACTBL2_H__
#define __ACTBL2_H__

/*******************************************************************************
 *
 * Additional ACPI Tables (2)
 *
 * These tables are not consumed directly by the ACPICA subsystem, but are
 * included here to support device drivers and the AML disassembler.
 *
 ******************************************************************************/

/*
 * Values for description table header signatures for tables defined in this
 * file. Useful because they make it more difficult to inadvertently type in
 * the wrong signature.
 */
#define ACPI_SIG_AGDI           "AGDI"	/* Arm Generic Diagnostic Dump and Reset Device Interface */
#define ACPI_SIG_APMT           "APMT"	/* Arm Performance Monitoring Unit table */
#define ACPI_SIG_BDAT           "BDAT"	/* BIOS Data ACPI Table */
#define ACPI_SIG_IORT           "IORT"	/* IO Remapping Table */
#define ACPI_SIG_IVRS           "IVRS"	/* I/O Virtualization Reporting Structure */
#define ACPI_SIG_LPIT           "LPIT"	/* Low Power Idle Table */
#define ACPI_SIG_MADT           "APIC"	/* Multiple APIC Description Table */
#define ACPI_SIG_MCFG           "MCFG"	/* PCI Memory Mapped Configuration table */
#define ACPI_SIG_MCHI           "MCHI"	/* Management Controller Host Interface table */
#define ACPI_SIG_MPST           "MPST"	/* Memory Power State Table */
#define ACPI_SIG_MSCT           "MSCT"	/* Maximum System Characteristics Table */
#define ACPI_SIG_MSDM           "MSDM"	/* Microsoft Data Management Table */
#define ACPI_SIG_NFIT           "NFIT"	/* NVDIMM Firmware Interface Table */
#define ACPI_SIG_NHLT           "NHLT"	/* Non HD Audio Link Table */
#define ACPI_SIG_PCCT           "PCCT"	/* Platform Communications Channel Table */
#define ACPI_SIG_PDTT           "PDTT"	/* Platform Debug Trigger Table */
#define ACPI_SIG_PHAT           "PHAT"	/* Platform Health Assessment Table */
#define ACPI_SIG_PMTT           "PMTT"	/* Platform Memory Topology Table */
#define ACPI_SIG_PPTT           "PPTT"	/* Processor Properties Topology Table */
#define ACPI_SIG_PRMT           "PRMT"	/* Platform Runtime Mechanism Table */
#define ACPI_SIG_RASF           "RASF"	/* RAS Feature table */
#define ACPI_SIG_RGRT           "RGRT"	/* Regulatory Graphics Resource Table */
#define ACPI_SIG_SBST           "SBST"	/* Smart Battery Specification Table */
#define ACPI_SIG_SDEI           "SDEI"	/* Software Delegated Exception Interface Table */
#define ACPI_SIG_SDEV           "SDEV"	/* Secure Devices table */
#define ACPI_SIG_SVKL           "SVKL"	/* Storage Volume Key Location Table */
#define ACPI_SIG_TDEL           "TDEL"	/* TD Event Log Table */

/*
 * All tables must be byte-packed to match the ACPI specification, since
 * the tables are provided by the system BIOS.
 */
#pragma pack(1)

/*
 * Note: C bitfields are not used for this reason:
 *
 * "Bitfields are great and easy to read, but unfortunately the C language
 * does not specify the layout of bitfields in memory, which means they are
 * essentially useless for dealing with packed data in on-disk formats or
 * binary wire protocols." (Or ACPI tables and buffers.) "If you ask me,
 * this decision was a design error in C. Ritchie could have picked an order
 * and stuck with it." Norman Ramsey.
 * See http://stackoverflow.com/a/1053662/41661
 */

/*******************************************************************************
 *
 * AEST - Arm Error Source Table
 *
 * Conforms to: ACPI for the Armv8 RAS Extensions 1.1 Platform Design Document
 * September 2020.
 *
 ******************************************************************************/

struct acpi_table_aest {
	struct acpi_table_header header;
	void *node_array[];
};

/* Common Subtable header - one per Node Structure (Subtable) */

struct acpi_aest_hdr {
	u8 type;
	u16 length;
	u8 reserved;
	u32 node_specific_offset;
	u32 node_interface_offset;
	u32 node_interrupt_offset;
	u32 node_interrupt_count;
	u64 timestamp_rate;
	u64 reserved1;
	u64 error_injection_rate;
};

/* Values for Type above */

#define ACPI_AEST_PROCESSOR_ERROR_NODE      0
#define ACPI_AEST_MEMORY_ERROR_NODE         1
#define ACPI_AEST_SMMU_ERROR_NODE           2
#define ACPI_AEST_VENDOR_ERROR_NODE         3
#define ACPI_AEST_GIC_ERROR_NODE            4
#define ACPI_AEST_NODE_TYPE_RESERVED        5	/* 5 and above are reserved */

/*
 * AEST subtables (Error nodes)
 */

/* 0: Processor Error */

typedef struct acpi_aest_processor {
	u32 processor_id;
	u8 resource_type;
	u8 reserved;
	u8 flags;
	u8 revision;
	u64 processor_affinity;

} acpi_aest_processor;

/* Values for resource_type above, related structs below */

#define ACPI_AEST_CACHE_RESOURCE            0
#define ACPI_AEST_TLB_RESOURCE              1
#define ACPI_AEST_GENERIC_RESOURCE          2
#define ACPI_AEST_RESOURCE_RESERVED         3	/* 3 and above are reserved */

/* 0R: Processor Cache Resource Substructure */

typedef struct acpi_aest_processor_cache {
	u32 cache_reference;
	u32 reserved;

} acpi_aest_processor_cache;

/* Values for cache_type above */

#define ACPI_AEST_CACHE_DATA                0
#define ACPI_AEST_CACHE_INSTRUCTION         1
#define ACPI_AEST_CACHE_UNIFIED             2
#define ACPI_AEST_CACHE_RESERVED            3	/* 3 and above are reserved */

/* 1R: Processor TLB Resource Substructure */

typedef struct acpi_aest_processor_tlb {
	u32 tlb_level;
	u32 reserved;

} acpi_aest_processor_tlb;

/* 2R: Processor Generic Resource Substructure */

typedef struct acpi_aest_processor_generic {
	u32 resource;

} acpi_aest_processor_generic;

/* 1: Memory Error */

typedef struct acpi_aest_memory {
	u32 srat_proximity_domain;

} acpi_aest_memory;

/* 2: Smmu Error */

typedef struct acpi_aest_smmu {
	u32 iort_node_reference;
	u32 subcomponent_reference;

} acpi_aest_smmu;

/* 3: Vendor Defined */

typedef struct acpi_aest_vendor {
	u32 acpi_hid;
	u32 acpi_uid;
	u8 vendor_specific_data[16];

} acpi_aest_vendor;

/* 4: Gic Error */

typedef struct acpi_aest_gic {
	u32 interface_type;
	u32 instance_id;

} acpi_aest_gic;

/* Values for interface_type above */

#define ACPI_AEST_GIC_CPU                   0
#define ACPI_AEST_GIC_DISTRIBUTOR           1
#define ACPI_AEST_GIC_REDISTRIBUTOR         2
#define ACPI_AEST_GIC_ITS                   3
#define ACPI_AEST_GIC_RESERVED              4	/* 4 and above are reserved */

/* Node Interface Structure */

typedef struct acpi_aest_node_interface {
	u8 type;
	u8 reserved[3];
	u32 flags;
	u64 address;
	u32 error_record_index;
	u32 error_record_count;
	u64 error_record_implemented;
	u64 error_status_reporting;
	u64 addressing_mode;

} acpi_aest_node_interface;

/* Values for Type field above */

#define ACPI_AEST_NODE_SYSTEM_REGISTER      0
#define ACPI_AEST_NODE_MEMORY_MAPPED        1
#define ACPI_AEST_XFACE_RESERVED            2	/* 2 and above are reserved */

/* Node Interrupt Structure */

typedef struct acpi_aest_node_interrupt {
	u8 type;
	u8 reserved[2];
	u8 flags;
	u32 gsiv;
	u8 iort_id;
	u8 reserved1[3];

} acpi_aest_node_interrupt;

/* Values for Type field above */

#define ACPI_AEST_NODE_FAULT_HANDLING       0
#define ACPI_AEST_NODE_ERROR_RECOVERY       1
#define ACPI_AEST_XRUPT_RESERVED            2	/* 2 and above are reserved */

/*******************************************************************************
 * AGDI - Arm Generic Diagnostic Dump and Reset Device Interface
 *
 * Conforms to "ACPI for Arm Components 1.1, Platform Design Document"
 * ARM DEN0093 v1.1
 *
 ******************************************************************************/
struct acpi_table_agdi {
	struct acpi_table_header header;	/* Common ACPI table header */
	u8 flags;
	u8 reserved[3];
	u32 sdei_event;
	u32 gsiv;
};

/* Mask for Flags field above */

#define ACPI_AGDI_SIGNALING_MODE (1)

/*******************************************************************************
 *
 * APMT - ARM Performance Monitoring Unit Table
 *
 * Conforms to:
 * ARM Performance Monitoring Unit Architecture 1.0 Platform Design Document
 * ARM DEN0117 v1.0 November 25, 2021
 *
 ******************************************************************************/

struct acpi_table_apmt {
	struct acpi_table_header header;	/* Common ACPI table header */
};

#define ACPI_APMT_NODE_ID_LENGTH                4

/*
 * APMT subtables
 */
struct acpi_apmt_node {
	u16 length;
	u8 flags;
	u8 type;
	u32 id;
	u64 inst_primary;
	u32 inst_secondary;
	u64 base_address0;
	u64 base_address1;
	u32 ovflw_irq;
	u32 reserved;
	u32 ovflw_irq_flags;
	u32 proc_affinity;
	u32 impl_id;
};

/* Masks for Flags field above */

#define ACPI_APMT_FLAGS_DUAL_PAGE               (1<<0)
#define ACPI_APMT_FLAGS_AFFINITY                (1<<1)
#define ACPI_APMT_FLAGS_ATOMIC                  (1<<2)

/* Values for Flags dual page field above */

#define ACPI_APMT_FLAGS_DUAL_PAGE_NSUPP         (0<<0)
#define ACPI_APMT_FLAGS_DUAL_PAGE_SUPP          (1<<0)

/* Values for Flags processor affinity field above */
#define ACPI_APMT_FLAGS_AFFINITY_PROC           (0<<1)
#define ACPI_APMT_FLAGS_AFFINITY_PROC_CONTAINER (1<<1)

/* Values for Flags 64-bit atomic field above */
#define ACPI_APMT_FLAGS_ATOMIC_NSUPP            (0<<2)
#define ACPI_APMT_FLAGS_ATOMIC_SUPP             (1<<2)

/* Values for Type field above */

enum acpi_apmt_node_type {
	ACPI_APMT_NODE_TYPE_MC = 0x00,
	ACPI_APMT_NODE_TYPE_SMMU = 0x01,
	ACPI_APMT_NODE_TYPE_PCIE_ROOT = 0x02,
	ACPI_APMT_NODE_TYPE_ACPI = 0x03,
	ACPI_APMT_NODE_TYPE_CACHE = 0x04,
	ACPI_APMT_NODE_TYPE_COUNT
};

/* Masks for ovflw_irq_flags field above */

#define ACPI_APMT_OVFLW_IRQ_FLAGS_MODE          (1<<0)
#define ACPI_APMT_OVFLW_IRQ_FLAGS_TYPE          (1<<1)

/* Values for ovflw_irq_flags mode field above */

#define ACPI_APMT_OVFLW_IRQ_FLAGS_MODE_LEVEL    (0<<0)
#define ACPI_APMT_OVFLW_IRQ_FLAGS_MODE_EDGE     (1<<0)

/* Values for ovflw_irq_flags type field above */

#define ACPI_APMT_OVFLW_IRQ_FLAGS_TYPE_WIRED    (0<<1)

/*******************************************************************************
 *
 * BDAT - BIOS Data ACPI Table
 *
 * Conforms to "BIOS Data ACPI Table", Interface Specification v4.0 Draft 5
 * Nov 2020
 *
 ******************************************************************************/

struct acpi_table_bdat {
	struct acpi_table_header header;
	struct acpi_generic_address gas;
};

/*******************************************************************************
 *
 * IORT - IO Remapping Table
 *
 * Conforms to "IO Remapping Table System Software on ARM Platforms",
 * Document number: ARM DEN 0049E.d, Feb 2022
 *
 ******************************************************************************/

struct acpi_table_iort {
	struct acpi_table_header header;
	u32 node_count;
	u32 node_offset;
	u32 reserved;
};

/*
 * IORT subtables
 */
struct acpi_iort_node {
	u8 type;
	u16 length;
	u8 revision;
	u32 identifier;
	u32 mapping_count;
	u32 mapping_offset;
	char node_data[1];
};

/* Values for subtable Type above */

enum acpi_iort_node_type {
	ACPI_IORT_NODE_ITS_GROUP = 0x00,
	ACPI_IORT_NODE_NAMED_COMPONENT = 0x01,
	ACPI_IORT_NODE_PCI_ROOT_COMPLEX = 0x02,
	ACPI_IORT_NODE_SMMU = 0x03,
	ACPI_IORT_NODE_SMMU_V3 = 0x04,
	ACPI_IORT_NODE_PMCG = 0x05,
	ACPI_IORT_NODE_RMR = 0x06,
};

struct acpi_iort_id_mapping {
	u32 input_base;		/* Lowest value in input range */
	u32 id_count;		/* Number of IDs */
	u32 output_base;	/* Lowest value in output range */
	u32 output_reference;	/* A reference to the output node */
	u32 flags;
};

/* Masks for Flags field above for IORT subtable */

#define ACPI_IORT_ID_SINGLE_MAPPING (1)

struct acpi_iort_memory_access {
	u32 cache_coherency;
	u8 hints;
	u16 reserved;
	u8 memory_flags;
};

/* Values for cache_coherency field above */

#define ACPI_IORT_NODE_COHERENT         0x00000001	/* The device node is fully coherent */
#define ACPI_IORT_NODE_NOT_COHERENT     0x00000000	/* The device node is not coherent */

/* Masks for Hints field above */

#define ACPI_IORT_HT_TRANSIENT          (1)
#define ACPI_IORT_HT_WRITE              (1<<1)
#define ACPI_IORT_HT_READ               (1<<2)
#define ACPI_IORT_HT_OVERRIDE           (1<<3)

/* Masks for memory_flags field above */

#define ACPI_IORT_MF_COHERENCY          (1)
#define ACPI_IORT_MF_ATTRIBUTES         (1<<1)

/*
 * IORT node specific subtables
 */
struct acpi_iort_its_group {
	u32 its_count;
	u32 identifiers[1];	/* GIC ITS identifier array */
};

struct acpi_iort_named_component {
	u32 node_flags;
	u64 memory_properties;	/* Memory access properties */
	u8 memory_address_limit;	/* Memory address size limit */
	char device_name[1];	/* Path of namespace object */
};

/* Masks for Flags field above */

#define ACPI_IORT_NC_STALL_SUPPORTED    (1)
#define ACPI_IORT_NC_PASID_BITS         (31<<1)

struct acpi_iort_root_complex {
	u64 memory_properties;	/* Memory access properties */
	u32 ats_attribute;
	u32 pci_segment_number;
	u8 memory_address_limit;	/* Memory address size limit */
	u16 pasid_capabilities;	/* PASID Capabilities */
	u8 reserved[1];		/* Reserved, must be zero */
};

/* Masks for ats_attribute field above */

#define ACPI_IORT_ATS_SUPPORTED         (1)	/* The root complex ATS support */
#define ACPI_IORT_PRI_SUPPORTED         (1<<1)	/* The root complex PRI support */
#define ACPI_IORT_PASID_FWD_SUPPORTED   (1<<2)	/* The root complex PASID forward support */

/* Masks for pasid_capabilities field above */
#define ACPI_IORT_PASID_MAX_WIDTH       (0x1F)	/* Bits 0-4 */

struct acpi_iort_smmu {
	u64 base_address;	/* SMMU base address */
	u64 span;		/* Length of memory range */
	u32 model;
	u32 flags;
	u32 global_interrupt_offset;
	u32 context_interrupt_count;
	u32 context_interrupt_offset;
	u32 pmu_interrupt_count;
	u32 pmu_interrupt_offset;
	u64 interrupts[1];	/* Interrupt array */
};

/* Values for Model field above */

#define ACPI_IORT_SMMU_V1               0x00000000	/* Generic SMMUv1 */
#define ACPI_IORT_SMMU_V2               0x00000001	/* Generic SMMUv2 */
#define ACPI_IORT_SMMU_CORELINK_MMU400  0x00000002	/* ARM Corelink MMU-400 */
#define ACPI_IORT_SMMU_CORELINK_MMU500  0x00000003	/* ARM Corelink MMU-500 */
#define ACPI_IORT_SMMU_CORELINK_MMU401  0x00000004	/* ARM Corelink MMU-401 */
#define ACPI_IORT_SMMU_CAVIUM_THUNDERX  0x00000005	/* Cavium thunder_x SMMUv2 */

/* Masks for Flags field above */

#define ACPI_IORT_SMMU_DVM_SUPPORTED    (1)
#define ACPI_IORT_SMMU_COHERENT_WALK    (1<<1)

/* Global interrupt format */

struct acpi_iort_smmu_gsi {
	u32 nsg_irpt;
	u32 nsg_irpt_flags;
	u32 nsg_cfg_irpt;
	u32 nsg_cfg_irpt_flags;
};

struct acpi_iort_smmu_v3 {
	u64 base_address;	/* SMMUv3 base address */
	u32 flags;
	u32 reserved;
	u64 vatos_address;
	u32 model;
	u32 event_gsiv;
	u32 pri_gsiv;
	u32 gerr_gsiv;
	u32 sync_gsiv;
	u32 pxm;
	u32 id_mapping_index;
};

/* Values for Model field above */

#define ACPI_IORT_SMMU_V3_GENERIC           0x00000000	/* Generic SMMUv3 */
#define ACPI_IORT_SMMU_V3_HISILICON_HI161X  0x00000001	/* hi_silicon Hi161x SMMUv3 */
#define ACPI_IORT_SMMU_V3_CAVIUM_CN99XX     0x00000002	/* Cavium CN99xx SMMUv3 */

/* Masks for Flags field above */

#define ACPI_IORT_SMMU_V3_COHACC_OVERRIDE   (1)
#define ACPI_IORT_SMMU_V3_HTTU_OVERRIDE     (3<<1)
#define ACPI_IORT_SMMU_V3_PXM_VALID         (1<<3)

struct acpi_iort_pmcg {
	u64 page0_base_address;
	u32 overflow_gsiv;
	u32 node_reference;
	u64 page1_base_address;
};

struct acpi_iort_rmr {
	u32 flags;
	u32 rmr_count;
	u32 rmr_offset;
};

/* Masks for Flags field above */
#define ACPI_IORT_RMR_REMAP_PERMITTED      (1)
#define ACPI_IORT_RMR_ACCESS_PRIVILEGE     (1<<1)

/*
 * Macro to access the Access Attributes in flags field above:
 *  Access Attributes is encoded in bits 9:2
 */
#define ACPI_IORT_RMR_ACCESS_ATTRIBUTES(flags)          (((flags) >> 2) & 0xFF)

/* Values for above Access Attributes */

#define ACPI_IORT_RMR_ATTR_DEVICE_NGNRNE   0x00
#define ACPI_IORT_RMR_ATTR_DEVICE_NGNRE    0x01
#define ACPI_IORT_RMR_ATTR_DEVICE_NGRE     0x02
#define ACPI_IORT_RMR_ATTR_DEVICE_GRE      0x03
#define ACPI_IORT_RMR_ATTR_NORMAL_NC       0x04
#define ACPI_IORT_RMR_ATTR_NORMAL_IWB_OWB  0x05

struct acpi_iort_rmr_desc {
	u64 base_address;
	u64 length;
	u32 reserved;
};

/*******************************************************************************
 *
 * IVRS - I/O Virtualization Reporting Structure
 *        Version 1
 *
 * Conforms to "AMD I/O Virtualization Technology (IOMMU) Specification",
 * Revision 1.26, February 2009.
 *
 ******************************************************************************/

struct acpi_table_ivrs {
	struct acpi_table_header header;	/* Common ACPI table header */
	u32 info;		/* Common virtualization info */
	u64 reserved;
};

/* Values for Info field above */

#define ACPI_IVRS_PHYSICAL_SIZE     0x00007F00	/* 7 bits, physical address size */
#define ACPI_IVRS_VIRTUAL_SIZE      0x003F8000	/* 7 bits, virtual address size */
#define ACPI_IVRS_ATS_RESERVED      0x00400000	/* ATS address translation range reserved */

/* IVRS subtable header */

struct acpi_ivrs_header {
	u8 type;		/* Subtable type */
	u8 flags;
	u16 length;		/* Subtable length */
	u16 device_id;		/* ID of IOMMU */
};

/* Values for subtable Type above */

enum acpi_ivrs_type {
	ACPI_IVRS_TYPE_HARDWARE1 = 0x10,
	ACPI_IVRS_TYPE_HARDWARE2 = 0x11,
	ACPI_IVRS_TYPE_HARDWARE3 = 0x40,
	ACPI_IVRS_TYPE_MEMORY1 = 0x20,
	ACPI_IVRS_TYPE_MEMORY2 = 0x21,
	ACPI_IVRS_TYPE_MEMORY3 = 0x22
};

/* Masks for Flags field above for IVHD subtable */

#define ACPI_IVHD_TT_ENABLE         (1)
#define ACPI_IVHD_PASS_PW           (1<<1)
#define ACPI_IVHD_RES_PASS_PW       (1<<2)
#define ACPI_IVHD_ISOC              (1<<3)
#define ACPI_IVHD_IOTLB             (1<<4)

/* Masks for Flags field above for IVMD subtable */

#define ACPI_IVMD_UNITY             (1)
#define ACPI_IVMD_READ              (1<<1)
#define ACPI_IVMD_WRITE             (1<<2)
#define ACPI_IVMD_EXCLUSION_RANGE   (1<<3)

/*
 * IVRS subtables, correspond to Type in struct acpi_ivrs_header
 */

/* 0x10: I/O Virtualization Hardware Definition Block (IVHD) */

struct acpi_ivrs_hardware_10 {
	struct acpi_ivrs_header header;
	u16 capability_offset;	/* Offset for IOMMU control fields */
	u64 base_address;	/* IOMMU control registers */
	u16 pci_segment_group;
	u16 info;		/* MSI number and unit ID */
	u32 feature_reporting;
};

/* 0x11: I/O Virtualization Hardware Definition Block (IVHD) */

struct acpi_ivrs_hardware_11 {
	struct acpi_ivrs_header header;
	u16 capability_offset;	/* Offset for IOMMU control fields */
	u64 base_address;	/* IOMMU control registers */
	u16 pci_segment_group;
	u16 info;		/* MSI number and unit ID */
	u32 attributes;
	u64 efr_register_image;
	u64 reserved;
};

/* Masks for Info field above */

#define ACPI_IVHD_MSI_NUMBER_MASK   0x001F	/* 5 bits, MSI message number */
#define ACPI_IVHD_UNIT_ID_MASK      0x1F00	/* 5 bits, unit_ID */

/*
 * Device Entries for IVHD subtable, appear after struct acpi_ivrs_hardware structure.
 * Upper two bits of the Type field are the (encoded) length of the structure.
 * Currently, only 4 and 8 byte entries are defined. 16 and 32 byte entries
 * are reserved for future use but not defined.
 */
struct acpi_ivrs_de_header {
	u8 type;
	u16 id;
	u8 data_setting;
};

/* Length of device entry is in the top two bits of Type field above */

#define ACPI_IVHD_ENTRY_LENGTH      0xC0

/* Values for device entry Type field above */

enum acpi_ivrs_device_entry_type {
	/* 4-byte device entries, all use struct acpi_ivrs_device4 */

	ACPI_IVRS_TYPE_PAD4 = 0,
	ACPI_IVRS_TYPE_ALL = 1,
	ACPI_IVRS_TYPE_SELECT = 2,
	ACPI_IVRS_TYPE_START = 3,
	ACPI_IVRS_TYPE_END = 4,

	/* 8-byte device entries */

	ACPI_IVRS_TYPE_PAD8 = 64,
	ACPI_IVRS_TYPE_NOT_USED = 65,
	ACPI_IVRS_TYPE_ALIAS_SELECT = 66,	/* Uses struct acpi_ivrs_device8a */
	ACPI_IVRS_TYPE_ALIAS_START = 67,	/* Uses struct acpi_ivrs_device8a */
	ACPI_IVRS_TYPE_EXT_SELECT = 70,	/* Uses struct acpi_ivrs_device8b */
	ACPI_IVRS_TYPE_EXT_START = 71,	/* Uses struct acpi_ivrs_device8b */
	ACPI_IVRS_TYPE_SPECIAL = 72,	/* Uses struct acpi_ivrs_device8c */

	/* Variable-length device entries */

	ACPI_IVRS_TYPE_HID = 240	/* Uses ACPI_IVRS_DEVICE_HID */
};

/* Values for Data field above */

#define ACPI_IVHD_INIT_PASS         (1)
#define ACPI_IVHD_EINT_PASS         (1<<1)
#define ACPI_IVHD_NMI_PASS          (1<<2)
#define ACPI_IVHD_SYSTEM_MGMT       (3<<4)
#define ACPI_IVHD_LINT0_PASS        (1<<6)
#define ACPI_IVHD_LINT1_PASS        (1<<7)

/* Types 0-4: 4-byte device entry */

struct acpi_ivrs_device4 {
	struct acpi_ivrs_de_header header;
};

/* Types 66-67: 8-byte device entry */

struct acpi_ivrs_device8a {
	struct acpi_ivrs_de_header header;
	u8 reserved1;
	u16 used_id;
	u8 reserved2;
};

/* Types 70-71: 8-byte device entry */

struct acpi_ivrs_device8b {
	struct acpi_ivrs_de_header header;
	u32 extended_data;
};

/* Values for extended_data above */

#define ACPI_IVHD_ATS_DISABLED      (1<<31)

/* Type 72: 8-byte device entry */

struct acpi_ivrs_device8c {
	struct acpi_ivrs_de_header header;
	u8 handle;
	u16 used_id;
	u8 variety;
};

/* Values for Variety field above */

#define ACPI_IVHD_IOAPIC            1
#define ACPI_IVHD_HPET              2

/* Type 240: variable-length device entry */

struct acpi_ivrs_device_hid {
	struct acpi_ivrs_de_header header;
	u64 acpi_hid;
	u64 acpi_cid;
	u8 uid_type;
	u8 uid_length;
};

/* Values for uid_type above */

#define ACPI_IVRS_UID_NOT_PRESENT   0
#define ACPI_IVRS_UID_IS_INTEGER    1
#define ACPI_IVRS_UID_IS_STRING     2

/* 0x20, 0x21, 0x22: I/O Virtualization Memory Definition Block (IVMD) */

struct acpi_ivrs_memory {
	struct acpi_ivrs_header header;
	u16 aux_data;
	u64 reserved;
	u64 start_address;
	u64 memory_length;
};

/*******************************************************************************
 *
 * LPIT - Low Power Idle Table
 *
 * Conforms to "ACPI Low Power Idle Table (LPIT)" July 2014.
 *
 ******************************************************************************/

struct acpi_table_lpit {
	struct acpi_table_header header;	/* Common ACPI table header */
};

/* LPIT subtable header */

struct acpi_lpit_header {
	u32 type;		/* Subtable type */
	u32 length;		/* Subtable length */
	u16 unique_id;
	u16 reserved;
	u32 flags;
};

/* Values for subtable Type above */

enum acpi_lpit_type {
	ACPI_LPIT_TYPE_NATIVE_CSTATE = 0x00,
	ACPI_LPIT_TYPE_RESERVED = 0x01	/* 1 and above are reserved */
};

/* Masks for Flags field above  */

#define ACPI_LPIT_STATE_DISABLED    (1)
#define ACPI_LPIT_NO_COUNTER        (1<<1)

/*
 * LPIT subtables, correspond to Type in struct acpi_lpit_header
 */

/* 0x00: Native C-state instruction based LPI structure */

struct acpi_lpit_native {
	struct acpi_lpit_header header;
	struct acpi_generic_address entry_trigger;
	u32 residency;
	u32 latency;
	struct acpi_generic_address residency_counter;
	u64 counter_frequency;
};

/*******************************************************************************
 *
 * MADT - Multiple APIC Description Table
 *        Version 3
 *
 ******************************************************************************/

struct acpi_table_madt {
	struct acpi_table_header header;	/* Common ACPI table header */
	u32 address;		/* Physical address of local APIC */
	u32 flags;
};

/* Masks for Flags field above */

#define ACPI_MADT_PCAT_COMPAT       (1)	/* 00: System also has dual 8259s */

/* Values for PCATCompat flag */

#define ACPI_MADT_DUAL_PIC          1
#define ACPI_MADT_MULTIPLE_APIC     0

/* Values for MADT subtable type in struct acpi_subtable_header */

enum acpi_madt_type {
	ACPI_MADT_TYPE_LOCAL_APIC = 0,
	ACPI_MADT_TYPE_IO_APIC = 1,
	ACPI_MADT_TYPE_INTERRUPT_OVERRIDE = 2,
	ACPI_MADT_TYPE_NMI_SOURCE = 3,
	ACPI_MADT_TYPE_LOCAL_APIC_NMI = 4,
	ACPI_MADT_TYPE_LOCAL_APIC_OVERRIDE = 5,
	ACPI_MADT_TYPE_IO_SAPIC = 6,
	ACPI_MADT_TYPE_LOCAL_SAPIC = 7,
	ACPI_MADT_TYPE_INTERRUPT_SOURCE = 8,
	ACPI_MADT_TYPE_LOCAL_X2APIC = 9,
	ACPI_MADT_TYPE_LOCAL_X2APIC_NMI = 10,
	ACPI_MADT_TYPE_GENERIC_INTERRUPT = 11,
	ACPI_MADT_TYPE_GENERIC_DISTRIBUTOR = 12,
	ACPI_MADT_TYPE_GENERIC_MSI_FRAME = 13,
	ACPI_MADT_TYPE_GENERIC_REDISTRIBUTOR = 14,
	ACPI_MADT_TYPE_GENERIC_TRANSLATOR = 15,
	ACPI_MADT_TYPE_MULTIPROC_WAKEUP = 16,
<<<<<<< HEAD
	ACPI_MADT_TYPE_RESERVED = 17,	/* 17 to 0x7F are reserved */
	ACPI_MADT_TYPE_OEM_RESERVED = 0x80	/* 0x80 to 0xFF are reserved for OEM use */
=======
	ACPI_MADT_TYPE_CORE_PIC = 17,
	ACPI_MADT_TYPE_LIO_PIC = 18,
	ACPI_MADT_TYPE_HT_PIC = 19,
	ACPI_MADT_TYPE_EIO_PIC = 20,
	ACPI_MADT_TYPE_MSI_PIC = 21,
	ACPI_MADT_TYPE_BIO_PIC = 22,
	ACPI_MADT_TYPE_LPC_PIC = 23,
	ACPI_MADT_TYPE_RESERVED = 24	/* 24 and greater are reserved */
>>>>>>> 215da6d2
};

/*
 * MADT Subtables, correspond to Type in struct acpi_subtable_header
 */

/* 0: Processor Local APIC */

struct acpi_madt_local_apic {
	struct acpi_subtable_header header;
	u8 processor_id;	/* ACPI processor id */
	u8 id;			/* Processor's local APIC id */
	u32 lapic_flags;
};

/* 1: IO APIC */

struct acpi_madt_io_apic {
	struct acpi_subtable_header header;
	u8 id;			/* I/O APIC ID */
	u8 reserved;		/* reserved - must be zero */
	u32 address;		/* APIC physical address */
	u32 global_irq_base;	/* Global system interrupt where INTI lines start */
};

/* 2: Interrupt Override */

struct acpi_madt_interrupt_override {
	struct acpi_subtable_header header;
	u8 bus;			/* 0 - ISA */
	u8 source_irq;		/* Interrupt source (IRQ) */
	u32 global_irq;		/* Global system interrupt */
	u16 inti_flags;
};

/* 3: NMI Source */

struct acpi_madt_nmi_source {
	struct acpi_subtable_header header;
	u16 inti_flags;
	u32 global_irq;		/* Global system interrupt */
};

/* 4: Local APIC NMI */

struct acpi_madt_local_apic_nmi {
	struct acpi_subtable_header header;
	u8 processor_id;	/* ACPI processor id */
	u16 inti_flags;
	u8 lint;		/* LINTn to which NMI is connected */
};

/* 5: Address Override */

struct acpi_madt_local_apic_override {
	struct acpi_subtable_header header;
	u16 reserved;		/* Reserved, must be zero */
	u64 address;		/* APIC physical address */
};

/* 6: I/O Sapic */

struct acpi_madt_io_sapic {
	struct acpi_subtable_header header;
	u8 id;			/* I/O SAPIC ID */
	u8 reserved;		/* Reserved, must be zero */
	u32 global_irq_base;	/* Global interrupt for SAPIC start */
	u64 address;		/* SAPIC physical address */
};

/* 7: Local Sapic */

struct acpi_madt_local_sapic {
	struct acpi_subtable_header header;
	u8 processor_id;	/* ACPI processor id */
	u8 id;			/* SAPIC ID */
	u8 eid;			/* SAPIC EID */
	u8 reserved[3];		/* Reserved, must be zero */
	u32 lapic_flags;
	u32 uid;		/* Numeric UID - ACPI 3.0 */
	char uid_string[1];	/* String UID  - ACPI 3.0 */
};

/* 8: Platform Interrupt Source */

struct acpi_madt_interrupt_source {
	struct acpi_subtable_header header;
	u16 inti_flags;
	u8 type;		/* 1=PMI, 2=INIT, 3=corrected */
	u8 id;			/* Processor ID */
	u8 eid;			/* Processor EID */
	u8 io_sapic_vector;	/* Vector value for PMI interrupts */
	u32 global_irq;		/* Global system interrupt */
	u32 flags;		/* Interrupt Source Flags */
};

/* Masks for Flags field above */

#define ACPI_MADT_CPEI_OVERRIDE     (1)

/* 9: Processor Local X2APIC (ACPI 4.0) */

struct acpi_madt_local_x2apic {
	struct acpi_subtable_header header;
	u16 reserved;		/* reserved - must be zero */
	u32 local_apic_id;	/* Processor x2APIC ID  */
	u32 lapic_flags;
	u32 uid;		/* ACPI processor UID */
};

/* 10: Local X2APIC NMI (ACPI 4.0) */

struct acpi_madt_local_x2apic_nmi {
	struct acpi_subtable_header header;
	u16 inti_flags;
	u32 uid;		/* ACPI processor UID */
	u8 lint;		/* LINTn to which NMI is connected */
	u8 reserved[3];		/* reserved - must be zero */
};

/* 11: Generic interrupt - GICC (ACPI 5.0 + ACPI 6.0 + ACPI 6.3 changes) */

struct acpi_madt_generic_interrupt {
	struct acpi_subtable_header header;
	u16 reserved;		/* reserved - must be zero */
	u32 cpu_interface_number;
	u32 uid;
	u32 flags;
	u32 parking_version;
	u32 performance_interrupt;
	u64 parked_address;
	u64 base_address;
	u64 gicv_base_address;
	u64 gich_base_address;
	u32 vgic_interrupt;
	u64 gicr_base_address;
	u64 arm_mpidr;
	u8 efficiency_class;
	u8 reserved2[1];
	u16 spe_interrupt;	/* ACPI 6.3 */
};

/* Masks for Flags field above */

/* ACPI_MADT_ENABLED                    (1)      Processor is usable if set */
#define ACPI_MADT_PERFORMANCE_IRQ_MODE  (1<<1)	/* 01: Performance Interrupt Mode */
#define ACPI_MADT_VGIC_IRQ_MODE         (1<<2)	/* 02: VGIC Maintenance Interrupt mode */

/* 12: Generic Distributor (ACPI 5.0 + ACPI 6.0 changes) */

struct acpi_madt_generic_distributor {
	struct acpi_subtable_header header;
	u16 reserved;		/* reserved - must be zero */
	u32 gic_id;
	u64 base_address;
	u32 global_irq_base;
	u8 version;
	u8 reserved2[3];	/* reserved - must be zero */
};

/* Values for Version field above */

enum acpi_madt_gic_version {
	ACPI_MADT_GIC_VERSION_NONE = 0,
	ACPI_MADT_GIC_VERSION_V1 = 1,
	ACPI_MADT_GIC_VERSION_V2 = 2,
	ACPI_MADT_GIC_VERSION_V3 = 3,
	ACPI_MADT_GIC_VERSION_V4 = 4,
	ACPI_MADT_GIC_VERSION_RESERVED = 5	/* 5 and greater are reserved */
};

/* 13: Generic MSI Frame (ACPI 5.1) */

struct acpi_madt_generic_msi_frame {
	struct acpi_subtable_header header;
	u16 reserved;		/* reserved - must be zero */
	u32 msi_frame_id;
	u64 base_address;
	u32 flags;
	u16 spi_count;
	u16 spi_base;
};

/* Masks for Flags field above */

#define ACPI_MADT_OVERRIDE_SPI_VALUES   (1)

/* 14: Generic Redistributor (ACPI 5.1) */

struct acpi_madt_generic_redistributor {
	struct acpi_subtable_header header;
	u16 reserved;		/* reserved - must be zero */
	u64 base_address;
	u32 length;
};

/* 15: Generic Translator (ACPI 6.0) */

struct acpi_madt_generic_translator {
	struct acpi_subtable_header header;
	u16 reserved;		/* reserved - must be zero */
	u32 translation_id;
	u64 base_address;
	u32 reserved2;
};

/* 16: Multiprocessor wakeup (ACPI 6.4) */

struct acpi_madt_multiproc_wakeup {
	struct acpi_subtable_header header;
	u16 mailbox_version;
	u32 reserved;		/* reserved - must be zero */
	u64 base_address;
};

#define ACPI_MULTIPROC_WAKEUP_MB_OS_SIZE        2032
#define ACPI_MULTIPROC_WAKEUP_MB_FIRMWARE_SIZE  2048

struct acpi_madt_multiproc_wakeup_mailbox {
	u16 command;
	u16 reserved;		/* reserved - must be zero */
	u32 apic_id;
	u64 wakeup_vector;
	u8 reserved_os[ACPI_MULTIPROC_WAKEUP_MB_OS_SIZE];	/* reserved for OS use */
	u8 reserved_firmware[ACPI_MULTIPROC_WAKEUP_MB_FIRMWARE_SIZE];	/* reserved for firmware use */
};

#define ACPI_MP_WAKE_COMMAND_WAKEUP    1

<<<<<<< HEAD
/* 17: OEM data */

struct acpi_madt_oem_data {
	u8 oem_data[0];
=======
/* Values for Version field above */

enum acpi_madt_core_pic_version {
	ACPI_MADT_CORE_PIC_VERSION_NONE = 0,
	ACPI_MADT_CORE_PIC_VERSION_V1 = 1,
	ACPI_MADT_CORE_PIC_VERSION_RESERVED = 2	/* 2 and greater are reserved */
};

enum acpi_madt_lio_pic_version {
	ACPI_MADT_LIO_PIC_VERSION_NONE = 0,
	ACPI_MADT_LIO_PIC_VERSION_V1 = 1,
	ACPI_MADT_LIO_PIC_VERSION_RESERVED = 2	/* 2 and greater are reserved */
};

enum acpi_madt_eio_pic_version {
	ACPI_MADT_EIO_PIC_VERSION_NONE = 0,
	ACPI_MADT_EIO_PIC_VERSION_V1 = 1,
	ACPI_MADT_EIO_PIC_VERSION_RESERVED = 2	/* 2 and greater are reserved */
};

enum acpi_madt_ht_pic_version {
	ACPI_MADT_HT_PIC_VERSION_NONE = 0,
	ACPI_MADT_HT_PIC_VERSION_V1 = 1,
	ACPI_MADT_HT_PIC_VERSION_RESERVED = 2	/* 2 and greater are reserved */
};

enum acpi_madt_bio_pic_version {
	ACPI_MADT_BIO_PIC_VERSION_NONE = 0,
	ACPI_MADT_BIO_PIC_VERSION_V1 = 1,
	ACPI_MADT_BIO_PIC_VERSION_RESERVED = 2	/* 2 and greater are reserved */
};

enum acpi_madt_msi_pic_version {
	ACPI_MADT_MSI_PIC_VERSION_NONE = 0,
	ACPI_MADT_MSI_PIC_VERSION_V1 = 1,
	ACPI_MADT_MSI_PIC_VERSION_RESERVED = 2	/* 2 and greater are reserved */
};

enum acpi_madt_lpc_pic_version {
	ACPI_MADT_LPC_PIC_VERSION_NONE = 0,
	ACPI_MADT_LPC_PIC_VERSION_V1 = 1,
	ACPI_MADT_LPC_PIC_VERSION_RESERVED = 2	/* 2 and greater are reserved */
};

/* Core Interrupt Controller */

struct acpi_madt_core_pic {
	struct acpi_subtable_header header;
	u8 version;
	u32 processor_id;
	u32 core_id;
	u32 flags;
};

/* Legacy I/O Interrupt Controller */

struct acpi_madt_lio_pic {
	struct acpi_subtable_header header;
	u8 version;
	u64 address;
	u16 size;
	u8 cascade[2];
	u32 cascade_map[2];
};

/* Extend I/O Interrupt Controller */

struct acpi_madt_eio_pic {
	struct acpi_subtable_header header;
	u8 version;
	u8 cascade;
	u8 node;
	u64 node_map;
};

/* HT Interrupt Controller */

struct acpi_madt_ht_pic {
	struct acpi_subtable_header header;
	u8 version;
	u64 address;
	u16 size;
	u8 cascade[8];
};

/* Bridge I/O Interrupt Controller */

struct acpi_madt_bio_pic {
	struct acpi_subtable_header header;
	u8 version;
	u64 address;
	u16 size;
	u16 id;
	u16 gsi_base;
};

/* MSI Interrupt Controller */

struct acpi_madt_msi_pic {
	struct acpi_subtable_header header;
	u8 version;
	u64 msg_address;
	u32 start;
	u32 count;
};

/* LPC Interrupt Controller */

struct acpi_madt_lpc_pic {
	struct acpi_subtable_header header;
	u8 version;
	u64 address;
	u16 size;
	u8 cascade;
>>>>>>> 215da6d2
};

/*
 * Common flags fields for MADT subtables
 */

/* MADT Local APIC flags */

#define ACPI_MADT_ENABLED           (1)	/* 00: Processor is usable if set */
#define ACPI_MADT_ONLINE_CAPABLE    (2)	/* 01: System HW supports enabling processor at runtime */

/* MADT MPS INTI flags (inti_flags) */

#define ACPI_MADT_POLARITY_MASK     (3)	/* 00-01: Polarity of APIC I/O input signals */
#define ACPI_MADT_TRIGGER_MASK      (3<<2)	/* 02-03: Trigger mode of APIC input signals */

/* Values for MPS INTI flags */

#define ACPI_MADT_POLARITY_CONFORMS       0
#define ACPI_MADT_POLARITY_ACTIVE_HIGH    1
#define ACPI_MADT_POLARITY_RESERVED       2
#define ACPI_MADT_POLARITY_ACTIVE_LOW     3

#define ACPI_MADT_TRIGGER_CONFORMS        (0)
#define ACPI_MADT_TRIGGER_EDGE            (1<<2)
#define ACPI_MADT_TRIGGER_RESERVED        (2<<2)
#define ACPI_MADT_TRIGGER_LEVEL           (3<<2)

/*******************************************************************************
 *
 * MCFG - PCI Memory Mapped Configuration table and subtable
 *        Version 1
 *
 * Conforms to "PCI Firmware Specification", Revision 3.0, June 20, 2005
 *
 ******************************************************************************/

struct acpi_table_mcfg {
	struct acpi_table_header header;	/* Common ACPI table header */
	u8 reserved[8];
};

/* Subtable */

struct acpi_mcfg_allocation {
	u64 address;		/* Base address, processor-relative */
	u16 pci_segment;	/* PCI segment group number */
	u8 start_bus_number;	/* Starting PCI Bus number */
	u8 end_bus_number;	/* Final PCI Bus number */
	u32 reserved;
};

/*******************************************************************************
 *
 * MCHI - Management Controller Host Interface Table
 *        Version 1
 *
 * Conforms to "Management Component Transport Protocol (MCTP) Host
 * Interface Specification", Revision 1.0.0a, October 13, 2009
 *
 ******************************************************************************/

struct acpi_table_mchi {
	struct acpi_table_header header;	/* Common ACPI table header */
	u8 interface_type;
	u8 protocol;
	u64 protocol_data;
	u8 interrupt_type;
	u8 gpe;
	u8 pci_device_flag;
	u32 global_interrupt;
	struct acpi_generic_address control_register;
	u8 pci_segment;
	u8 pci_bus;
	u8 pci_device;
	u8 pci_function;
};

/*******************************************************************************
 *
 * MPST - Memory Power State Table (ACPI 5.0)
 *        Version 1
 *
 ******************************************************************************/

#define ACPI_MPST_CHANNEL_INFO \
	u8                              channel_id; \
	u8                              reserved1[3]; \
	u16                             power_node_count; \
	u16                             reserved2;

/* Main table */

struct acpi_table_mpst {
	struct acpi_table_header header;	/* Common ACPI table header */
	 ACPI_MPST_CHANNEL_INFO	/* Platform Communication Channel */
};

/* Memory Platform Communication Channel Info */

struct acpi_mpst_channel {
	ACPI_MPST_CHANNEL_INFO	/* Platform Communication Channel */
};

/* Memory Power Node Structure */

struct acpi_mpst_power_node {
	u8 flags;
	u8 reserved1;
	u16 node_id;
	u32 length;
	u64 range_address;
	u64 range_length;
	u32 num_power_states;
	u32 num_physical_components;
};

/* Values for Flags field above */

#define ACPI_MPST_ENABLED               1
#define ACPI_MPST_POWER_MANAGED         2
#define ACPI_MPST_HOT_PLUG_CAPABLE      4

/* Memory Power State Structure (follows POWER_NODE above) */

struct acpi_mpst_power_state {
	u8 power_state;
	u8 info_index;
};

/* Physical Component ID Structure (follows POWER_STATE above) */

struct acpi_mpst_component {
	u16 component_id;
};

/* Memory Power State Characteristics Structure (follows all POWER_NODEs) */

struct acpi_mpst_data_hdr {
	u16 characteristics_count;
	u16 reserved;
};

struct acpi_mpst_power_data {
	u8 structure_id;
	u8 flags;
	u16 reserved1;
	u32 average_power;
	u32 power_saving;
	u64 exit_latency;
	u64 reserved2;
};

/* Values for Flags field above */

#define ACPI_MPST_PRESERVE              1
#define ACPI_MPST_AUTOENTRY             2
#define ACPI_MPST_AUTOEXIT              4

/* Shared Memory Region (not part of an ACPI table) */

struct acpi_mpst_shared {
	u32 signature;
	u16 pcc_command;
	u16 pcc_status;
	u32 command_register;
	u32 status_register;
	u32 power_state_id;
	u32 power_node_id;
	u64 energy_consumed;
	u64 average_power;
};

/*******************************************************************************
 *
 * MSCT - Maximum System Characteristics Table (ACPI 4.0)
 *        Version 1
 *
 ******************************************************************************/

struct acpi_table_msct {
	struct acpi_table_header header;	/* Common ACPI table header */
	u32 proximity_offset;	/* Location of proximity info struct(s) */
	u32 max_proximity_domains;	/* Max number of proximity domains */
	u32 max_clock_domains;	/* Max number of clock domains */
	u64 max_address;	/* Max physical address in system */
};

/* subtable - Maximum Proximity Domain Information. Version 1 */

struct acpi_msct_proximity {
	u8 revision;
	u8 length;
	u32 range_start;	/* Start of domain range */
	u32 range_end;		/* End of domain range */
	u32 processor_capacity;
	u64 memory_capacity;	/* In bytes */
};

/*******************************************************************************
 *
 * MSDM - Microsoft Data Management table
 *
 * Conforms to "Microsoft Software Licensing Tables (SLIC and MSDM)",
 * November 29, 2011. Copyright 2011 Microsoft
 *
 ******************************************************************************/

/* Basic MSDM table is only the common ACPI header */

struct acpi_table_msdm {
	struct acpi_table_header header;	/* Common ACPI table header */
};

/*******************************************************************************
 *
 * NFIT - NVDIMM Interface Table (ACPI 6.0+)
 *        Version 1
 *
 ******************************************************************************/

struct acpi_table_nfit {
	struct acpi_table_header header;	/* Common ACPI table header */
	u32 reserved;		/* Reserved, must be zero */
};

/* Subtable header for NFIT */

struct acpi_nfit_header {
	u16 type;
	u16 length;
};

/* Values for subtable type in struct acpi_nfit_header */

enum acpi_nfit_type {
	ACPI_NFIT_TYPE_SYSTEM_ADDRESS = 0,
	ACPI_NFIT_TYPE_MEMORY_MAP = 1,
	ACPI_NFIT_TYPE_INTERLEAVE = 2,
	ACPI_NFIT_TYPE_SMBIOS = 3,
	ACPI_NFIT_TYPE_CONTROL_REGION = 4,
	ACPI_NFIT_TYPE_DATA_REGION = 5,
	ACPI_NFIT_TYPE_FLUSH_ADDRESS = 6,
	ACPI_NFIT_TYPE_CAPABILITIES = 7,
	ACPI_NFIT_TYPE_RESERVED = 8	/* 8 and greater are reserved */
};

/*
 * NFIT Subtables
 */

/* 0: System Physical Address Range Structure */

struct acpi_nfit_system_address {
	struct acpi_nfit_header header;
	u16 range_index;
	u16 flags;
	u32 reserved;		/* Reserved, must be zero */
	u32 proximity_domain;
	u8 range_guid[16];
	u64 address;
	u64 length;
	u64 memory_mapping;
	u64 location_cookie;	/* ACPI 6.4 */
};

/* Flags */

#define ACPI_NFIT_ADD_ONLINE_ONLY       (1)	/* 00: Add/Online Operation Only */
#define ACPI_NFIT_PROXIMITY_VALID       (1<<1)	/* 01: Proximity Domain Valid */
#define ACPI_NFIT_LOCATION_COOKIE_VALID (1<<2)	/* 02: SPA location cookie valid (ACPI 6.4) */

/* Range Type GUIDs appear in the include/acuuid.h file */

/* 1: Memory Device to System Address Range Map Structure */

struct acpi_nfit_memory_map {
	struct acpi_nfit_header header;
	u32 device_handle;
	u16 physical_id;
	u16 region_id;
	u16 range_index;
	u16 region_index;
	u64 region_size;
	u64 region_offset;
	u64 address;
	u16 interleave_index;
	u16 interleave_ways;
	u16 flags;
	u16 reserved;		/* Reserved, must be zero */
};

/* Flags */

#define ACPI_NFIT_MEM_SAVE_FAILED       (1)	/* 00: Last SAVE to Memory Device failed */
#define ACPI_NFIT_MEM_RESTORE_FAILED    (1<<1)	/* 01: Last RESTORE from Memory Device failed */
#define ACPI_NFIT_MEM_FLUSH_FAILED      (1<<2)	/* 02: Platform flush failed */
#define ACPI_NFIT_MEM_NOT_ARMED         (1<<3)	/* 03: Memory Device is not armed */
#define ACPI_NFIT_MEM_HEALTH_OBSERVED   (1<<4)	/* 04: Memory Device observed SMART/health events */
#define ACPI_NFIT_MEM_HEALTH_ENABLED    (1<<5)	/* 05: SMART/health events enabled */
#define ACPI_NFIT_MEM_MAP_FAILED        (1<<6)	/* 06: Mapping to SPA failed */

/* 2: Interleave Structure */

struct acpi_nfit_interleave {
	struct acpi_nfit_header header;
	u16 interleave_index;
	u16 reserved;		/* Reserved, must be zero */
	u32 line_count;
	u32 line_size;
	u32 line_offset[1];	/* Variable length */
};

/* 3: SMBIOS Management Information Structure */

struct acpi_nfit_smbios {
	struct acpi_nfit_header header;
	u32 reserved;		/* Reserved, must be zero */
	u8 data[1];		/* Variable length */
};

/* 4: NVDIMM Control Region Structure */

struct acpi_nfit_control_region {
	struct acpi_nfit_header header;
	u16 region_index;
	u16 vendor_id;
	u16 device_id;
	u16 revision_id;
	u16 subsystem_vendor_id;
	u16 subsystem_device_id;
	u16 subsystem_revision_id;
	u8 valid_fields;
	u8 manufacturing_location;
	u16 manufacturing_date;
	u8 reserved[2];		/* Reserved, must be zero */
	u32 serial_number;
	u16 code;
	u16 windows;
	u64 window_size;
	u64 command_offset;
	u64 command_size;
	u64 status_offset;
	u64 status_size;
	u16 flags;
	u8 reserved1[6];	/* Reserved, must be zero */
};

/* Flags */

#define ACPI_NFIT_CONTROL_BUFFERED          (1)	/* Block Data Windows implementation is buffered */

/* valid_fields bits */

#define ACPI_NFIT_CONTROL_MFG_INFO_VALID    (1)	/* Manufacturing fields are valid */

/* 5: NVDIMM Block Data Window Region Structure */

struct acpi_nfit_data_region {
	struct acpi_nfit_header header;
	u16 region_index;
	u16 windows;
	u64 offset;
	u64 size;
	u64 capacity;
	u64 start_address;
};

/* 6: Flush Hint Address Structure */

struct acpi_nfit_flush_address {
	struct acpi_nfit_header header;
	u32 device_handle;
	u16 hint_count;
	u8 reserved[6];		/* Reserved, must be zero */
	u64 hint_address[1];	/* Variable length */
};

/* 7: Platform Capabilities Structure */

struct acpi_nfit_capabilities {
	struct acpi_nfit_header header;
	u8 highest_capability;
	u8 reserved[3];		/* Reserved, must be zero */
	u32 capabilities;
	u32 reserved2;
};

/* Capabilities Flags */

#define ACPI_NFIT_CAPABILITY_CACHE_FLUSH       (1)	/* 00: Cache Flush to NVDIMM capable */
#define ACPI_NFIT_CAPABILITY_MEM_FLUSH         (1<<1)	/* 01: Memory Flush to NVDIMM capable */
#define ACPI_NFIT_CAPABILITY_MEM_MIRRORING     (1<<2)	/* 02: Memory Mirroring capable */

/*
 * NFIT/DVDIMM device handle support - used as the _ADR for each NVDIMM
 */
struct nfit_device_handle {
	u32 handle;
};

/* Device handle construction and extraction macros */

#define ACPI_NFIT_DIMM_NUMBER_MASK              0x0000000F
#define ACPI_NFIT_CHANNEL_NUMBER_MASK           0x000000F0
#define ACPI_NFIT_MEMORY_ID_MASK                0x00000F00
#define ACPI_NFIT_SOCKET_ID_MASK                0x0000F000
#define ACPI_NFIT_NODE_ID_MASK                  0x0FFF0000

#define ACPI_NFIT_DIMM_NUMBER_OFFSET            0
#define ACPI_NFIT_CHANNEL_NUMBER_OFFSET         4
#define ACPI_NFIT_MEMORY_ID_OFFSET              8
#define ACPI_NFIT_SOCKET_ID_OFFSET              12
#define ACPI_NFIT_NODE_ID_OFFSET                16

/* Macro to construct a NFIT/NVDIMM device handle */

#define ACPI_NFIT_BUILD_DEVICE_HANDLE(dimm, channel, memory, socket, node) \
	((dimm)                                         | \
	((channel) << ACPI_NFIT_CHANNEL_NUMBER_OFFSET)  | \
	((memory)  << ACPI_NFIT_MEMORY_ID_OFFSET)       | \
	((socket)  << ACPI_NFIT_SOCKET_ID_OFFSET)       | \
	((node)    << ACPI_NFIT_NODE_ID_OFFSET))

/* Macros to extract individual fields from a NFIT/NVDIMM device handle */

#define ACPI_NFIT_GET_DIMM_NUMBER(handle) \
	((handle) & ACPI_NFIT_DIMM_NUMBER_MASK)

#define ACPI_NFIT_GET_CHANNEL_NUMBER(handle) \
	(((handle) & ACPI_NFIT_CHANNEL_NUMBER_MASK) >> ACPI_NFIT_CHANNEL_NUMBER_OFFSET)

#define ACPI_NFIT_GET_MEMORY_ID(handle) \
	(((handle) & ACPI_NFIT_MEMORY_ID_MASK)      >> ACPI_NFIT_MEMORY_ID_OFFSET)

#define ACPI_NFIT_GET_SOCKET_ID(handle) \
	(((handle) & ACPI_NFIT_SOCKET_ID_MASK)      >> ACPI_NFIT_SOCKET_ID_OFFSET)

#define ACPI_NFIT_GET_NODE_ID(handle) \
	(((handle) & ACPI_NFIT_NODE_ID_MASK)        >> ACPI_NFIT_NODE_ID_OFFSET)

/*******************************************************************************
 *
 * NHLT - Non HD Audio Link Table
 *
 * Conforms to: Intel Smart Sound Technology NHLT Specification
 * Version 0.8.1, January 2020.
 *
 ******************************************************************************/

/* Main table */

struct acpi_table_nhlt {
	struct acpi_table_header header;	/* Common ACPI table header */
	u8 endpoint_count;
};

struct acpi_nhlt_endpoint {
	u32 descriptor_length;
	u8 link_type;
	u8 instance_id;
	u16 vendor_id;
	u16 device_id;
	u16 revision_id;
	u32 subsystem_id;
	u8 device_type;
	u8 direction;
	u8 virtual_bus_id;
};

/* Types for link_type field above */

#define ACPI_NHLT_RESERVED_HD_AUDIO         0
#define ACPI_NHLT_RESERVED_DSP              1
#define ACPI_NHLT_PDM                       2
#define ACPI_NHLT_SSP                       3
#define ACPI_NHLT_RESERVED_SLIMBUS          4
#define ACPI_NHLT_RESERVED_SOUNDWIRE        5
#define ACPI_NHLT_TYPE_RESERVED             6	/* 6 and above are reserved */

/* All other values above are reserved */

/* Values for device_id field above */

#define ACPI_NHLT_PDM_DMIC                  0xAE20
#define ACPI_NHLT_BT_SIDEBAND               0xAE30
#define ACPI_NHLT_I2S_TDM_CODECS            0xAE23

/* Values for device_type field above */

/* SSP Link */

#define ACPI_NHLT_LINK_BT_SIDEBAND          0
#define ACPI_NHLT_LINK_FM                   1
#define ACPI_NHLT_LINK_MODEM                2
/* 3 is reserved */
#define ACPI_NHLT_LINK_SSP_ANALOG_CODEC     4

/* PDM Link */

#define ACPI_NHLT_PDM_ON_CAVS_1P8           0
#define ACPI_NHLT_PDM_ON_CAVS_1P5           1

/* Values for Direction field above */

#define ACPI_NHLT_DIR_RENDER                0
#define ACPI_NHLT_DIR_CAPTURE               1
#define ACPI_NHLT_DIR_RENDER_LOOPBACK       2
#define ACPI_NHLT_DIR_RENDER_FEEDBACK       3
#define ACPI_NHLT_DIR_RESERVED              4	/* 4 and above are reserved */

struct acpi_nhlt_device_specific_config {
	u32 capabilities_size;
	u8 virtual_slot;
	u8 config_type;
};

struct acpi_nhlt_device_specific_config_a {
	u32 capabilities_size;
	u8 virtual_slot;
	u8 config_type;
	u8 array_type;
};

/* Values for Config Type above */

#define ACPI_NHLT_CONFIG_TYPE_GENERIC              0x00
#define ACPI_NHLT_CONFIG_TYPE_MIC_ARRAY            0x01
#define ACPI_NHLT_CONFIG_TYPE_RENDER_FEEDBACK      0x03
#define ACPI_NHLT_CONFIG_TYPE_RESERVED             0x04	/* 4 and above are reserved */

struct acpi_nhlt_device_specific_config_b {
	u32 capabilities_size;
};

struct acpi_nhlt_device_specific_config_c {
	u32 capabilities_size;
	u8 virtual_slot;
};

struct acpi_nhlt_render_device_specific_config {
	u32 capabilities_size;
	u8 virtual_slot;
};

struct acpi_nhlt_wave_extensible {
	u16 format_tag;
	u16 channel_count;
	u32 samples_per_sec;
	u32 avg_bytes_per_sec;
	u16 block_align;
	u16 bits_per_sample;
	u16 extra_format_size;
	u16 valid_bits_per_sample;
	u32 channel_mask;
	u8 sub_format_guid[16];
};

/* Values for channel_mask above */

#define ACPI_NHLT_SPKR_FRONT_LEFT             0x1
#define ACPI_NHLT_SPKR_FRONT_RIGHT            0x2
#define ACPI_NHLT_SPKR_FRONT_CENTER           0x4
#define ACPI_NHLT_SPKR_LOW_FREQ               0x8
#define ACPI_NHLT_SPKR_BACK_LEFT              0x10
#define ACPI_NHLT_SPKR_BACK_RIGHT             0x20
#define ACPI_NHLT_SPKR_FRONT_LEFT_OF_CENTER   0x40
#define ACPI_NHLT_SPKR_FRONT_RIGHT_OF_CENTER  0x80
#define ACPI_NHLT_SPKR_BACK_CENTER            0x100
#define ACPI_NHLT_SPKR_SIDE_LEFT              0x200
#define ACPI_NHLT_SPKR_SIDE_RIGHT             0x400
#define ACPI_NHLT_SPKR_TOP_CENTER             0x800
#define ACPI_NHLT_SPKR_TOP_FRONT_LEFT         0x1000
#define ACPI_NHLT_SPKR_TOP_FRONT_CENTER       0x2000
#define ACPI_NHLT_SPKR_TOP_FRONT_RIGHT        0x4000
#define ACPI_NHLT_SPKR_TOP_BACK_LEFT          0x8000
#define ACPI_NHLT_SPKR_TOP_BACK_CENTER        0x10000
#define ACPI_NHLT_SPKR_TOP_BACK_RIGHT         0x20000

struct acpi_nhlt_format_config {
	struct acpi_nhlt_wave_extensible format;
	u32 capability_size;
	u8 capabilities[];
};

struct acpi_nhlt_formats_config {
	u8 formats_count;
};

struct acpi_nhlt_device_specific_hdr {
	u8 virtual_slot;
	u8 config_type;
};

/* Types for config_type above */

#define ACPI_NHLT_GENERIC                   0
#define ACPI_NHLT_MIC                       1
#define ACPI_NHLT_RENDER                    3

struct acpi_nhlt_mic_device_specific_config {
	struct acpi_nhlt_device_specific_hdr device_config;
	u8 array_type_ext;
};

/* Values for array_type_ext above */

#define ACPI_NHLT_ARRAY_TYPE_RESERVED               0x09	/* 9 and below are reserved */
#define ACPI_NHLT_SMALL_LINEAR_2ELEMENT             0x0A
#define ACPI_NHLT_BIG_LINEAR_2ELEMENT               0x0B
#define ACPI_NHLT_FIRST_GEOMETRY_LINEAR_4ELEMENT    0x0C
#define ACPI_NHLT_PLANAR_LSHAPED_4ELEMENT           0x0D
#define ACPI_NHLT_SECOND_GEOMETRY_LINEAR_4ELEMENT   0x0E
#define ACPI_NHLT_VENDOR_DEFINED                    0x0F
#define ACPI_NHLT_ARRAY_TYPE_MASK                   0x0F
#define ACPI_NHLT_ARRAY_TYPE_EXT_MASK               0x10

#define ACPI_NHLT_NO_EXTENSION                      0x0
#define ACPI_NHLT_MIC_SNR_SENSITIVITY_EXT           (1<<4)

struct acpi_nhlt_vendor_mic_count {
	u8 microphone_count;
};

struct acpi_nhlt_vendor_mic_config {
	u8 type;
	u8 panel;
	u16 speaker_position_distance;	/* mm */
	u16 horizontal_offset;	/* mm */
	u16 vertical_offset;	/* mm */
	u8 frequency_low_band;	/* 5*Hz */
	u8 frequency_high_band;	/* 500*Hz */
	u16 direction_angle;	/* -180 - + 180 */
	u16 elevation_angle;	/* -180 - + 180 */
	u16 work_vertical_angle_begin;	/* -180 - + 180 with 2 deg step */
	u16 work_vertical_angle_end;	/* -180 - + 180 with 2 deg step */
	u16 work_horizontal_angle_begin;	/* -180 - + 180 with 2 deg step */
	u16 work_horizontal_angle_end;	/* -180 - + 180 with 2 deg step */
};

/* Values for Type field above */

#define ACPI_NHLT_MIC_OMNIDIRECTIONAL       0
#define ACPI_NHLT_MIC_SUBCARDIOID           1
#define ACPI_NHLT_MIC_CARDIOID              2
#define ACPI_NHLT_MIC_SUPER_CARDIOID        3
#define ACPI_NHLT_MIC_HYPER_CARDIOID        4
#define ACPI_NHLT_MIC_8_SHAPED              5
#define ACPI_NHLT_MIC_RESERVED6             6	/* 6 is reserved */
#define ACPI_NHLT_MIC_VENDOR_DEFINED        7
#define ACPI_NHLT_MIC_RESERVED              8	/* 8 and above are reserved */

/* Values for Panel field above */

#define ACPI_NHLT_MIC_POSITION_TOP          0
#define ACPI_NHLT_MIC_POSITION_BOTTOM       1
#define ACPI_NHLT_MIC_POSITION_LEFT         2
#define ACPI_NHLT_MIC_POSITION_RIGHT        3
#define ACPI_NHLT_MIC_POSITION_FRONT        4
#define ACPI_NHLT_MIC_POSITION_BACK         5
#define ACPI_NHLT_MIC_POSITION_RESERVED     6	/* 6 and above are reserved */

struct acpi_nhlt_vendor_mic_device_specific_config {
	struct acpi_nhlt_mic_device_specific_config mic_array_device_config;
	u8 number_of_microphones;
	struct acpi_nhlt_vendor_mic_config mic_config[];	/* Indexed by number_of_microphones */
};

/* Microphone SNR and Sensitivity extension */

struct acpi_nhlt_mic_snr_sensitivity_extension {
	u32 SNR;
	u32 sensitivity;
};

/* Render device with feedback */

struct acpi_nhlt_render_feedback_device_specific_config {
	u8 feedback_virtual_slot;	/* Render slot in case of capture */
	u16 feedback_channels;	/* Informative only */
	u16 feedback_valid_bits_per_sample;
};

/* Non documented structures */

struct acpi_nhlt_device_info_count {
	u8 structure_count;
};

struct acpi_nhlt_device_info {
	u8 device_id[16];
	u8 device_instance_id;
	u8 device_port_id;
};

/*******************************************************************************
 *
 * PCCT - Platform Communications Channel Table (ACPI 5.0)
 *        Version 2 (ACPI 6.2)
 *
 ******************************************************************************/

struct acpi_table_pcct {
	struct acpi_table_header header;	/* Common ACPI table header */
	u32 flags;
	u64 reserved;
};

/* Values for Flags field above */

#define ACPI_PCCT_DOORBELL              1

/* Values for subtable type in struct acpi_subtable_header */

enum acpi_pcct_type {
	ACPI_PCCT_TYPE_GENERIC_SUBSPACE = 0,
	ACPI_PCCT_TYPE_HW_REDUCED_SUBSPACE = 1,
	ACPI_PCCT_TYPE_HW_REDUCED_SUBSPACE_TYPE2 = 2,	/* ACPI 6.1 */
	ACPI_PCCT_TYPE_EXT_PCC_MASTER_SUBSPACE = 3,	/* ACPI 6.2 */
	ACPI_PCCT_TYPE_EXT_PCC_SLAVE_SUBSPACE = 4,	/* ACPI 6.2 */
	ACPI_PCCT_TYPE_HW_REG_COMM_SUBSPACE = 5,	/* ACPI 6.4 */
	ACPI_PCCT_TYPE_RESERVED = 6	/* 6 and greater are reserved */
};

/*
 * PCCT Subtables, correspond to Type in struct acpi_subtable_header
 */

/* 0: Generic Communications Subspace */

struct acpi_pcct_subspace {
	struct acpi_subtable_header header;
	u8 reserved[6];
	u64 base_address;
	u64 length;
	struct acpi_generic_address doorbell_register;
	u64 preserve_mask;
	u64 write_mask;
	u32 latency;
	u32 max_access_rate;
	u16 min_turnaround_time;
};

/* 1: HW-reduced Communications Subspace (ACPI 5.1) */

struct acpi_pcct_hw_reduced {
	struct acpi_subtable_header header;
	u32 platform_interrupt;
	u8 flags;
	u8 reserved;
	u64 base_address;
	u64 length;
	struct acpi_generic_address doorbell_register;
	u64 preserve_mask;
	u64 write_mask;
	u32 latency;
	u32 max_access_rate;
	u16 min_turnaround_time;
};

/* 2: HW-reduced Communications Subspace Type 2 (ACPI 6.1) */

struct acpi_pcct_hw_reduced_type2 {
	struct acpi_subtable_header header;
	u32 platform_interrupt;
	u8 flags;
	u8 reserved;
	u64 base_address;
	u64 length;
	struct acpi_generic_address doorbell_register;
	u64 preserve_mask;
	u64 write_mask;
	u32 latency;
	u32 max_access_rate;
	u16 min_turnaround_time;
	struct acpi_generic_address platform_ack_register;
	u64 ack_preserve_mask;
	u64 ack_write_mask;
};

/* 3: Extended PCC Master Subspace Type 3 (ACPI 6.2) */

struct acpi_pcct_ext_pcc_master {
	struct acpi_subtable_header header;
	u32 platform_interrupt;
	u8 flags;
	u8 reserved1;
	u64 base_address;
	u32 length;
	struct acpi_generic_address doorbell_register;
	u64 preserve_mask;
	u64 write_mask;
	u32 latency;
	u32 max_access_rate;
	u32 min_turnaround_time;
	struct acpi_generic_address platform_ack_register;
	u64 ack_preserve_mask;
	u64 ack_set_mask;
	u64 reserved2;
	struct acpi_generic_address cmd_complete_register;
	u64 cmd_complete_mask;
	struct acpi_generic_address cmd_update_register;
	u64 cmd_update_preserve_mask;
	u64 cmd_update_set_mask;
	struct acpi_generic_address error_status_register;
	u64 error_status_mask;
};

/* 4: Extended PCC Slave Subspace Type 4 (ACPI 6.2) */

struct acpi_pcct_ext_pcc_slave {
	struct acpi_subtable_header header;
	u32 platform_interrupt;
	u8 flags;
	u8 reserved1;
	u64 base_address;
	u32 length;
	struct acpi_generic_address doorbell_register;
	u64 preserve_mask;
	u64 write_mask;
	u32 latency;
	u32 max_access_rate;
	u32 min_turnaround_time;
	struct acpi_generic_address platform_ack_register;
	u64 ack_preserve_mask;
	u64 ack_set_mask;
	u64 reserved2;
	struct acpi_generic_address cmd_complete_register;
	u64 cmd_complete_mask;
	struct acpi_generic_address cmd_update_register;
	u64 cmd_update_preserve_mask;
	u64 cmd_update_set_mask;
	struct acpi_generic_address error_status_register;
	u64 error_status_mask;
};

/* 5: HW Registers based Communications Subspace */

struct acpi_pcct_hw_reg {
	struct acpi_subtable_header header;
	u16 version;
	u64 base_address;
	u64 length;
	struct acpi_generic_address doorbell_register;
	u64 doorbell_preserve;
	u64 doorbell_write;
	struct acpi_generic_address cmd_complete_register;
	u64 cmd_complete_mask;
	struct acpi_generic_address error_status_register;
	u64 error_status_mask;
	u32 nominal_latency;
	u32 min_turnaround_time;
};

/* Values for doorbell flags above */

#define ACPI_PCCT_INTERRUPT_POLARITY    (1)
#define ACPI_PCCT_INTERRUPT_MODE        (1<<1)

/*
 * PCC memory structures (not part of the ACPI table)
 */

/* Shared Memory Region */

struct acpi_pcct_shared_memory {
	u32 signature;
	u16 command;
	u16 status;
};

/* Extended PCC Subspace Shared Memory Region (ACPI 6.2) */

struct acpi_pcct_ext_pcc_shared_memory {
	u32 signature;
	u32 flags;
	u32 length;
	u32 command;
};

/*******************************************************************************
 *
 * PDTT - Platform Debug Trigger Table (ACPI 6.2)
 *        Version 0
 *
 ******************************************************************************/

struct acpi_table_pdtt {
	struct acpi_table_header header;	/* Common ACPI table header */
	u8 trigger_count;
	u8 reserved[3];
	u32 array_offset;
};

/*
 * PDTT Communication Channel Identifier Structure.
 * The number of these structures is defined by trigger_count above,
 * starting at array_offset.
 */
struct acpi_pdtt_channel {
	u8 subchannel_id;
	u8 flags;
};

/* Flags for above */

#define ACPI_PDTT_RUNTIME_TRIGGER           (1)
#define ACPI_PDTT_WAIT_COMPLETION           (1<<1)
#define ACPI_PDTT_TRIGGER_ORDER             (1<<2)

/*******************************************************************************
 *
 * PHAT - Platform Health Assessment Table (ACPI 6.4)
 *        Version 1
 *
 ******************************************************************************/

struct acpi_table_phat {
	struct acpi_table_header header;	/* Common ACPI table header */
};

/* Common header for PHAT subtables that follow main table */

struct acpi_phat_header {
	u16 type;
	u16 length;
	u8 revision;
};

/* Values for Type field above */

#define ACPI_PHAT_TYPE_FW_VERSION_DATA  0
#define ACPI_PHAT_TYPE_FW_HEALTH_DATA   1
#define ACPI_PHAT_TYPE_RESERVED         2	/* 0x02-0xFFFF are reserved */

/*
 * PHAT subtables, correspond to Type in struct acpi_phat_header
 */

/* 0: Firmware Version Data Record */

struct acpi_phat_version_data {
	struct acpi_phat_header header;
	u8 reserved[3];
	u32 element_count;
};

struct acpi_phat_version_element {
	u8 guid[16];
	u64 version_value;
	u32 producer_id;
};

/* 1: Firmware Health Data Record */

struct acpi_phat_health_data {
	struct acpi_phat_header header;
	u8 reserved[2];
	u8 health;
	u8 device_guid[16];
	u32 device_specific_offset;	/* Zero if no Device-specific data */
};

/* Values for Health field above */

#define ACPI_PHAT_ERRORS_FOUND          0
#define ACPI_PHAT_NO_ERRORS             1
#define ACPI_PHAT_UNKNOWN_ERRORS        2
#define ACPI_PHAT_ADVISORY              3

/*******************************************************************************
 *
 * PMTT - Platform Memory Topology Table (ACPI 5.0)
 *        Version 1
 *
 ******************************************************************************/

struct acpi_table_pmtt {
	struct acpi_table_header header;	/* Common ACPI table header */
	u32 memory_device_count;
	/*
	 * Immediately followed by:
	 * MEMORY_DEVICE memory_device_struct[memory_device_count];
	 */
};

/* Common header for PMTT subtables that follow main table */

struct acpi_pmtt_header {
	u8 type;
	u8 reserved1;
	u16 length;
	u16 flags;
	u16 reserved2;
	u32 memory_device_count;	/* Zero means no memory device structs follow */
	/*
	 * Immediately followed by:
	 * u8 type_specific_data[]
	 * MEMORY_DEVICE memory_device_struct[memory_device_count];
	 */
};

/* Values for Type field above */

#define ACPI_PMTT_TYPE_SOCKET           0
#define ACPI_PMTT_TYPE_CONTROLLER       1
#define ACPI_PMTT_TYPE_DIMM             2
#define ACPI_PMTT_TYPE_RESERVED         3	/* 0x03-0xFE are reserved */
#define ACPI_PMTT_TYPE_VENDOR           0xFF

/* Values for Flags field above */

#define ACPI_PMTT_TOP_LEVEL             0x0001
#define ACPI_PMTT_PHYSICAL              0x0002
#define ACPI_PMTT_MEMORY_TYPE           0x000C

/*
 * PMTT subtables, correspond to Type in struct acpi_pmtt_header
 */

/* 0: Socket Structure */

struct acpi_pmtt_socket {
	struct acpi_pmtt_header header;
	u16 socket_id;
	u16 reserved;
};
	/*
	 * Immediately followed by:
	 * MEMORY_DEVICE memory_device_struct[memory_device_count];
	 */

/* 1: Memory Controller subtable */

struct acpi_pmtt_controller {
	struct acpi_pmtt_header header;
	u16 controller_id;
	u16 reserved;
};
	/*
	 * Immediately followed by:
	 * MEMORY_DEVICE memory_device_struct[memory_device_count];
	 */

/* 2: Physical Component Identifier (DIMM) */

struct acpi_pmtt_physical_component {
	struct acpi_pmtt_header header;
	u32 bios_handle;
};

/* 0xFF: Vendor Specific Data */

struct acpi_pmtt_vendor_specific {
	struct acpi_pmtt_header header;
	u8 type_uuid[16];
	u8 specific[];
	/*
	 * Immediately followed by:
	 * u8 vendor_specific_data[];
	 * MEMORY_DEVICE memory_device_struct[memory_device_count];
	 */
};

/*******************************************************************************
 *
 * PPTT - Processor Properties Topology Table (ACPI 6.2)
 *        Version 1
 *
 ******************************************************************************/

struct acpi_table_pptt {
	struct acpi_table_header header;	/* Common ACPI table header */
};

/* Values for Type field above */

enum acpi_pptt_type {
	ACPI_PPTT_TYPE_PROCESSOR = 0,
	ACPI_PPTT_TYPE_CACHE = 1,
	ACPI_PPTT_TYPE_ID = 2,
	ACPI_PPTT_TYPE_RESERVED = 3
};

/* 0: Processor Hierarchy Node Structure */

struct acpi_pptt_processor {
	struct acpi_subtable_header header;
	u16 reserved;
	u32 flags;
	u32 parent;
	u32 acpi_processor_id;
	u32 number_of_priv_resources;
};

/* Flags */

#define ACPI_PPTT_PHYSICAL_PACKAGE          (1)
#define ACPI_PPTT_ACPI_PROCESSOR_ID_VALID   (1<<1)
#define ACPI_PPTT_ACPI_PROCESSOR_IS_THREAD  (1<<2)	/* ACPI 6.3 */
#define ACPI_PPTT_ACPI_LEAF_NODE            (1<<3)	/* ACPI 6.3 */
#define ACPI_PPTT_ACPI_IDENTICAL            (1<<4)	/* ACPI 6.3 */

/* 1: Cache Type Structure */

struct acpi_pptt_cache {
	struct acpi_subtable_header header;
	u16 reserved;
	u32 flags;
	u32 next_level_of_cache;
	u32 size;
	u32 number_of_sets;
	u8 associativity;
	u8 attributes;
	u16 line_size;
};

/* 1: Cache Type Structure for PPTT version 3 */

struct acpi_pptt_cache_v1 {
	u32 cache_id;
};

/* Flags */

#define ACPI_PPTT_SIZE_PROPERTY_VALID       (1)	/* Physical property valid */
#define ACPI_PPTT_NUMBER_OF_SETS_VALID      (1<<1)	/* Number of sets valid */
#define ACPI_PPTT_ASSOCIATIVITY_VALID       (1<<2)	/* Associativity valid */
#define ACPI_PPTT_ALLOCATION_TYPE_VALID     (1<<3)	/* Allocation type valid */
#define ACPI_PPTT_CACHE_TYPE_VALID          (1<<4)	/* Cache type valid */
#define ACPI_PPTT_WRITE_POLICY_VALID        (1<<5)	/* Write policy valid */
#define ACPI_PPTT_LINE_SIZE_VALID           (1<<6)	/* Line size valid */
#define ACPI_PPTT_CACHE_ID_VALID            (1<<7)	/* Cache ID valid */

/* Masks for Attributes */

#define ACPI_PPTT_MASK_ALLOCATION_TYPE      (0x03)	/* Allocation type */
#define ACPI_PPTT_MASK_CACHE_TYPE           (0x0C)	/* Cache type */
#define ACPI_PPTT_MASK_WRITE_POLICY         (0x10)	/* Write policy */

/* Attributes describing cache */
#define ACPI_PPTT_CACHE_READ_ALLOCATE       (0x0)	/* Cache line is allocated on read */
#define ACPI_PPTT_CACHE_WRITE_ALLOCATE      (0x01)	/* Cache line is allocated on write */
#define ACPI_PPTT_CACHE_RW_ALLOCATE         (0x02)	/* Cache line is allocated on read and write */
#define ACPI_PPTT_CACHE_RW_ALLOCATE_ALT     (0x03)	/* Alternate representation of above */

#define ACPI_PPTT_CACHE_TYPE_DATA           (0x0)	/* Data cache */
#define ACPI_PPTT_CACHE_TYPE_INSTR          (1<<2)	/* Instruction cache */
#define ACPI_PPTT_CACHE_TYPE_UNIFIED        (2<<2)	/* Unified I & D cache */
#define ACPI_PPTT_CACHE_TYPE_UNIFIED_ALT    (3<<2)	/* Alternate representation of above */

#define ACPI_PPTT_CACHE_POLICY_WB           (0x0)	/* Cache is write back */
#define ACPI_PPTT_CACHE_POLICY_WT           (1<<4)	/* Cache is write through */

/* 2: ID Structure */

struct acpi_pptt_id {
	struct acpi_subtable_header header;
	u16 reserved;
	u32 vendor_id;
	u64 level1_id;
	u64 level2_id;
	u16 major_rev;
	u16 minor_rev;
	u16 spin_rev;
};

/*******************************************************************************
 *
 * PRMT - Platform Runtime Mechanism Table
 *        Version 1
 *
 ******************************************************************************/

struct acpi_table_prmt {
	struct acpi_table_header header;	/* Common ACPI table header */
};

struct acpi_table_prmt_header {
	u8 platform_guid[16];
	u32 module_info_offset;
	u32 module_info_count;
};

struct acpi_prmt_module_header {
	u16 revision;
	u16 length;
};

struct acpi_prmt_module_info {
	u16 revision;
	u16 length;
	u8 module_guid[16];
	u16 major_rev;
	u16 minor_rev;
	u16 handler_info_count;
	u32 handler_info_offset;
	u64 mmio_list_pointer;
};

struct acpi_prmt_handler_info {
	u16 revision;
	u16 length;
	u8 handler_guid[16];
	u64 handler_address;
	u64 static_data_buffer_address;
	u64 acpi_param_buffer_address;
};

/*******************************************************************************
 *
 * RASF - RAS Feature Table (ACPI 5.0)
 *        Version 1
 *
 ******************************************************************************/

struct acpi_table_rasf {
	struct acpi_table_header header;	/* Common ACPI table header */
	u8 channel_id[12];
};

/* RASF Platform Communication Channel Shared Memory Region */

struct acpi_rasf_shared_memory {
	u32 signature;
	u16 command;
	u16 status;
	u16 version;
	u8 capabilities[16];
	u8 set_capabilities[16];
	u16 num_parameter_blocks;
	u32 set_capabilities_status;
};

/* RASF Parameter Block Structure Header */

struct acpi_rasf_parameter_block {
	u16 type;
	u16 version;
	u16 length;
};

/* RASF Parameter Block Structure for PATROL_SCRUB */

struct acpi_rasf_patrol_scrub_parameter {
	struct acpi_rasf_parameter_block header;
	u16 patrol_scrub_command;
	u64 requested_address_range[2];
	u64 actual_address_range[2];
	u16 flags;
	u8 requested_speed;
};

/* Masks for Flags and Speed fields above */

#define ACPI_RASF_SCRUBBER_RUNNING      1
#define ACPI_RASF_SPEED                 (7<<1)
#define ACPI_RASF_SPEED_SLOW            (0<<1)
#define ACPI_RASF_SPEED_MEDIUM          (4<<1)
#define ACPI_RASF_SPEED_FAST            (7<<1)

/* Channel Commands */

enum acpi_rasf_commands {
	ACPI_RASF_EXECUTE_RASF_COMMAND = 1
};

/* Platform RAS Capabilities */

enum acpi_rasf_capabiliities {
	ACPI_HW_PATROL_SCRUB_SUPPORTED = 0,
	ACPI_SW_PATROL_SCRUB_EXPOSED = 1
};

/* Patrol Scrub Commands */

enum acpi_rasf_patrol_scrub_commands {
	ACPI_RASF_GET_PATROL_PARAMETERS = 1,
	ACPI_RASF_START_PATROL_SCRUBBER = 2,
	ACPI_RASF_STOP_PATROL_SCRUBBER = 3
};

/* Channel Command flags */

#define ACPI_RASF_GENERATE_SCI          (1<<15)

/* Status values */

enum acpi_rasf_status {
	ACPI_RASF_SUCCESS = 0,
	ACPI_RASF_NOT_VALID = 1,
	ACPI_RASF_NOT_SUPPORTED = 2,
	ACPI_RASF_BUSY = 3,
	ACPI_RASF_FAILED = 4,
	ACPI_RASF_ABORTED = 5,
	ACPI_RASF_INVALID_DATA = 6
};

/* Status flags */

#define ACPI_RASF_COMMAND_COMPLETE      (1)
#define ACPI_RASF_SCI_DOORBELL          (1<<1)
#define ACPI_RASF_ERROR                 (1<<2)
#define ACPI_RASF_STATUS                (0x1F<<3)

/*******************************************************************************
 *
 * RGRT - Regulatory Graphics Resource Table
 *        Version 1
 *
 * Conforms to "ACPI RGRT" available at:
 * https://microsoft.github.io/mu/dyn/mu_plus/ms_core_pkg/acpi_RGRT/feature_acpi_rgrt/
 *
 ******************************************************************************/

struct acpi_table_rgrt {
	struct acpi_table_header header;	/* Common ACPI table header */
	u16 version;
	u8 image_type;
	u8 reserved;
	u8 image[];
};

/* image_type values */

enum acpi_rgrt_image_type {
	ACPI_RGRT_TYPE_RESERVED0 = 0,
	ACPI_RGRT_IMAGE_TYPE_PNG = 1,
	ACPI_RGRT_TYPE_RESERVED = 2	/* 2 and greater are reserved */
};

/*******************************************************************************
 *
 * SBST - Smart Battery Specification Table
 *        Version 1
 *
 ******************************************************************************/

struct acpi_table_sbst {
	struct acpi_table_header header;	/* Common ACPI table header */
	u32 warning_level;
	u32 low_level;
	u32 critical_level;
};

/*******************************************************************************
 *
 * SDEI - Software Delegated Exception Interface Descriptor Table
 *
 * Conforms to "Software Delegated Exception Interface (SDEI)" ARM DEN0054A,
 * May 8th, 2017. Copyright 2017 ARM Ltd.
 *
 ******************************************************************************/

struct acpi_table_sdei {
	struct acpi_table_header header;	/* Common ACPI table header */
};

/*******************************************************************************
 *
 * SDEV - Secure Devices Table (ACPI 6.2)
 *        Version 1
 *
 ******************************************************************************/

struct acpi_table_sdev {
	struct acpi_table_header header;	/* Common ACPI table header */
};

struct acpi_sdev_header {
	u8 type;
	u8 flags;
	u16 length;
};

/* Values for subtable type above */

enum acpi_sdev_type {
	ACPI_SDEV_TYPE_NAMESPACE_DEVICE = 0,
	ACPI_SDEV_TYPE_PCIE_ENDPOINT_DEVICE = 1,
	ACPI_SDEV_TYPE_RESERVED = 2	/* 2 and greater are reserved */
};

/* Values for flags above */

#define ACPI_SDEV_HANDOFF_TO_UNSECURE_OS    (1)
#define ACPI_SDEV_SECURE_COMPONENTS_PRESENT (1<<1)

/*
 * SDEV subtables
 */

/* 0: Namespace Device Based Secure Device Structure */

struct acpi_sdev_namespace {
	struct acpi_sdev_header header;
	u16 device_id_offset;
	u16 device_id_length;
	u16 vendor_data_offset;
	u16 vendor_data_length;
};

struct acpi_sdev_secure_component {
	u16 secure_component_offset;
	u16 secure_component_length;
};

/*
 * SDEV sub-subtables ("Components") for above
 */
struct acpi_sdev_component {
	struct acpi_sdev_header header;
};

/* Values for sub-subtable type above */

enum acpi_sac_type {
	ACPI_SDEV_TYPE_ID_COMPONENT = 0,
	ACPI_SDEV_TYPE_MEM_COMPONENT = 1
};

struct acpi_sdev_id_component {
	struct acpi_sdev_header header;
	u16 hardware_id_offset;
	u16 hardware_id_length;
	u16 subsystem_id_offset;
	u16 subsystem_id_length;
	u16 hardware_revision;
	u8 hardware_rev_present;
	u8 class_code_present;
	u8 pci_base_class;
	u8 pci_sub_class;
	u8 pci_programming_xface;
};

struct acpi_sdev_mem_component {
	struct acpi_sdev_header header;
	u32 reserved;
	u64 memory_base_address;
	u64 memory_length;
};

/* 1: PCIe Endpoint Device Based Device Structure */

struct acpi_sdev_pcie {
	struct acpi_sdev_header header;
	u16 segment;
	u16 start_bus;
	u16 path_offset;
	u16 path_length;
	u16 vendor_data_offset;
	u16 vendor_data_length;
};

/* 1a: PCIe Endpoint path entry */

struct acpi_sdev_pcie_path {
	u8 device;
	u8 function;
};

/*******************************************************************************
 *
 * SVKL - Storage Volume Key Location Table (ACPI 6.4)
 *        From: "Guest-Host-Communication Interface (GHCI) for Intel
 *        Trust Domain Extensions (Intel TDX)".
 *        Version 1
 *
 ******************************************************************************/

struct acpi_table_svkl {
	struct acpi_table_header header;	/* Common ACPI table header */
	u32 count;
};

struct acpi_svkl_key {
	u16 type;
	u16 format;
	u32 size;
	u64 address;
};

enum acpi_svkl_type {
	ACPI_SVKL_TYPE_MAIN_STORAGE = 0,
	ACPI_SVKL_TYPE_RESERVED = 1	/* 1 and greater are reserved */
};

enum acpi_svkl_format {
	ACPI_SVKL_FORMAT_RAW_BINARY = 0,
	ACPI_SVKL_FORMAT_RESERVED = 1	/* 1 and greater are reserved */
};

/*******************************************************************************
 *
 * TDEL - TD-Event Log
 *        From: "Guest-Host-Communication Interface (GHCI) for Intel
 *        Trust Domain Extensions (Intel TDX)".
 *        September 2020
 *
 ******************************************************************************/

struct acpi_table_tdel {
	struct acpi_table_header header;	/* Common ACPI table header */
	u32 reserved;
	u64 log_area_minimum_length;
	u64 log_area_start_address;
};

/* Reset to default packing */

#pragma pack()

#endif				/* __ACTBL2_H__ */<|MERGE_RESOLUTION|>--- conflicted
+++ resolved
@@ -865,10 +865,6 @@
 	ACPI_MADT_TYPE_GENERIC_REDISTRIBUTOR = 14,
 	ACPI_MADT_TYPE_GENERIC_TRANSLATOR = 15,
 	ACPI_MADT_TYPE_MULTIPROC_WAKEUP = 16,
-<<<<<<< HEAD
-	ACPI_MADT_TYPE_RESERVED = 17,	/* 17 to 0x7F are reserved */
-	ACPI_MADT_TYPE_OEM_RESERVED = 0x80	/* 0x80 to 0xFF are reserved for OEM use */
-=======
 	ACPI_MADT_TYPE_CORE_PIC = 17,
 	ACPI_MADT_TYPE_LIO_PIC = 18,
 	ACPI_MADT_TYPE_HT_PIC = 19,
@@ -876,8 +872,8 @@
 	ACPI_MADT_TYPE_MSI_PIC = 21,
 	ACPI_MADT_TYPE_BIO_PIC = 22,
 	ACPI_MADT_TYPE_LPC_PIC = 23,
-	ACPI_MADT_TYPE_RESERVED = 24	/* 24 and greater are reserved */
->>>>>>> 215da6d2
+	ACPI_MADT_TYPE_RESERVED = 24,	/* 24 to 0x7F are reserved */
+	ACPI_MADT_TYPE_OEM_RESERVED = 0x80	/* 0x80 to 0xFF are reserved for OEM use */
 };
 
 /*
@@ -1107,12 +1103,6 @@
 
 #define ACPI_MP_WAKE_COMMAND_WAKEUP    1
 
-<<<<<<< HEAD
-/* 17: OEM data */
-
-struct acpi_madt_oem_data {
-	u8 oem_data[0];
-=======
 /* Values for Version field above */
 
 enum acpi_madt_core_pic_version {
@@ -1227,7 +1217,12 @@
 	u64 address;
 	u16 size;
 	u8 cascade;
->>>>>>> 215da6d2
+};
+
+/* 17: OEM data */
+
+struct acpi_madt_oem_data {
+	u8 oem_data[0];
 };
 
 /*
