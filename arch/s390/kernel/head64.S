--- conflicted
+++ resolved
@@ -26,10 +26,6 @@
 0:	larl	%r1,tod_clock_base
 	mvc	0(16,%r1),__LC_BOOT_CLOCK
 	larl	%r13,.LPG1		# get base
-<<<<<<< HEAD
-	lctlg	%c0,%c15,.Lctl-.LPG1(%r13)	# load control registers
-=======
->>>>>>> 0ecfebd2
 	larl	%r0,boot_vdso_data
 	stg	%r0,__LC_VDSO_PER_CPU
 #
