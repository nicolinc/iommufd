--- conflicted
+++ resolved
@@ -96,15 +96,12 @@
 static inline void __pud_free_tlb(struct mmu_gather *tlb, pud_t *pudp,
 				  unsigned long addr)
 {
-<<<<<<< HEAD
-	struct ptdesc *ptdesc = virt_to_ptdesc(pudp);
+	if (pgtable_l4_enabled()) {
+		struct ptdesc *ptdesc = virt_to_ptdesc(pudp);
 
-	pagetable_pud_dtor(ptdesc);
-	tlb_remove_ptdesc(tlb, ptdesc);
-=======
-	if (pgtable_l4_enabled())
-		tlb_remove_ptdesc(tlb, virt_to_ptdesc(pudp));
->>>>>>> 22e87769
+		pagetable_pud_dtor(ptdesc);
+		tlb_remove_ptdesc(tlb, ptdesc);
+	}
 }
 #endif
 
