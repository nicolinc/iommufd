--- conflicted
+++ resolved
@@ -289,11 +289,8 @@
 		pinctrl-single,pins = <
 			AM62X_IOPAD(0x0160, PIN_OUTPUT, 0) /* (AD24) MDIO0_MDC */
 			AM62X_IOPAD(0x015c, PIN_INPUT, 0) /* (AB22) MDIO0_MDIO */
-<<<<<<< HEAD
-=======
 			AM62X_IOPAD(0x003c, PIN_INPUT, 7) /* (M25) GPMC0_AD0.GPIO0_15 */
 			AM62X_IOPAD(0x018c, PIN_INPUT, 7) /* (AC21) RGMII2_RD2.GPIO1_5 */
->>>>>>> 0c383648
 		>;
 	};
 
@@ -598,12 +595,9 @@
 
 	cpsw3g_phy0: ethernet-phy@0 {
 		reg = <0>;
-<<<<<<< HEAD
-=======
 		reset-gpios = <&main_gpio0 15 GPIO_ACTIVE_LOW>;
 		reset-assert-us = <10000>;
 		reset-deassert-us = <50000>;
->>>>>>> 0c383648
 	};
 
 	cpsw3g_phy1: ethernet-phy@1 {
@@ -852,10 +846,7 @@
 	ti,fails-without-test-cd;
 	cap-power-off-card;
 	keep-power-in-suspend;
-<<<<<<< HEAD
-=======
 	mmc-pwrseq = <&sdio_pwrseq>;
->>>>>>> 0c383648
 	assigned-clocks = <&k3_clks 157 158>;
 	assigned-clock-parents = <&k3_clks 157 160>;
 	#address-cells = <1>;
