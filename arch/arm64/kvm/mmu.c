--- conflicted
+++ resolved
@@ -794,55 +794,6 @@
 	return 0;
 }
 
-<<<<<<< HEAD
-static struct kvm_pgtable_mm_ops kvm_user_mm_ops = {
-	/* We shouldn't need any other callback to walk the PT */
-	.phys_to_virt		= kvm_host_va,
-};
-
-static int get_user_mapping_size(struct kvm *kvm, u64 addr)
-{
-	struct kvm_pgtable pgt = {
-		.pgd		= (kvm_pteref_t)kvm->mm->pgd,
-		.ia_bits	= IS_ENABLED(CONFIG_ARM64_LPA2) ? 48
-								: vabits_actual,
-		.start_level	= (KVM_PGTABLE_MAX_LEVELS -
-				   ARM64_HW_PGTABLE_LEVELS(pgt.ia_bits)),
-		.mm_ops		= &kvm_user_mm_ops,
-	};
-	unsigned long flags;
-	kvm_pte_t pte = 0;	/* Keep GCC quiet... */
-	u32 level = ~0;
-	int ret;
-
-	/*
-	 * Disable IRQs so that we hazard against a concurrent
-	 * teardown of the userspace page tables (which relies on
-	 * IPI-ing threads).
-	 */
-	local_irq_save(flags);
-	ret = kvm_pgtable_get_leaf(&pgt, addr, &pte, &level);
-	local_irq_restore(flags);
-
-	if (ret)
-		return ret;
-
-	/*
-	 * Not seeing an error, but not updating level? Something went
-	 * deeply wrong...
-	 */
-	if (WARN_ON(level >= KVM_PGTABLE_MAX_LEVELS))
-		return -EFAULT;
-
-	/* Oops, the userspace PTs are gone... Replay the fault */
-	if (!kvm_pte_valid(pte))
-		return -EAGAIN;
-
-	return BIT(ARM64_HW_PGTABLE_LEVEL_SHIFT(level));
-}
-
-=======
->>>>>>> dfad6c40
 static struct kvm_pgtable_mm_ops kvm_s2_mm_ops = {
 	.zalloc_page		= stage2_memcache_zalloc_page,
 	.zalloc_pages_exact	= kvm_s2_zalloc_pages_exact,
