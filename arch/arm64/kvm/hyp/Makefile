# SPDX-License-Identifier: GPL-2.0
#
# Makefile for Kernel-based Virtual Machine module, HYP part
#

incdir := $(srctree)/$(src)/include
subdir-asflags-y := -I$(incdir)
subdir-ccflags-y := -I$(incdir)				\
		    -fno-stack-protector		\
		    -DDISABLE_BRANCH_PROFILING		\
		    $(DISABLE_STACKLEAK_PLUGIN)

<<<<<<< HEAD
obj-$(CONFIG_KVM) += vhe/ nvhe/ pgtable.o
obj-$(CONFIG_KVM_INDIRECT_VECTORS) += smccc_wa.o
=======
obj-$(CONFIG_KVM) += vhe/ nvhe/ smccc_wa.o
>>>>>>> 816c347f
<|MERGE_RESOLUTION|>--- conflicted
+++ resolved
@@ -10,9 +10,4 @@
 		    -DDISABLE_BRANCH_PROFILING		\
 		    $(DISABLE_STACKLEAK_PLUGIN)
 
-<<<<<<< HEAD
-obj-$(CONFIG_KVM) += vhe/ nvhe/ pgtable.o
-obj-$(CONFIG_KVM_INDIRECT_VECTORS) += smccc_wa.o
-=======
-obj-$(CONFIG_KVM) += vhe/ nvhe/ smccc_wa.o
->>>>>>> 816c347f
+obj-$(CONFIG_KVM) += vhe/ nvhe/ pgtable.o smccc_wa.o