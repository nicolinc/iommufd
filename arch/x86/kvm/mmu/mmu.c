--- conflicted
+++ resolved
@@ -2819,7 +2819,6 @@
 	p4d = READ_ONCE(*p4d_offset(&pgd, hva));
 	if (p4d_none(p4d) || !p4d_present(p4d))
 		goto out;
-<<<<<<< HEAD
 
 	pud = READ_ONCE(*pud_offset(&p4d, hva));
 	if (pud_none(pud) || !pud_present(pud))
@@ -2830,18 +2829,6 @@
 		goto out;
 	}
 
-=======
-
-	pud = READ_ONCE(*pud_offset(&p4d, hva));
-	if (pud_none(pud) || !pud_present(pud))
-		goto out;
-
-	if (pud_large(pud)) {
-		level = PG_LEVEL_1G;
-		goto out;
-	}
-
->>>>>>> f569add4
 	pmd = READ_ONCE(*pmd_offset(&pud, hva));
 	if (pmd_none(pmd) || !pmd_present(pmd))
 		goto out;
