--- conflicted
+++ resolved
@@ -101,11 +101,7 @@
 {
 	struct kvm_vcpu *vcpu = pmu_to_vcpu(pmu);
 
-<<<<<<< HEAD
-	if (!pmu)
-=======
 	if (!enable_pmu)
->>>>>>> 044fa816
 		return NULL;
 
 	switch (msr) {
